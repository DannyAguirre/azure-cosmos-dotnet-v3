--- conflicted
+++ resolved
@@ -35,10 +35,6 @@
         public GatewayAddressCacheTests()
         {
             this.mockTokenProvider = new Mock<IAuthorizationTokenProvider>();
-<<<<<<< HEAD
-            string payload;
-=======
->>>>>>> 29e81b57
             this.mockTokenProvider.Setup(foo => foo.GetUserAuthorizationAsync(It.IsAny<string>(), It.IsAny<string>(), It.IsAny<string>(), It.IsAny<Documents.Collections.INameValueCollection>(), It.IsAny<AuthorizationTokenType>()))
                 .Returns(new ValueTask<(string, string)>(("token!", null)));
             this.mockServiceConfigReader = new Mock<IServiceConfigurationReader>();
