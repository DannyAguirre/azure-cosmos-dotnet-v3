﻿// ----------------------------------------------------------------
// Copyright (c) Microsoft Corporation.  All rights reserved.
// ----------------------------------------------------------------

namespace Microsoft.Azure.Cosmos.Query
{
    using System;
    using System.Collections.Generic;
    using System.Text;
    using BenchmarkDotNet.Attributes;
    using Microsoft.Azure.Cosmos.Query.Core;
    using Microsoft.Azure.Cosmos.Query.Core.Monads;
    using Microsoft.Azure.Cosmos.Query.Core.Parser;
    using Microsoft.Azure.Cosmos.Query.Core.QueryPlan;
    using Microsoft.Azure.Cosmos.SqlObjects;
    using Microsoft.Azure.Documents;

    [MemoryDiagnoser]
    public class ParsingBenchmark
    {
        private static readonly IDictionary<string, object> DefaultQueryengineConfiguration =
            new Dictionary<string, object>()
                {
                    {"maxSqlQueryInputLength", 30720},
                    {"maxJoinsPerSqlQuery", 5},
                    {"maxLogicalAndPerSqlQuery", 200},
                    {"maxLogicalOrPerSqlQuery", 200},
                    {"maxUdfRefPerSqlQuery", 6},
                    {"maxInExpressionItemsCount", 8000},
                    {"queryMaxInMemorySortDocumentCount", 500},
                    {"maxQueryRequestTimeoutFraction", 0.90},
                    {"sqlAllowNonFiniteNumbers", false},
                    {"sqlAllowAggregateFunctions", true},
                    {"sqlAllowSubQuery", false},
                    {"allowNewKeywords", true},
                    {"sqlAllowLike", false},
                    {"sqlAllowGroupByClause", false},
                    {"maxSpatialQueryCells", 12},
                    {"spatialMaxGeometryPointCount", 256},
                    {"sqlDisableQueryILOptimization", false},
                    {"sqlDisableFilterPlanOptimization", false}
                };

        private static readonly QueryPartitionProvider QueryPartitionProvider = new QueryPartitionProvider(DefaultQueryengineConfiguration);

        private static readonly PartitionKeyDefinition PartitionKeyDefinition = new PartitionKeyDefinition()
        {
            Paths = new System.Collections.ObjectModel.Collection<string>()
            {
                "/id",
            },
            Kind = PartitionKind.Hash,
        };

        private readonly SqlQuerySpec ShortQuery;
        private readonly SqlQuerySpec MediumQuery;
        private readonly SqlQuerySpec LongQuery;

        public ParsingBenchmark()
        {
            this.ShortQuery = new SqlQuerySpec("SELECT * FROM c");
            this.MediumQuery = new SqlQuerySpec(@"
                SELECT *
                FROM c
                WHERE c.name = 'John' AND c.age = 35
                ORDER BY c.height
                OFFSET 5 LIMIT 10");
            StringBuilder longQueryText = new StringBuilder();
            longQueryText.Append("SELECT * FROM c WHERE c.number IN (");

            for (int i = 0; i < 1024; i++)
            {
                if (i != 0)
                {
                    longQueryText.Append(",");
                }

                longQueryText.Append(i);
            }

            longQueryText.Append(")");
            this.LongQuery = new SqlQuerySpec(longQueryText.ToString());
        }

        [Benchmark]
        [ArgumentsSource(nameof(Arguments))]
        public void ParseBenchmark(QueryLength queryLength, ParserType parserType)
        {
            SqlQuerySpec sqlQuerySpec = queryLength switch
            {
                QueryLength.Short => this.ShortQuery,
                QueryLength.Medium => this.MediumQuery,
                QueryLength.Long => this.LongQuery,
                _ => throw new ArgumentOutOfRangeException(nameof(queryLength)),
            };

            Action<SqlQuerySpec> parseMethod = parserType switch
            {
                ParserType.Managed => ParseUsingMangedParser,
                ParserType.Native => ParseUsingNativeParser,
                _ => throw new ArgumentOutOfRangeException(nameof(parserType)),
            };

            for (int i = 0; i < 1000; i++)
            {
                parseMethod(sqlQuerySpec);
            }
        }

        private static void ParseUsingMangedParser(SqlQuerySpec sqlQuerySpec)
        {
<<<<<<< HEAD
            if (!QueryParser.TryParse(sqlQuerySpec.QueryText, out SqlQuery sqlQuery))
=======
            if (!SqlQueryParser.TryParse(sqlQuerySpec.QueryText, out SqlQuery sqlQuery))
>>>>>>> 4a405881
            {
                throw new InvalidOperationException("FAILED TO PARSE QUERY.");
            }
        }

        private static void ParseUsingNativeParser(SqlQuerySpec sqlQuerySpec)
        {
            TryCatch<PartitionedQueryExecutionInfo> tryGetQueryPlan = QueryPartitionProvider.TryGetPartitionedQueryExecutionInfo(
                querySpec: sqlQuerySpec,
                partitionKeyDefinition: PartitionKeyDefinition,
                requireFormattableOrderByQuery: true,
                isContinuationExpected: false,
                allowNonValueAggregateQuery: true,
                hasLogicalPartitionKey: false);

            tryGetQueryPlan.ThrowIfFailed();
        }

        public IEnumerable<object[]> Arguments()
        {
            foreach (QueryLength queryLength in Enum.GetValues(typeof(QueryLength)))
            {
                foreach (ParserType parserType in Enum.GetValues(typeof(ParserType)))
                {
                    yield return new object[] { queryLength, parserType };
                }
            }
        }

        public enum ParserType
        {
            Managed,
            Native,
        }

        public enum QueryLength
        {
            Short,
            Medium,
            Long,
        }
    }
}<|MERGE_RESOLUTION|>--- conflicted
+++ resolved
@@ -109,11 +109,7 @@
 
         private static void ParseUsingMangedParser(SqlQuerySpec sqlQuerySpec)
         {
-<<<<<<< HEAD
-            if (!QueryParser.TryParse(sqlQuerySpec.QueryText, out SqlQuery sqlQuery))
-=======
             if (!SqlQueryParser.TryParse(sqlQuerySpec.QueryText, out SqlQuery sqlQuery))
->>>>>>> 4a405881
             {
                 throw new InvalidOperationException("FAILED TO PARSE QUERY.");
             }
