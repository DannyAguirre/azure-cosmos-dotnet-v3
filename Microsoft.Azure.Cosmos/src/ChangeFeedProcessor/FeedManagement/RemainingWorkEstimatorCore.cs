--- conflicted
+++ resolved
@@ -183,13 +183,8 @@
         private async Task<long> GetRemainingWorkAsync(DocumentServiceLease existingLease, CancellationToken cancellationToken)
         {
             // Current lease schema maps Token to PKRangeId
-<<<<<<< HEAD
             string partitionKeyRangeId = existingLease.CurrentLeaseToken.ToString();
-            FeedIterator iterator = this.feedCreator(
-=======
-            string partitionKeyRangeId = existingLease.CurrentLeaseToken;
             using FeedIterator iterator = this.feedCreator(
->>>>>>> 747ec8ed
                 partitionKeyRangeId,
                 existingLease.ContinuationToken,
                 string.IsNullOrEmpty(existingLease.ContinuationToken));
