﻿//------------------------------------------------------------
// Copyright (c) Microsoft Corporation.  All rights reserved.
//------------------------------------------------------------

namespace Microsoft.Azure.Cosmos.ChangeFeed
{
    using System;
    using System.Threading;
    using System.Threading.Tasks;
    using Microsoft.Azure.Cosmos.ChangeFeed.Configuration;
    using Microsoft.Azure.Cosmos.ChangeFeed.FeedManagement;
    using Microsoft.Azure.Cosmos.ChangeFeed.FeedProcessing;
    using Microsoft.Azure.Cosmos.ChangeFeed.LeaseManagement;
    using Microsoft.Azure.Cosmos.ChangeFeed.Utils;
    using Microsoft.Azure.Cosmos.Core.Trace;
    using static Microsoft.Azure.Cosmos.Container;

    internal sealed class ChangeFeedEstimatorCore : ChangeFeedProcessor
    {
        private const string EstimatorDefaultHostName = "Estimator";

        private readonly ChangesEstimationHandler initialEstimateDelegate;
        private readonly ChangesEstimationDetailedHandler initialEstimateDetailedDelegate;
        private readonly TimeSpan? estimatorPeriod;
        private CancellationTokenSource shutdownCts;
        private ContainerInternal leaseContainer;
        private string monitoredContainerRid;
<<<<<<< HEAD
        private ContainerCore monitoredContainer;
=======
        private TimeSpan? estimatorPeriod = null;
        private ContainerInternal monitoredContainer;
>>>>>>> 747ec8ed
        private DocumentServiceLeaseStoreManager documentServiceLeaseStoreManager;
        private FeedEstimator feedEstimator;
        private RemainingWorkEstimator remainingWorkEstimator;
        private ChangeFeedLeaseOptions changeFeedLeaseOptions;
        private bool initialized = false;

        private Task runAsync;

        public ChangeFeedEstimatorCore(
            ChangesEstimationHandler initialEstimateDelegate,
            TimeSpan? estimatorPeriod)
            : this(estimatorPeriod)
        {
            if (initialEstimateDelegate == null) throw new ArgumentNullException(nameof(initialEstimateDelegate));

            this.initialEstimateDelegate = initialEstimateDelegate;
        }

        public ChangeFeedEstimatorCore(
            ChangesEstimationDetailedHandler initialEstimateDelegate,
            TimeSpan? estimatorPeriod)
            : this(estimatorPeriod)
        {
            if (initialEstimateDelegate == null) throw new ArgumentNullException(nameof(initialEstimateDelegate));

            this.initialEstimateDetailedDelegate = initialEstimateDelegate;
        }

        /// <summary>
        /// Used for tests
        /// </summary>
        internal ChangeFeedEstimatorCore(
            ChangesEstimationHandler initialEstimateDelegate,
            TimeSpan? estimatorPeriod,
            RemainingWorkEstimator remainingWorkEstimator)
            : this(initialEstimateDelegate, estimatorPeriod)
        {
            this.remainingWorkEstimator = remainingWorkEstimator;
        }

        /// <summary>
        /// Used for tests
        /// </summary>
        internal ChangeFeedEstimatorCore(
            ChangesEstimationDetailedHandler initialEstimateDelegate,
            TimeSpan? estimatorPeriod,
            RemainingWorkEstimator remainingWorkEstimator)
            : this(initialEstimateDelegate, estimatorPeriod)
        {
            this.remainingWorkEstimator = remainingWorkEstimator;
        }

        private ChangeFeedEstimatorCore(TimeSpan? estimatorPeriod)
        {
            if (estimatorPeriod.HasValue && estimatorPeriod.Value <= TimeSpan.Zero) throw new ArgumentOutOfRangeException(nameof(estimatorPeriod));

            this.estimatorPeriod = estimatorPeriod;
        }

        public void ApplyBuildConfiguration(
            DocumentServiceLeaseStoreManager customDocumentServiceLeaseStoreManager,
            ContainerInternal leaseContainer,
            string monitoredContainerRid,
            string instanceName,
            ChangeFeedLeaseOptions changeFeedLeaseOptions,
            ChangeFeedProcessorOptions changeFeedProcessorOptions,
            ContainerInternal monitoredContainer)
        {
            if (monitoredContainer == null) throw new ArgumentNullException(nameof(monitoredContainer));
            if (leaseContainer == null && customDocumentServiceLeaseStoreManager == null) throw new ArgumentNullException(nameof(leaseContainer));

            this.documentServiceLeaseStoreManager = customDocumentServiceLeaseStoreManager;
            this.leaseContainer = leaseContainer;
            this.monitoredContainerRid = monitoredContainerRid;
            this.monitoredContainer = monitoredContainer;
            this.changeFeedLeaseOptions = changeFeedLeaseOptions;
        }

        public override async Task StartAsync()
        {
            if (!this.initialized)
            {
                await this.InitializeAsync().ConfigureAwait(false);
            }

            this.shutdownCts = new CancellationTokenSource();
            DefaultTrace.TraceInformation("Starting estimator...");
            this.runAsync = this.feedEstimator.RunAsync(this.shutdownCts.Token);
        }

        public override async Task StopAsync()
        {
            DefaultTrace.TraceInformation("Stopping estimator...");
            this.shutdownCts.Cancel();
            try
            {
                await this.runAsync.ConfigureAwait(false);
            }
            catch (TaskCanceledException)
            {
                // Expected during shutdown
            }
        }

        private async Task InitializeAsync()
        {
            string monitoredContainerRid = await this.monitoredContainer.GetMonitoredContainerRidAsync(this.monitoredContainerRid);
            this.monitoredContainerRid = this.monitoredContainer.GetLeasePrefix(this.changeFeedLeaseOptions, monitoredContainerRid);
            this.documentServiceLeaseStoreManager = await ChangeFeedProcessorCore<dynamic>.InitializeLeaseStoreManagerAsync(this.documentServiceLeaseStoreManager, this.leaseContainer, this.monitoredContainerRid, ChangeFeedEstimatorCore.EstimatorDefaultHostName).ConfigureAwait(false);
            this.feedEstimator = this.BuildFeedEstimator();
            this.initialized = true;
        }

        private FeedEstimator BuildFeedEstimator()
        {
            if (this.remainingWorkEstimator == null)
            {
                Func<string, string, bool, FeedIterator> feedCreator = (string partitionKeyRangeId, string continuationToken, bool startFromBeginning) =>
                {
                    return ResultSetIteratorUtils.BuildResultSetIterator(
                        partitionKeyRangeId: partitionKeyRangeId,
                        continuationToken: continuationToken,
                        maxItemCount: 1,
                        container: this.monitoredContainer,
                        startTime: null,
                        startFromBeginning: string.IsNullOrEmpty(continuationToken));
                };

                this.remainingWorkEstimator = new RemainingWorkEstimatorCore(
                   this.documentServiceLeaseStoreManager.LeaseContainer,
                   feedCreator,
                   this.monitoredContainer.ClientContext.Client.ClientOptions?.GatewayModeMaxConnectionLimit ?? 1);
            }

            if (this.initialEstimateDetailedDelegate != null)
            {
                return new FeedEstimatorCore(this.initialEstimateDetailedDelegate, this.remainingWorkEstimator, this.estimatorPeriod);
            }

            return new FeedEstimatorCore(this.initialEstimateDelegate, this.remainingWorkEstimator, this.estimatorPeriod);
        }
    }
}<|MERGE_RESOLUTION|>--- conflicted
+++ resolved
@@ -25,12 +25,7 @@
         private CancellationTokenSource shutdownCts;
         private ContainerInternal leaseContainer;
         private string monitoredContainerRid;
-<<<<<<< HEAD
-        private ContainerCore monitoredContainer;
-=======
-        private TimeSpan? estimatorPeriod = null;
         private ContainerInternal monitoredContainer;
->>>>>>> 747ec8ed
         private DocumentServiceLeaseStoreManager documentServiceLeaseStoreManager;
         private FeedEstimator feedEstimator;
         private RemainingWorkEstimator remainingWorkEstimator;
