<<<<<<< HEAD
﻿//------------------------------------------------------------
// Copyright (c) Microsoft Corporation.  All rights reserved.
//------------------------------------------------------------

namespace Microsoft.Azure.Cosmos
{
    using System;
    using System.Collections.Generic;
    using System.Diagnostics;
    using System.Globalization;
    using System.IO;
    using System.Linq;
    using System.Net;
    using System.Net.Http;
    using System.Net.Http.Headers;
    using System.Security;
    using System.Threading;
    using System.Threading.Tasks;
    using Microsoft.Azure.Cosmos.Common;
    using Microsoft.Azure.Cosmos.Core.Trace;
    using Microsoft.Azure.Cosmos.Query;
    using Microsoft.Azure.Cosmos.Routing;
    using Microsoft.Azure.Documents;
    using Microsoft.Azure.Documents.Client;
    using Microsoft.Azure.Documents.Collections;
    using Microsoft.Azure.Documents.Routing;
    using Newtonsoft.Json;

    /// <summary>
    /// Provides a client-side logical representation for the Azure Cosmos DB service.
    /// This client is used to configure and execute requests against the service.
    /// </summary>
    /// <threadSafety>
    /// This type is thread safe.
    /// </threadSafety>
    /// <remarks>
    /// The service client that encapsulates the endpoint and credentials and connection policy used to access the Azure Cosmos DB service.
    /// It is recommended to cache and reuse this instance within your application rather than creating a new instance for every operation.
    ///
    /// <para>
    /// When your app uses DocumentClient, you should call its IDisposable.Dispose implementation when you are finished using it.
    /// Depending on your programming technique, you can do this in one of two ways:
    /// </para>
    ///
    /// <para>
    /// 1. By using a language construct such as the using statement in C#.
    /// The using statement is actually a syntactic convenience.
    /// At compile time, the language compiler implements the intermediate language (IL) for a try/catch block.
    /// <code language="c#">
    /// <![CDATA[
    /// using (IDocumentClient client = new DocumentClient(new Uri("endpoint"), "authKey"))
    /// {
    ///     ...
    /// }
    /// ]]>
    /// </code>
    /// </para>
    ///
    /// <para>
    /// 2. By wrapping the call to the IDisposable.Dispose implementation in a try/catch block.
    /// The following example replaces the using block in the previous example with a try/catch/finally block.
    /// <code language="c#">
    /// <![CDATA[
    /// IDocumentClient client = new DocumentClient(new Uri("endpoint"), "authKey"))
    /// try{
    ///     ...
    /// }
    /// finally{
    ///     if (client != null) client.Dispose();
    /// }
    /// ]]>
    /// </code>
    /// </para>
    ///
    /// </remarks>
    internal partial class DocumentClient : IDisposable, IAuthorizationTokenProvider, IDocumentClient, IDocumentClientInternal
    {
        private const string AllowOverrideStrongerConsistency = "AllowOverrideStrongerConsistency";
        private const string MaxConcurrentConnectionOpenConfig = "MaxConcurrentConnectionOpenRequests";
        private const string IdleConnectionTimeoutInSecondsConfig = "IdleConnectionTimeoutInSecondsConfig";
        private const string OpenConnectionTimeoutInSecondsConfig = "OpenConnectionTimeoutInSecondsConfig";
        private const string TransportTimerPoolGranularityInSecondsConfig = "TransportTimerPoolGranularityInSecondsConfig";
        private const string EnableTcpChannelConfig = "CosmosDbEnableTcpChannel";
        private const string MaxRequestsPerChannelConfig = "CosmosDbMaxRequestsPerTcpChannel";
        private const string TcpPartitionCount = "CosmosDbTcpPartitionCount";
        private const string MaxChannelsPerHostConfig = "CosmosDbMaxTcpChannelsPerHost";
        private const string RntbdPortReuseMode = "CosmosDbTcpPortReusePolicy";
        private const string RntbdReceiveHangDetectionTimeConfig = "CosmosDbTcpReceiveHangDetectionTimeSeconds";
        private const string RntbdSendHangDetectionTimeConfig = "CosmosDbTcpSendHangDetectionTimeSeconds";
        private const string EnableCpuMonitorConfig = "CosmosDbEnableCpuMonitor";

        ////The MAC signature found in the HTTP request is not the same as the computed signature.Server used following string to sign
        ////The input authorization token can't serve the request. Please check that the expected payload is built as per the protocol, and check the key being used. Server used the following payload to sign
        private const string MacSignatureString = "to sign";

        private const int MaxConcurrentConnectionOpenRequestsPerProcessor = 25;
        private const int DefaultMaxRequestsPerRntbdChannel = 30;
        private const int DefaultRntbdPartitionCount = 1;
        private const int DefaultMaxRntbdChannelsPerHost = ushort.MaxValue;
        private const PortReuseMode DefaultRntbdPortReuseMode = PortReuseMode.ReuseUnicastPort;
        private const int DefaultRntbdReceiveHangDetectionTimeSeconds = 65;
        private const int DefaultRntbdSendHangDetectionTimeSeconds = 10;
        private const bool DefaultEnableCpuMonitor = true;

        private readonly IDictionary<string, List<PartitionKeyAndResourceTokenPair>> resourceTokens;
        private RetryPolicy retryPolicy;
        private bool allowOverrideStrongerConsistency = false;
        private int maxConcurrentConnectionOpenRequests = Environment.ProcessorCount * MaxConcurrentConnectionOpenRequestsPerProcessor;
        private int openConnectionTimeoutInSeconds = 5;
        private int idleConnectionTimeoutInSeconds = -1;
        private int timerPoolGranularityInSeconds = 1;
        private bool enableRntbdChannel = true;
        private int maxRequestsPerRntbdChannel = DefaultMaxRequestsPerRntbdChannel;
        private int rntbdPartitionCount = DefaultRntbdPartitionCount;
        private int maxRntbdChannels = DefaultMaxRntbdChannelsPerHost;
        private PortReuseMode rntbdPortReuseMode = DefaultRntbdPortReuseMode;
        private int rntbdReceiveHangDetectionTimeSeconds = DefaultRntbdReceiveHangDetectionTimeSeconds;
        private int rntbdSendHangDetectionTimeSeconds = DefaultRntbdSendHangDetectionTimeSeconds;
        private bool enableCpuMonitor = DefaultEnableCpuMonitor;

        //Auth
        private IComputeHash authKeyHashFunction;

        //Consistency
        private Documents.ConsistencyLevel? desiredConsistencyLevel;

        private CosmosAccountServiceConfiguration accountServiceConfiguration;

        private ClientCollectionCache collectionCache;

        private PartitionKeyRangeCache partitionKeyRangeCache;

        internal HttpMessageHandler httpMessageHandler;

        //Private state.
        private bool isSuccessfullyInitialized;
        private bool isDisposed;
        private object initializationSyncLock;  // guards initializeTask

        // creator of TransportClient is responsible for disposing it.
        private IStoreClientFactory storeClientFactory;
        private HttpClient mediaClient;

        // Flag that indicates whether store client factory must be disposed whenever client is disposed.
        // Setting this flag to false will result in store client factory not being disposed when client is disposed.
        // This flag is used to allow shared store client factory survive disposition of a document client while other clients continue using it.
        private bool isStoreClientFactoryCreatedInternally;

        //Id counter.
        private static int idCounter;
        //Trace Id.
        private int traceId;

        //SessionContainer.
        internal ISessionContainer sessionContainer;

        private readonly bool hasAuthKeyResourceToken;
        private readonly string authKeyResourceToken = string.Empty;

        private DocumentClientEventSource eventSource;
        internal Task initializeTask;

        private JsonSerializerSettings serializerSettings;
        private event EventHandler<SendingRequestEventArgs> sendingRequest;
        private event EventHandler<ReceivedResponseEventArgs> receivedResponse;
        private Func<TransportClient, TransportClient> transportClientHandlerFactory;

        /// <summary>
        /// Initializes a new instance of the <see cref="DocumentClient"/> class using the
        /// specified Azure Cosmos DB service endpoint, key, and connection policy for the Azure Cosmos DB service.
        /// </summary>
        /// <param name="serviceEndpoint">
        /// The service endpoint to use to create the client.
        /// </param>
        /// <param name="authKey">
        /// The list of Permission objects to use to create the client.
        /// </param>
        /// <param name="connectionPolicy">
        /// (Optional) The connection policy for the client. If none is passed, the default is used <see cref="ConnectionPolicy"/>
        /// </param>
        /// <param name="desiredConsistencyLevel">
        /// (Optional) This can be used to weaken the database account consistency level for read operations.
        /// If this is not set the database account consistency level will be used for all requests.
        /// </param>
        /// <remarks>
        /// The service endpoint and the authorization key can be obtained from the Azure Management Portal.
        /// The authKey used here is encrypted for privacy when being used, and deleted from computer memory when no longer needed
        /// <para>
        /// Using Direct connectivity, wherever possible, is recommended
        /// </para>
        /// </remarks>
        /// <seealso cref="Uri"/>
        /// <seealso cref="SecureString"/>
        /// <seealso cref="ConnectionPolicy"/>
        /// <seealso cref="ConsistencyLevel"/>
        public DocumentClient(Uri serviceEndpoint,
                              SecureString authKey,
                              ConnectionPolicy connectionPolicy = null,
                              Documents.ConsistencyLevel? desiredConsistencyLevel = null)
        {
            if (authKey == null)
            {
                throw new ArgumentNullException("authKey");
            }

            if (authKey != null)
            {
                this.authKeyHashFunction = new SecureStringHMACSHA256Helper(authKey);
            }

            this.Initialize(serviceEndpoint, connectionPolicy, desiredConsistencyLevel);
        }

        /// <summary>
        /// Initializes a new instance of the <see cref="DocumentClient"/> class using the
        /// specified Azure Cosmos DB service endpoint, key, connection policy and a custom JsonSerializerSettings
        /// for the Azure Cosmos DB service.
        /// </summary>
        /// <param name="serviceEndpoint">
        /// The service endpoint to use to create the client.
        /// </param>
        /// <param name="authKey">
        /// The list of Permission objects to use to create the client.
        /// </param>
        /// <param name="connectionPolicy">
        /// The connection policy for the client.
        /// </param>
        /// <param name="desiredConsistencyLevel">
        /// This can be used to weaken the database account consistency level for read operations.
        /// If this is not set the database account consistency level will be used for all requests.
        /// </param>
        /// <param name="serializerSettings">
        /// The custom JsonSerializer settings to be used for serialization/derialization.
        /// </param>
        /// <remarks>
        /// The service endpoint and the authorization key can be obtained from the Azure Management Portal.
        /// The authKey used here is encrypted for privacy when being used, and deleted from computer memory when no longer needed
        /// <para>
        /// Using Direct connectivity, wherever possible, is recommended
        /// </para>
        /// </remarks>
        /// <seealso cref="Uri"/>
        /// <seealso cref="SecureString"/>
        /// <seealso cref="ConnectionPolicy"/>
        /// <seealso cref="ConsistencyLevel"/>
        /// <seealso cref="JsonSerializerSettings"/>
        [Obsolete("Please use the constructor that takes JsonSerializerSettings as the third parameter.")]
        public DocumentClient(Uri serviceEndpoint,
                              SecureString authKey,
                              ConnectionPolicy connectionPolicy,
                              Documents.ConsistencyLevel? desiredConsistencyLevel,
                              JsonSerializerSettings serializerSettings)
            : this(serviceEndpoint, authKey, connectionPolicy, desiredConsistencyLevel)
        {
            this.serializerSettings = serializerSettings;
        }

        /// <summary>
        /// Initializes a new instance of the <see cref="DocumentClient"/> class using the
        /// specified Azure Cosmos DB service endpoint, key, connection policy and a custom JsonSerializerSettings
        /// for the Azure Cosmos DB service.
        /// </summary>
        /// <param name="serviceEndpoint">
        /// The service endpoint to use to create the client.
        /// </param>
        /// <param name="authKey">
        /// The list of Permission objects to use to create the client.
        /// </param>
        /// <param name="serializerSettings">
        /// The custom JsonSerializer settings to be used for serialization/derialization.
        /// </param>
        /// <param name="connectionPolicy">
        /// (Optional) The connection policy for the client. If none is passed, the default is used <see cref="ConnectionPolicy"/>
        /// </param>
        /// <param name="desiredConsistencyLevel">
        /// (Optional) This can be used to weaken the database account consistency level for read operations.
        /// If this is not set the database account consistency level will be used for all requests.
        /// </param>
        /// <remarks>
        /// The service endpoint and the authorization key can be obtained from the Azure Management Portal.
        /// The authKey used here is encrypted for privacy when being used, and deleted from computer memory when no longer needed
        /// <para>
        /// Using Direct connectivity, wherever possible, is recommended
        /// </para>
        /// </remarks>
        /// <seealso cref="Uri"/>
        /// <seealso cref="SecureString"/>
        /// <seealso cref="JsonSerializerSettings"/>
        /// <seealso cref="ConnectionPolicy"/>
        /// <seealso cref="ConsistencyLevel"/>
        public DocumentClient(Uri serviceEndpoint,
                              SecureString authKey,
                              JsonSerializerSettings serializerSettings,
                              ConnectionPolicy connectionPolicy = null,
                              Documents.ConsistencyLevel? desiredConsistencyLevel = null)
            : this(serviceEndpoint, authKey, connectionPolicy, desiredConsistencyLevel)
        {
            this.serializerSettings = serializerSettings;
        }

        /// <summary>
        /// Initializes a new instance of the <see cref="DocumentClient"/> class using the
        /// specified service endpoint, an authorization key (or resource token) and a connection policy
        /// for the Azure Cosmos DB service.
        /// </summary>
        /// <param name="serviceEndpoint">The service endpoint to use to create the client.</param>
        /// <param name="authKeyOrResourceToken">The authorization key or resource token to use to create the client.</param>
        /// <param name="connectionPolicy">(Optional) The connection policy for the client.</param>
        /// <param name="desiredConsistencyLevel">(Optional) The default consistency policy for client operations.</param>
        /// <remarks>
        /// The service endpoint can be obtained from the Azure Management Portal.
        /// If you are connecting using one of the Master Keys, these can be obtained along with the endpoint from the Azure Management Portal
        /// If however you are connecting as a specific Azure Cosmos DB User, the value passed to <paramref name="authKeyOrResourceToken"/> is the ResourceToken obtained from the permission feed for the user.
        /// <para>
        /// Using Direct connectivity, wherever possible, is recommended.
        /// </para>
        /// </remarks>
        /// <seealso cref="Uri"/>
        /// <seealso cref="ConnectionPolicy"/>
        /// <seealso cref="ConsistencyLevel"/>
        public DocumentClient(Uri serviceEndpoint,
                              string authKeyOrResourceToken,
                              ConnectionPolicy connectionPolicy = null,
                              Documents.ConsistencyLevel? desiredConsistencyLevel = null)
            : this(serviceEndpoint, authKeyOrResourceToken, sendingRequestEventArgs: null, connectionPolicy: connectionPolicy, desiredConsistencyLevel: desiredConsistencyLevel)
        {
        }

        /// <summary>
        /// Initializes a new instance of the <see cref="DocumentClient"/> class using the
        /// specified service endpoint, an authorization key (or resource token) and a connection policy
        /// for the Azure Cosmos DB service.
        /// </summary>
        /// <param name="serviceEndpoint">The service endpoint to use to create the client.</param>
        /// <param name="authKeyOrResourceToken">The authorization key or resource token to use to create the client.</param>
        /// <param name="handler">The HTTP handler stack to use for sending requests (e.g., HttpClientHandler).</param>
        /// <param name="connectionPolicy">(Optional) The connection policy for the client.</param>
        /// <param name="desiredConsistencyLevel">(Optional) The default consistency policy for client operations.</param>
        /// <remarks>
        /// The service endpoint can be obtained from the Azure Management Portal.
        /// If you are connecting using one of the Master Keys, these can be obtained along with the endpoint from the Azure Management Portal
        /// If however you are connecting as a specific Azure Cosmos DB User, the value passed to <paramref name="authKeyOrResourceToken"/> is the ResourceToken obtained from the permission feed for the user.
        /// <para>
        /// Using Direct connectivity, wherever possible, is recommended.
        /// </para>
        /// </remarks>
        /// <seealso cref="Uri"/>
        /// <seealso cref="ConnectionPolicy"/>
        /// <seealso cref="ConsistencyLevel"/>
        public DocumentClient(Uri serviceEndpoint,
                              string authKeyOrResourceToken,
                              HttpMessageHandler handler,
                              ConnectionPolicy connectionPolicy = null,
                              Documents.ConsistencyLevel? desiredConsistencyLevel = null)
            : this(serviceEndpoint, authKeyOrResourceToken, sendingRequestEventArgs: null, connectionPolicy: connectionPolicy, desiredConsistencyLevel: desiredConsistencyLevel, handler: handler)
        {
        }

        /// <summary>
        /// Initializes a new instance of the <see cref="DocumentClient"/> class using the
        /// specified service endpoint, an authorization key (or resource token) and a connection policy
        /// for the Azure Cosmos DB service.
        /// </summary>
        /// <param name="serviceEndpoint">The service endpoint to use to create the client.</param>
        /// <param name="authKeyOrResourceToken">The authorization key or resource token to use to create the client.</param>
        /// <param name="sendingRequestEventArgs"> The event handler to be invoked before the request is sent.</param>
        /// <param name="receivedResponseEventArgs"> The event handler to be invoked after a response has been received.</param>
        /// <param name="connectionPolicy">(Optional) The connection policy for the client.</param>
        /// <param name="desiredConsistencyLevel">(Optional) The default consistency policy for client operations.</param>
        /// <param name="serializerSettings">The custom JsonSerializer settings to be used for serialization/derialization.</param>
        /// <param name="apitype">Api type for the account</param>
        /// <param name="handler">The HTTP handler stack to use for sending requests (e.g., HttpClientHandler).</param>
        /// <param name="sessionContainer">The default session container with which DocumentClient is created.</param>
        /// <param name="enableCpuMonitor">Flag that indicates whether client-side CPU monitoring is enabled for improved troubleshooting.</param>
        /// <param name="transportClientHandlerFactory">Transport client handler factory.</param>
        /// <param name="storeClientFactory">Factory that creates store clients sharing the same transport client to optimize network resource reuse across multiple document clients in the same process.</param>
        /// <remarks>
        /// The service endpoint can be obtained from the Azure Management Portal.
        /// If you are connecting using one of the Master Keys, these can be obtained along with the endpoint from the Azure Management Portal
        /// If however you are connecting as a specific Azure Cosmos DB User, the value passed to <paramref name="authKeyOrResourceToken"/> is the ResourceToken obtained from the permission feed for the user.
        /// <para>
        /// Using Direct connectivity, wherever possible, is recommended.
        /// </para>
        /// </remarks>
        /// <seealso cref="Uri"/>
        /// <seealso cref="ConnectionPolicy"/>
        /// <seealso cref="ConsistencyLevel"/>
        internal DocumentClient(Uri serviceEndpoint,
                              string authKeyOrResourceToken,
                              EventHandler<SendingRequestEventArgs> sendingRequestEventArgs,
                              ConnectionPolicy connectionPolicy = null,
                              Documents.ConsistencyLevel? desiredConsistencyLevel = null,
                              JsonSerializerSettings serializerSettings = null,
                              ApiType apitype = ApiType.None,
                              EventHandler<ReceivedResponseEventArgs> receivedResponseEventArgs = null,
                              HttpMessageHandler handler = null,
                              ISessionContainer sessionContainer = null,
                              bool? enableCpuMonitor = null,
                              Func<TransportClient, TransportClient> transportClientHandlerFactory = null,
                              IStoreClientFactory storeClientFactory = null)
        {
            if (authKeyOrResourceToken == null)
            {
                throw new ArgumentNullException("authKeyOrResourceToken");
            }

            if (sendingRequestEventArgs != null)
            {
                this.sendingRequest += sendingRequestEventArgs;
            }

            if (serializerSettings != null)
            {
                this.serializerSettings = serializerSettings;
            }

            this.ApiType = apitype;

            if (receivedResponseEventArgs != null)
            {
                this.receivedResponse += receivedResponseEventArgs;
            }

            if (AuthorizationHelper.IsResourceToken(authKeyOrResourceToken))
            {
                this.hasAuthKeyResourceToken = true;
                this.authKeyResourceToken = authKeyOrResourceToken;
            }
            else
            {
                this.authKeyHashFunction = new StringHMACSHA256Hash(authKeyOrResourceToken);
            }

            this.transportClientHandlerFactory = transportClientHandlerFactory;

            this.Initialize(
                serviceEndpoint: serviceEndpoint,
                connectionPolicy: connectionPolicy,
                desiredConsistencyLevel: desiredConsistencyLevel,
                handler: handler,
                sessionContainer: sessionContainer,
                enableCpuMonitor: enableCpuMonitor,
                storeClientFactory: storeClientFactory);
        }

        /// <summary>
        /// Initializes a new instance of the <see cref="DocumentClient"/> class using the
        /// specified service endpoint, an authorization key (or resource token), a connection policy
        /// and a custom JsonSerializerSettings for the Azure Cosmos DB service.
        /// </summary>
        /// <param name="serviceEndpoint">The service endpoint to use to create the client.</param>
        /// <param name="authKeyOrResourceToken">The authorization key or resource token to use to create the client.</param>
        /// <param name="connectionPolicy">The connection policy for the client.</param>
        /// <param name="desiredConsistencyLevel">The default consistency policy for client operations.</param>
        /// <param name="serializerSettings">The custom JsonSerializer settings to be used for serialization/derialization.</param>
        /// <remarks>
        /// The service endpoint can be obtained from the Azure Management Portal.
        /// If you are connecting using one of the Master Keys, these can be obtained along with the endpoint from the Azure Management Portal
        /// If however you are connecting as a specific Azure Cosmos DB User, the value passed to <paramref name="authKeyOrResourceToken"/> is the ResourceToken obtained from the permission feed for the user.
        /// <para>
        /// Using Direct connectivity, wherever possible, is recommended.
        /// </para>
        /// </remarks>
        /// <seealso cref="Uri"/>
        /// <seealso cref="ConnectionPolicy"/>
        /// <seealso cref="ConsistencyLevel"/>
        /// <seealso cref="JsonSerializerSettings"/>
        [Obsolete("Please use the constructor that takes JsonSerializerSettings as the third parameter.")]
        public DocumentClient(Uri serviceEndpoint,
                              string authKeyOrResourceToken,
                              ConnectionPolicy connectionPolicy,
                              Documents.ConsistencyLevel? desiredConsistencyLevel,
                              JsonSerializerSettings serializerSettings)
            : this(serviceEndpoint, authKeyOrResourceToken, (HttpMessageHandler)null, connectionPolicy, desiredConsistencyLevel)
        {
            this.serializerSettings = serializerSettings;
        }

        /// <summary>
        /// Initializes a new instance of the <see cref="DocumentClient"/> class using the
        /// specified service endpoint, an authorization key (or resource token), a connection policy
        /// and a custom JsonSerializerSettings for the Azure Cosmos DB service.
        /// </summary>
        /// <param name="serviceEndpoint">The service endpoint to use to create the client.</param>
        /// <param name="authKeyOrResourceToken">The authorization key or resource token to use to create the client.</param>
        /// <param name="serializerSettings">The custom JsonSerializer settings to be used for serialization/derialization.</param>
        /// <param name="connectionPolicy">(Optional) The connection policy for the client.</param>
        /// <param name="desiredConsistencyLevel">(Optional) The default consistency policy for client operations.</param>
        /// <remarks>
        /// The service endpoint can be obtained from the Azure Management Portal.
        /// If you are connecting using one of the Master Keys, these can be obtained along with the endpoint from the Azure Management Portal
        /// If however you are connecting as a specific Azure Cosmos DB User, the value passed to <paramref name="authKeyOrResourceToken"/> is the ResourceToken obtained from the permission feed for the user.
        /// <para>
        /// Using Direct connectivity, wherever possible, is recommended.
        /// </para>
        /// </remarks>
        /// <seealso cref="Uri"/>
        /// <seealso cref="JsonSerializerSettings"/>
        /// <seealso cref="ConnectionPolicy"/>
        /// <seealso cref="ConsistencyLevel"/>
        public DocumentClient(Uri serviceEndpoint,
                              string authKeyOrResourceToken,
                              JsonSerializerSettings serializerSettings,
                              ConnectionPolicy connectionPolicy = null,
                              Documents.ConsistencyLevel? desiredConsistencyLevel = null)
            : this(serviceEndpoint, authKeyOrResourceToken, (HttpMessageHandler)null, connectionPolicy, desiredConsistencyLevel)
        {
            this.serializerSettings = serializerSettings;
        }

        /// <summary>
        /// Initializes a new instance of the <see cref="DocumentClient"/> class using the
        /// specified Azure Cosmos DB service endpoint for the Azure Cosmos DB service, a list of permission objects and a connection policy.
        /// </summary>
        /// <param name="serviceEndpoint">The service endpoint to use to create the client.</param>
        /// <param name="permissionFeed">A list of Permission objects to use to create the client.</param>
        /// <param name="connectionPolicy">(Optional) The <see cref="Microsoft.Azure.Cosmos.ConnectionPolicy"/> to use for this connection.</param>
        /// <param name="desiredConsistencyLevel">(Optional) The default consistency policy for client operations.</param>
        /// <exception cref="System.ArgumentNullException">If <paramref name="permissionFeed"/> is not supplied.</exception>
        /// <exception cref="System.ArgumentException">If <paramref name="permissionFeed"/> is not a valid permission link.</exception>
        /// <remarks>
        /// If no <paramref name="connectionPolicy"/> is provided, then the default <see cref="Microsoft.Azure.Cosmos.ConnectionPolicy"/> will be used.
        /// Using Direct connectivity, wherever possible, is recommended.
        /// </remarks>
        /// <seealso cref="Uri"/>
        /// <seealso cref="Permission"/>
        /// <seealso cref="ConnectionPolicy"/>
        /// <seealso cref="ConsistencyLevel"/>
        public DocumentClient(
            Uri serviceEndpoint,
            IList<Documents.Permission> permissionFeed,
            ConnectionPolicy connectionPolicy = null,
            Documents.ConsistencyLevel? desiredConsistencyLevel = null)
            : this(serviceEndpoint,
                    GetResourceTokens(permissionFeed),
                    connectionPolicy,
                    desiredConsistencyLevel)
        {
        }

        private static List<ResourceToken> GetResourceTokens(IList<Documents.Permission> permissionFeed)
        {
            if (permissionFeed == null)
            {
                throw new ArgumentNullException("permissionFeed");
            }

            return permissionFeed.Select(
                permission => new ResourceToken
                {
                    ResourceLink = permission.ResourceLink,
                    ResourcePartitionKey = permission.ResourcePartitionKey != null ? permission.ResourcePartitionKey.InternalKey.ToObjectArray() : null,
                    Token = permission.Token
                }).ToList();
        }

        /// <summary>
        /// Initializes a new instance of the <see cref="DocumentClient"/> class using the
        /// specified Azure Cosmos DB service endpoint, a list of <see cref="ResourceToken"/> objects and a connection policy.
        /// </summary>
        /// <param name="serviceEndpoint">The service endpoint to use to create the client.</param>
        /// <param name="resourceTokens">A list of <see cref="ResourceToken"/> objects to use to create the client.</param>
        /// <param name="connectionPolicy">(Optional) The <see cref="Microsoft.Azure.Cosmos.ConnectionPolicy"/> to use for this connection.</param>
        /// <param name="desiredConsistencyLevel">(Optional) The default consistency policy for client operations.</param>
        /// <exception cref="System.ArgumentNullException">If <paramref name="resourceTokens"/> is not supplied.</exception>
        /// <exception cref="System.ArgumentException">If <paramref name="resourceTokens"/> is not a valid permission link.</exception>
        /// <remarks>
        /// If no <paramref name="connectionPolicy"/> is provided, then the default <see cref="Microsoft.Azure.Cosmos.ConnectionPolicy"/> will be used.
        /// Using Direct connectivity, wherever possible, is recommended.
        /// </remarks>
        /// <seealso cref="Uri"/>
        /// <seealso cref="Permission"/>
        /// <seealso cref="ConnectionPolicy"/>
        /// <seealso cref="ConsistencyLevel"/>
        internal DocumentClient(Uri serviceEndpoint,
                              IList<ResourceToken> resourceTokens,
                              ConnectionPolicy connectionPolicy = null,
                              Documents.ConsistencyLevel? desiredConsistencyLevel = null)
        {
            if (resourceTokens == null)
            {
                throw new ArgumentNullException("resourceTokens");
            }

            this.resourceTokens = new Dictionary<string, List<PartitionKeyAndResourceTokenPair>>();

            foreach (ResourceToken resourceToken in resourceTokens)
            {
                bool isNameBasedRequest = false;
                bool isFeedRequest = false;
                string resourceTypeString;
                string resourceIdOrFullName;
                if (!PathsHelper.TryParsePathSegments(resourceToken.ResourceLink, out isFeedRequest, out resourceTypeString, out resourceIdOrFullName, out isNameBasedRequest))
                {
                    throw new ArgumentException(RMResources.BadUrl, "resourceToken.ResourceLink");
                }

                List<PartitionKeyAndResourceTokenPair> tokenList;
                if (!this.resourceTokens.TryGetValue(resourceIdOrFullName, out tokenList))
                {
                    tokenList = new List<PartitionKeyAndResourceTokenPair>();
                    this.resourceTokens.Add(resourceIdOrFullName, tokenList);
                }

                tokenList.Add(new PartitionKeyAndResourceTokenPair(
                    resourceToken.ResourcePartitionKey != null ? PartitionKeyInternal.FromObjectArray(resourceToken.ResourcePartitionKey, true) : PartitionKeyInternal.Empty,
                    resourceToken.Token));
            }

            if (!this.resourceTokens.Any())
            {
                throw new ArgumentException("permissionFeed");
            }

            string firstToken = resourceTokens.First().Token;

            if (AuthorizationHelper.IsResourceToken(firstToken))
            {
                this.hasAuthKeyResourceToken = true;
                this.authKeyResourceToken = firstToken;
                this.Initialize(serviceEndpoint, connectionPolicy, desiredConsistencyLevel);
            }
            else
            {
                this.authKeyHashFunction = new StringHMACSHA256Hash(firstToken);
                this.Initialize(serviceEndpoint, connectionPolicy, desiredConsistencyLevel);
            }
        }

        /// <summary>
        /// Initializes a new instance of the Microsoft.Azure.Cosmos.DocumentClient class using the
        /// specified Azure Cosmos DB service endpoint, a dictionary of resource tokens and a connection policy.
        /// </summary>
        /// <param name="serviceEndpoint">The service endpoint to use to create the client.</param>
        /// <param name="resourceTokens">A dictionary of resource ids and resource tokens.</param>
        /// <param name="connectionPolicy">(Optional) The connection policy for the client.</param>
        /// <param name="desiredConsistencyLevel">(Optional) The default consistency policy for client operations.</param>
        /// <remarks>Using Direct connectivity, wherever possible, is recommended</remarks>
        /// <seealso cref="Uri"/>
        /// <seealso cref="ConnectionPolicy"/>
        /// <seealso cref="ConsistencyLevel"/>
        [Obsolete("Please use the constructor that takes a permission list or a resource token list.")]
        public DocumentClient(Uri serviceEndpoint,
            IDictionary<string, string> resourceTokens,
            ConnectionPolicy connectionPolicy = null,
            Documents.ConsistencyLevel? desiredConsistencyLevel = null)
        {
            if (resourceTokens == null)
            {
                throw new ArgumentNullException("resourceTokens");
            }

            if (resourceTokens.Count() == 0)
            {
                throw new DocumentClientException(RMResources.InsufficientResourceTokens, null, null);
            }

            this.resourceTokens = resourceTokens.ToDictionary(
                pair => pair.Key,
                pair => new List<PartitionKeyAndResourceTokenPair> { new PartitionKeyAndResourceTokenPair(PartitionKeyInternal.Empty, pair.Value) });

            string firstToken = resourceTokens.ElementAt(0).Value;
            if (string.IsNullOrEmpty(firstToken))
            {
                throw new DocumentClientException(RMResources.InsufficientResourceTokens, null, null);
            }

            if (AuthorizationHelper.IsResourceToken(firstToken))
            {
                this.hasAuthKeyResourceToken = true;
                this.authKeyResourceToken = firstToken;
                this.Initialize(serviceEndpoint, connectionPolicy, desiredConsistencyLevel);
            }
            else
            {
                this.authKeyHashFunction = new StringHMACSHA256Hash(firstToken);
                this.Initialize(serviceEndpoint, connectionPolicy, desiredConsistencyLevel);
            }
        }

        /// <summary>
        /// Internal constructor purely for unit-testing
        /// </summary>
        internal DocumentClient(Uri serviceEndpoint,
                      string authKey)
        {
            // do nothing 
            this.ServiceEndpoint = serviceEndpoint;
        }

        internal virtual async Task<ClientCollectionCache> GetCollectionCacheAsync()
        {
            await this.EnsureValidClientAsync();
            return this.collectionCache;
        }

        internal virtual async Task<PartitionKeyRangeCache> GetPartitionKeyRangeCacheAsync()
        {
            await this.EnsureValidClientAsync();
            return this.partitionKeyRangeCache;
        }

        internal GlobalAddressResolver AddressResolver { get; private set; }

        internal event EventHandler<SendingRequestEventArgs> SendingRequest
        {
            add
            {
                this.sendingRequest += value;
            }
            remove
            {
                this.sendingRequest -= value;
            }
        }

        internal GlobalEndpointManager GlobalEndpointManager { get; private set; }

        /// <summary>
        /// Open the connection to validate that the client initialization is successful in the Azure Cosmos DB service.
        /// </summary>
        /// <returns>
        /// A <see cref="System.Threading.Tasks.Task"/> object.
        /// </returns>
        /// <remarks>
        /// This method is recommended to be called, after the constructor, but before calling any other methods on the DocumentClient instance.
        /// If there are any initialization exceptions, this method will throw them (set on the task).
        /// Alternately, calling any API will throw initialization exception at the first call.
        /// </remarks>
        /// <example>
        /// <code language="c#">
        /// <![CDATA[
        /// using (IDocumentClient client = new DocumentClient(new Uri("service endpoint"), "auth key"))
        /// {
        ///     await client.OpenAsync();
        /// }
        /// ]]>
        /// </code>
        /// </example>
        public Task OpenAsync(CancellationToken cancellationToken = default(CancellationToken))
        {
            return TaskHelper.InlineIfPossibleAsync(() => this.OpenPrivateInlineAsync(cancellationToken), null, cancellationToken);
        }

        private async Task OpenPrivateInlineAsync(CancellationToken cancellationToken)
        {
            await this.EnsureValidClientAsync();
            await TaskHelper.InlineIfPossibleAsync(() => this.OpenPrivateAsync(cancellationToken), this.ResetSessionTokenRetryPolicy.GetRequestPolicy(), cancellationToken);
        }

        private async Task OpenPrivateAsync(CancellationToken cancellationToken)
        {
            // Initialize caches for all databases and collections
            ResourceFeedReader<Documents.Database> databaseFeedReader = this.CreateDatabaseFeedReader(
                new FeedOptions { MaxItemCount = -1 });

            try
            {
                while (databaseFeedReader.HasMoreResults)
                {
                    foreach (Documents.Database database in await databaseFeedReader.ExecuteNextAsync(cancellationToken))
                    {
                        ResourceFeedReader<DocumentCollection> collectionFeedReader = this.CreateDocumentCollectionFeedReader(
                            database.SelfLink,
                            new FeedOptions { MaxItemCount = -1 });
                        List<Task> tasks = new List<Task>();
                        while (collectionFeedReader.HasMoreResults)
                        {
                            tasks.AddRange((await collectionFeedReader.ExecuteNextAsync(cancellationToken)).Select(collection => this.InitializeCachesAsync(database.Id, collection, cancellationToken)));
                        }

                        await Task.WhenAll(tasks);
                    }
                }
            }
            catch (DocumentClientException ex)
            {
                // Clear the caches to ensure that we don't have partial results
                this.collectionCache = new ClientCollectionCache(this.sessionContainer, this.GatewayStoreModel, this, this.retryPolicy);
                this.partitionKeyRangeCache = new PartitionKeyRangeCache(this, this.GatewayStoreModel, this.collectionCache);

                DefaultTrace.TraceWarning("{0} occurred while OpenAsync. Exception Message: {1}", ex.ToString(), ex.Message);
            }
        }

        internal virtual void Initialize(Uri serviceEndpoint,
            ConnectionPolicy connectionPolicy = null,
            Documents.ConsistencyLevel? desiredConsistencyLevel = null,
            HttpMessageHandler handler = null,
            ISessionContainer sessionContainer = null,
            bool? enableCpuMonitor = null,
            IStoreClientFactory storeClientFactory = null)
        {
            if (serviceEndpoint == null)
            {
                throw new ArgumentNullException("serviceEndpoint");
            }

            DefaultTrace.InitEventListener();

#if !(NETSTANDARD15 || NETSTANDARD16) 
#if NETSTANDARD20
            // GetEntryAssembly returns null when loaded from native netstandard2.0
            if (System.Reflection.Assembly.GetEntryAssembly() != null)
            {
#endif
                // For tests we want to allow stronger consistency during construction or per call
                string allowOverrideStrongerConsistencyConfig = System.Configuration.ConfigurationManager.AppSettings[DocumentClient.AllowOverrideStrongerConsistency];
                if (!string.IsNullOrEmpty(allowOverrideStrongerConsistencyConfig))
                {
                    if (!bool.TryParse(allowOverrideStrongerConsistencyConfig, out this.allowOverrideStrongerConsistency))
                    {
                        this.allowOverrideStrongerConsistency = false;
                    }
                }

                // We might want to override the defaults sometime
                string maxConcurrentConnectionOpenRequestsOverrideString = System.Configuration.ConfigurationManager.AppSettings[DocumentClient.MaxConcurrentConnectionOpenConfig];
                if (!string.IsNullOrEmpty(maxConcurrentConnectionOpenRequestsOverrideString))
                {
                    int maxConcurrentConnectionOpenRequestOverrideInt = 0;
                    if (Int32.TryParse(maxConcurrentConnectionOpenRequestsOverrideString, out maxConcurrentConnectionOpenRequestOverrideInt))
                    {
                        this.maxConcurrentConnectionOpenRequests = maxConcurrentConnectionOpenRequestOverrideInt;
                    }
                }

                string openConnectionTimeoutInSecondsOverrideString = System.Configuration.ConfigurationManager.AppSettings[DocumentClient.OpenConnectionTimeoutInSecondsConfig];
                if (!string.IsNullOrEmpty(openConnectionTimeoutInSecondsOverrideString))
                {
                    int openConnectionTimeoutInSecondsOverrideInt = 0;
                    if (Int32.TryParse(openConnectionTimeoutInSecondsOverrideString, out openConnectionTimeoutInSecondsOverrideInt))
                    {
                        this.openConnectionTimeoutInSeconds = openConnectionTimeoutInSecondsOverrideInt;
                    }
                }

                string idleConnectionTimeoutInSecondsOverrideString = System.Configuration.ConfigurationManager.AppSettings[DocumentClient.IdleConnectionTimeoutInSecondsConfig];
                if (!string.IsNullOrEmpty(idleConnectionTimeoutInSecondsOverrideString))
                {
                    int idleConnectionTimeoutInSecondsOverrideInt = 0;
                    if (Int32.TryParse(idleConnectionTimeoutInSecondsOverrideString, out idleConnectionTimeoutInSecondsOverrideInt))
                    {
                        this.idleConnectionTimeoutInSeconds = idleConnectionTimeoutInSecondsOverrideInt;
                    }
                }

                string transportTimerPoolGranularityInSecondsOverrideString = System.Configuration.ConfigurationManager.AppSettings[DocumentClient.TransportTimerPoolGranularityInSecondsConfig];
                if (!string.IsNullOrEmpty(transportTimerPoolGranularityInSecondsOverrideString))
                {
                    int timerPoolGranularityInSecondsOverrideInt = 0;
                    if (Int32.TryParse(transportTimerPoolGranularityInSecondsOverrideString, out timerPoolGranularityInSecondsOverrideInt))
                    {
                        // timeoutgranularity specified should be greater than min(5 seconds)
                        if (timerPoolGranularityInSecondsOverrideInt > this.timerPoolGranularityInSeconds)
                        {
                            this.timerPoolGranularityInSeconds = timerPoolGranularityInSecondsOverrideInt;
                        }
                    }
                }

                string enableRntbdChannelOverrideString = System.Configuration.ConfigurationManager.AppSettings[DocumentClient.EnableTcpChannelConfig];
                if (!string.IsNullOrEmpty(enableRntbdChannelOverrideString))
                {
                    bool enableRntbdChannel = false;
                    if (bool.TryParse(enableRntbdChannelOverrideString, out enableRntbdChannel))
                    {
                        this.enableRntbdChannel = enableRntbdChannel;
                    }
                }

                string maxRequestsPerRntbdChannelOverrideString = System.Configuration.ConfigurationManager.AppSettings[DocumentClient.MaxRequestsPerChannelConfig];
                if (!string.IsNullOrEmpty(maxRequestsPerRntbdChannelOverrideString))
                {
                    int maxRequestsPerChannel = DocumentClient.DefaultMaxRequestsPerRntbdChannel;
                    if (int.TryParse(maxRequestsPerRntbdChannelOverrideString, out maxRequestsPerChannel))
                    {
                        this.maxRequestsPerRntbdChannel = maxRequestsPerChannel;
                    }
                }

                string rntbdPartitionCountOverrideString = System.Configuration.ConfigurationManager.AppSettings[DocumentClient.TcpPartitionCount];
                if (!string.IsNullOrEmpty(rntbdPartitionCountOverrideString))
                {
                    int rntbdPartitionCount = DocumentClient.DefaultRntbdPartitionCount;
                    if (int.TryParse(rntbdPartitionCountOverrideString, out rntbdPartitionCount))
                    {
                        this.rntbdPartitionCount = rntbdPartitionCount;
                    }
                }

                string maxRntbdChannelsOverrideString = System.Configuration.ConfigurationManager.AppSettings[DocumentClient.MaxChannelsPerHostConfig];
                if (!string.IsNullOrEmpty(maxRntbdChannelsOverrideString))
                {
                    int maxRntbdChannels = DefaultMaxRntbdChannelsPerHost;
                    if (int.TryParse(maxRntbdChannelsOverrideString, out maxRntbdChannels))
                    {
                        this.maxRntbdChannels = maxRntbdChannels;
                    }
                }

                string rntbdPortReuseModeOverrideString = System.Configuration.ConfigurationManager.AppSettings[DocumentClient.RntbdPortReuseMode];
                if (!string.IsNullOrEmpty(rntbdPortReuseModeOverrideString))
                {
                    PortReuseMode portReuseMode = DefaultRntbdPortReuseMode;
                    if (Enum.TryParse<PortReuseMode>(rntbdPortReuseModeOverrideString, out portReuseMode))
                    {
                        this.rntbdPortReuseMode = portReuseMode;
                    }
                }

                string rntbdReceiveHangDetectionTimeSecondsString = System.Configuration.ConfigurationManager.AppSettings[DocumentClient.RntbdReceiveHangDetectionTimeConfig];
                if (!string.IsNullOrEmpty(rntbdReceiveHangDetectionTimeSecondsString))
                {
                    int rntbdReceiveHangDetectionTimeSeconds = DefaultRntbdReceiveHangDetectionTimeSeconds;
                    if (int.TryParse(rntbdReceiveHangDetectionTimeSecondsString, out rntbdReceiveHangDetectionTimeSeconds))
                    {
                        this.rntbdReceiveHangDetectionTimeSeconds = rntbdReceiveHangDetectionTimeSeconds;
                    }
                }

                string rntbdSendHangDetectionTimeSecondsString = System.Configuration.ConfigurationManager.AppSettings[DocumentClient.RntbdSendHangDetectionTimeConfig];
                if (!string.IsNullOrEmpty(rntbdSendHangDetectionTimeSecondsString))
                {
                    int rntbdSendHangDetectionTimeSeconds = DefaultRntbdSendHangDetectionTimeSeconds;
                    if (int.TryParse(rntbdSendHangDetectionTimeSecondsString, out rntbdSendHangDetectionTimeSeconds))
                    {
                        this.rntbdSendHangDetectionTimeSeconds = rntbdSendHangDetectionTimeSeconds;
                    }
                }

                if (enableCpuMonitor.HasValue)
                {
                    this.enableCpuMonitor = enableCpuMonitor.Value;
                }
                else
                {
                    string enableCpuMonitorString = System.Configuration.ConfigurationManager.AppSettings[DocumentClient.EnableCpuMonitorConfig];
                    if (!string.IsNullOrEmpty(enableCpuMonitorString))
                    {
                        bool enableCpuMonitorFlag = DefaultEnableCpuMonitor;
                        if (bool.TryParse(enableCpuMonitorString, out enableCpuMonitorFlag))
                        {
                            this.enableCpuMonitor = enableCpuMonitorFlag;
                        }
                    }
                }
#if NETSTANDARD20
            }
#endif            
#endif

            // ConnectionPolicy always overrides appconfig
            if (this.ConnectionPolicy != null)
            {
                if (this.ConnectionPolicy.IdleTcpConnectionTimeout.HasValue)
                {
                    this.idleConnectionTimeoutInSeconds = (int)this.ConnectionPolicy.IdleTcpConnectionTimeout.Value.TotalSeconds;
                }

                if (this.ConnectionPolicy.OpenTcpConnectionTimeout.HasValue)
                {
                    this.openConnectionTimeoutInSeconds = (int)this.ConnectionPolicy.OpenTcpConnectionTimeout.Value.TotalSeconds;
                }

                if (this.ConnectionPolicy.MaxRequestsPerTcpConnection.HasValue)
                {
                    this.maxRequestsPerRntbdChannel = this.ConnectionPolicy.MaxRequestsPerTcpConnection.Value;
                }

                if (this.ConnectionPolicy.MaxTcpPartitionCount.HasValue)
                {
                    this.rntbdPartitionCount = this.ConnectionPolicy.MaxTcpPartitionCount.Value;
                }

                if (this.ConnectionPolicy.MaxTcpConnectionsPerEndpoint.HasValue)
                {
                    this.maxRntbdChannels = this.ConnectionPolicy.MaxTcpConnectionsPerEndpoint.Value;
                }

                if (this.ConnectionPolicy.PortReuseMode.HasValue)
                {
                    this.rntbdPortReuseMode = this.ConnectionPolicy.PortReuseMode.Value;
                }
            }

            this.ServiceEndpoint = serviceEndpoint.OriginalString.EndsWith("/", StringComparison.Ordinal) ? serviceEndpoint : new Uri(serviceEndpoint.OriginalString + "/");

            this.ConnectionPolicy = connectionPolicy ?? ConnectionPolicy.Default;

#if !NETSTANDARD16
            ServicePoint servicePoint = ServicePointManager.FindServicePoint(this.ServiceEndpoint);
            servicePoint.ConnectionLimit = this.ConnectionPolicy.MaxConnectionLimit;
#endif

            this.GlobalEndpointManager = new GlobalEndpointManager(this, this.ConnectionPolicy);

            this.httpMessageHandler = new HttpRequestMessageHandler(this.sendingRequest, this.receivedResponse, handler);

            this.mediaClient = new HttpClient(this.httpMessageHandler);

            this.mediaClient.DefaultRequestHeaders.CacheControl = new CacheControlHeaderValue { NoCache = true };
            this.mediaClient.AddUserAgentHeader(this.ConnectionPolicy.UserAgentContainer);

            this.mediaClient.AddApiTypeHeader(this.ApiType);

            // Set requested API version header that can be used for
            // version enforcement.
            this.mediaClient.DefaultRequestHeaders.Add(HttpConstants.HttpHeaders.Version,
                HttpConstants.Versions.CurrentVersion);

            this.mediaClient.DefaultRequestHeaders.Add(HttpConstants.HttpHeaders.Accept,
                RuntimeConstants.MediaTypes.Any);

            if (sessionContainer != null)
            {
                this.sessionContainer = sessionContainer;
            }
            else
            {
                this.sessionContainer = new SessionContainer(this.ServiceEndpoint.Host);
            }

            this.retryPolicy = new RetryPolicy(this.GlobalEndpointManager, this.ConnectionPolicy);
            this.ResetSessionTokenRetryPolicy = this.retryPolicy;

            this.mediaClient.Timeout = this.ConnectionPolicy.MediaRequestTimeout;

            this.desiredConsistencyLevel = desiredConsistencyLevel;
            // Setup the proxy to be  used based on connection mode.
            // For gateway: GatewayProxy.
            // For direct: WFStoreProxy [set in OpenAsync()].
            this.initializationSyncLock = new object();

            this.eventSource = DocumentClientEventSource.Instance;

            this.initializeTask = TaskHelper.InlineIfPossibleAsync(
                () => this.GetInitializationTaskAsync(storeClientFactory: storeClientFactory),
                new ResourceThrottleRetryPolicy(
                    this.ConnectionPolicy.RetryOptions.MaxRetryAttemptsOnThrottledRequests,
                    this.ConnectionPolicy.RetryOptions.MaxRetryWaitTimeInSeconds));

            // ContinueWith on the initialization task is needed for handling the UnobservedTaskException
            // if this task throws for some reason. Awaiting inside a constructor is not supported and
            // even if we had to await inside GetInitializationTask to catch the exception, that will
            // be a blocking call. In such cases, the recommended approach is to "handle" the
            // UnobservedTaskException by using ContinueWith method w/ TaskContinuationOptions.OnlyOnFaulted
            // and accessing the Exception property on the target task.
#pragma warning disable VSTHRD110 // Observe result of async calls
            this.initializeTask.ContinueWith(t =>
#pragma warning restore VSTHRD110 // Observe result of async calls
            {
                DefaultTrace.TraceWarning("initializeTask failed {0}", t.Exception);
            }, TaskContinuationOptions.OnlyOnFaulted);

            this.traceId = Interlocked.Increment(ref DocumentClient.idCounter);
            DefaultTrace.TraceInformation(string.Format(
                CultureInfo.InvariantCulture,
                "DocumentClient with id {0} initialized at endpoint: {1} with ConnectionMode: {2}, connection Protocol: {3}, and consistency level: {4}",
                this.traceId,
                serviceEndpoint.ToString(),
                this.ConnectionPolicy.ConnectionMode.ToString(),
                this.ConnectionPolicy.ConnectionProtocol.ToString(),
                desiredConsistencyLevel != null ? desiredConsistencyLevel.ToString() : "null"));

            this.QueryCompatibilityMode = QueryCompatibilityMode.Default;
        }

        // Always called from under the lock except when called from Intilialize method during construction.
        private async Task GetInitializationTaskAsync(IStoreClientFactory storeClientFactory)
        {
            await this.InitializeGatewayConfigurationReaderAsync();

            if (this.desiredConsistencyLevel.HasValue)
            {
                this.EnsureValidOverwrite(this.desiredConsistencyLevel.Value);
            }

            GatewayStoreModel gatewayStoreModel = new GatewayStoreModel(
                    this.GlobalEndpointManager,
                    this.sessionContainer,
                    this.ConnectionPolicy.RequestTimeout,
                    (Cosmos.ConsistencyLevel)this.accountServiceConfiguration.DefaultConsistencyLevel,
                    this.eventSource,
                    this.serializerSettings,
                    this.ConnectionPolicy.UserAgentContainer,
                    this.ApiType,
                    this.httpMessageHandler);

            this.GatewayStoreModel = gatewayStoreModel;

            this.collectionCache = new ClientCollectionCache(this.sessionContainer, this.GatewayStoreModel, this, this.retryPolicy);
            this.partitionKeyRangeCache = new PartitionKeyRangeCache(this, this.GatewayStoreModel, this.collectionCache);
            this.ResetSessionTokenRetryPolicy = new ResetSessionTokenRetryPolicyFactory(this.sessionContainer, this.collectionCache, this.retryPolicy);

            if (this.ConnectionPolicy.ConnectionMode == ConnectionMode.Gateway)
            {
                this.StoreModel = this.GatewayStoreModel;
            }
            else
            {
                this.InitializeDirectConnectivity(storeClientFactory);
            }
        }

        private async Task InitializeCachesAsync(string databaseName, DocumentCollection collection, CancellationToken cancellationToken)
        {
            if (databaseName == null)
            {
                throw new ArgumentNullException(nameof(databaseName));
            }

            if (collection == null)
            {
                throw new ArgumentNullException(nameof(collection));
            }

            CollectionCache collectionCache = await this.GetCollectionCacheAsync();
            using (
                DocumentServiceRequest request = DocumentServiceRequest.Create(
                    OperationType.Query,
                    ResourceType.Document,
                    collection.SelfLink,
                    AuthorizationTokenType.PrimaryMasterKey))
            {
                ContainerProperties resolvedCollection = await collectionCache.ResolveCollectionAsync(request, CancellationToken.None);
                IReadOnlyList<PartitionKeyRange> ranges = await this.partitionKeyRangeCache.TryGetOverlappingRangesAsync(
                resolvedCollection.ResourceId,
                new Range<string>(
                    PartitionKeyInternal.MinimumInclusiveEffectivePartitionKey,
                    PartitionKeyInternal.MaximumExclusiveEffectivePartitionKey,
                    true,
                    false));

                // In Gateway mode, AddressCache is null
                if (this.AddressResolver != null)
                {
                    await this.AddressResolver.OpenAsync(databaseName, resolvedCollection, cancellationToken);
                }
            }
        }

        /// <summary>
        /// Gets or sets the session object used for session consistency version tracking in the Azure Cosmos DB service.
        /// </summary>
        /// <remarks>
        /// <value>
        /// The session object used for version tracking when the consistency level is set to Session.
        /// </value>
        /// The session object can be saved and shared between two DocumentClient instances within the same AppDomain.
        /// </remarks>
        public object Session
        {
            get
            {
                return this.sessionContainer;
            }

            set
            {
                SessionContainer container = value as SessionContainer;
                if (container == null)
                {
                    throw new ArgumentNullException("value");
                }

                if (!string.Equals(this.ServiceEndpoint.Host, container.HostName, StringComparison.OrdinalIgnoreCase))
                {
                    throw new ArgumentException(string.Format(
                        CultureInfo.CurrentUICulture,
                        ClientResources.BadSession,
                        container.HostName,
                        this.ServiceEndpoint.Host));
                }

                SessionContainer currentSessionContainer = this.sessionContainer as SessionContainer;
                if (currentSessionContainer == null)
                {
                    throw new ArgumentNullException(nameof(currentSessionContainer));
                }

                currentSessionContainer.ReplaceCurrrentStateWithStateOf(container);
            }
        }

        /// <summary>
        /// Gets or sets the session object used for session consistency version tracking for a specific collection in the Azure Cosmos DB service.
        /// </summary>
        /// <param name="collectionLink">Collection for which session token must be retrieved.</param>
        /// <value>
        /// The session token used for version tracking when the consistency level is set to Session.
        /// </value>
        /// <remarks>
        /// The session token can be saved and supplied to a request via <see cref="Documents.Client.RequestOptions.SessionToken"/>.
        /// </remarks>
        internal string GetSessionToken(string collectionLink)
        {
            SessionContainer sessionContainerInternal = this.sessionContainer as SessionContainer;

            if (sessionContainerInternal == null)
            {
                throw new ArgumentNullException(nameof(sessionContainerInternal));
            }

            return sessionContainerInternal.GetSessionToken(collectionLink);
        }

        /// <summary>
        /// Gets the Api type
        /// </summary>
        internal ApiType ApiType
        {
            get; private set;
        }

        internal bool UseMultipleWriteLocations { get; private set; }

        /// <summary>
        /// Gets the endpoint Uri for the service endpoint from the Azure Cosmos DB service.
        /// </summary>
        /// <value>
        /// The Uri for the service endpoint.
        /// </value>
        /// <seealso cref="System.Uri"/>
        public Uri ServiceEndpoint
        {
            get;
            private set;
        }

        /// <summary>
        /// Gets the current write endpoint chosen based on availability and preference from the Azure Cosmos DB service.
        /// </summary>
        public Uri WriteEndpoint
        {
            get
            {
                return this.GlobalEndpointManager.WriteEndpoints.FirstOrDefault();
            }
        }

        /// <summary>
        /// Gets the current read endpoint chosen based on availability and preference from the Azure Cosmos DB service.
        /// </summary>
        public Uri ReadEndpoint
        {
            get
            {
                return this.GlobalEndpointManager.ReadEndpoints.FirstOrDefault();
            }
        }

        /// <summary>
        /// Gets the Connection policy used by the client from the Azure Cosmos DB service.
        /// </summary>
        /// <value>
        /// The Connection policy used by the client.
        /// </value>
        /// <seealso cref="Microsoft.Azure.Cosmos.ConnectionPolicy"/>
        public ConnectionPolicy ConnectionPolicy { get; private set; }

        /// <summary>
        /// Gets a dictionary of resource tokens used by the client from the Azure Cosmos DB service.
        /// </summary>
        /// <value>
        /// A dictionary of resource tokens used by the client.
        /// </value>
        /// <seealso cref="System.Collections.Generic.IDictionary{TKey, TValue}"/>
        [Obsolete]
        public IDictionary<string, string> ResourceTokens
        {
            get
            {
                // NOTE: if DocumentClient was created using construction taking permission feed and there
                // are duplicate resource links, we will choose arbitrary token for it here.
                return (this.resourceTokens != null) ? this.resourceTokens.ToDictionary(pair => pair.Key, pair => pair.Value.First().ResourceToken) : null;
            }
        }

        /// <summary>
        /// Gets the AuthKey used by the client from the Azure Cosmos DB service.
        /// </summary>
        /// <value>
        /// The AuthKey used by the client.
        /// </value>
        /// <seealso cref="System.Security.SecureString"/>
        public SecureString AuthKey
        {
            get
            {
                if (this.authKeyHashFunction != null)
                {
                    return this.authKeyHashFunction.Key;
                }
                else
                {
                    return null;
                }
            }
        }

        /// <summary>
        /// Gets the configured consistency level of the client from the Azure Cosmos DB service.
        /// </summary>
        /// <value>
        /// The configured <see cref="Microsoft.Azure.Cosmos.ConsistencyLevel"/> of the client.
        /// </value>
        /// <seealso cref="Microsoft.Azure.Cosmos.ConsistencyLevel"/>
        public virtual Documents.ConsistencyLevel ConsistencyLevel
        {
            get
            {
#pragma warning disable VSTHRD002 // Avoid problematic synchronous waits
                TaskHelper.InlineIfPossibleAsync(() => this.EnsureValidClientAsync(), null).Wait();
#pragma warning restore VSTHRD002 // Avoid problematic synchronous waits
                return this.desiredConsistencyLevel.HasValue ? this.desiredConsistencyLevel.Value :
                    this.accountServiceConfiguration.DefaultConsistencyLevel;
            }
        }

        /// <summary>
        /// Disposes the client for the Azure Cosmos DB service.
        /// </summary>
        /// <example>
        /// <code language="c#">
        /// <![CDATA[
        /// IDocumentClient client = new DocumentClient(new Uri("service endpoint"), "auth key");
        /// if (client != null) client.Dispose();
        /// ]]>
        /// </code>
        /// </example>
        public void Dispose()
        {
            if (this.isDisposed)
            {
                return;
            }

            if (this.StoreModel != null)
            {
                this.StoreModel.Dispose();
                this.StoreModel = null;
            }

            if (this.storeClientFactory != null)
            {
                // Dispose only if this store client factory was created and is owned by this instance of document client, otherwise just release the reference
                if (this.isStoreClientFactoryCreatedInternally)
                {
                    this.storeClientFactory.Dispose();
                }

                this.storeClientFactory = null;
            }

            if (this.AddressResolver != null)
            {
                this.AddressResolver.Dispose();
                this.AddressResolver = null;
            }

            if (this.mediaClient != null)
            {
                this.mediaClient.Dispose();
                this.mediaClient = null;
            }

            if (this.authKeyHashFunction != null)
            {
                this.authKeyHashFunction.Dispose();
                this.authKeyHashFunction = null;
            }

            if (this.GlobalEndpointManager != null)
            {
                this.GlobalEndpointManager.Dispose();
                this.GlobalEndpointManager = null;
            }

            DefaultTrace.TraceInformation("DocumentClient with id {0} disposed.", this.traceId);
            DefaultTrace.Flush();

            this.isDisposed = true;
        }

        //Compatibility mode:
        // Allows to specify compatibility mode used by client when making query requests.
        // should be removed when application/sql is no longer supported.
        internal QueryCompatibilityMode QueryCompatibilityMode { get; set; }

        /// <summary>
        /// RetryPolicy retries a request when it encounters session unavailable (see ClientRetryPolicy).
        /// Once it exhausts all write regions it clears the session container, then it uses ClientCollectionCache
        /// to resolves the request's collection name. If it differs from the session container's resource id it
        /// explains the session unavailable exception: somebody removed and recreated the collection. In this
        /// case we retry once again (with empty session token) otherwise we return the error to the client
        /// (see RenameCollectionAwareClientRetryPolicy)
        /// </summary>
        internal virtual IRetryPolicyFactory ResetSessionTokenRetryPolicy { get; private set; }

        /// <summary>
        /// Gets and sets the IStoreModel object.
        /// </summary>
        /// <remarks>
        /// Test hook to enable unit test of DocumentClient.
        /// </remarks>
        internal IStoreModel StoreModel { get; set; }

        /// <summary>
        /// Gets and sets the gateway IStoreModel object.
        /// </summary>
        /// <remarks>
        /// Test hook to enable unit test of DocumentClient.
        /// </remarks>
        internal IStoreModel GatewayStoreModel { get; set; }

        /// <summary>
        /// Gets and sets on execute scalar query callback
        /// </summary>
        /// <remarks>
        /// Test hook to enable unit test for scalar queries
        /// </remarks>
        internal Action<IQueryable> OnExecuteScalarQueryCallback { get; set; }

        internal virtual async Task<IDictionary<string, object>> GetQueryEngineConfigurationAsync()
        {
            await this.EnsureValidClientAsync();
            return this.accountServiceConfiguration.QueryEngineConfiguration;
        }

        internal virtual async Task<ConsistencyLevel> GetDefaultConsistencyLevelAsync()
        {
            await this.EnsureValidClientAsync();
            return (ConsistencyLevel)this.accountServiceConfiguration.DefaultConsistencyLevel;
        }

        internal Task<Documents.ConsistencyLevel?> GetDesiredConsistencyLevelAsync()
        {
            return Task.FromResult<Documents.ConsistencyLevel?>(this.desiredConsistencyLevel);
        }

        internal async Task<DocumentServiceResponse> ProcessRequestAsync(
            string verb,
            DocumentServiceRequest request,
            IDocumentClientRetryPolicy retryPolicyInstance,
            CancellationToken cancellationToken,
            string testAuthorization = null) // Only for unit-tests
        {
            if (request == null)
            {
                throw new ArgumentNullException(nameof(request));
            }

            if (verb == null)
            {
                throw new ArgumentNullException(nameof(verb));
            }

            string payload;
            string authorization = ((IAuthorizationTokenProvider)this).GetUserAuthorizationToken(
                request.ResourceAddress,
                PathsHelper.GetResourcePath(request.ResourceType),
                verb,
                request.Headers,
                AuthorizationTokenType.PrimaryMasterKey,
                out payload);

            // Unit-test hook
            if (testAuthorization != null)
            {
                payload = testAuthorization;
                authorization = testAuthorization;
            }
            request.Headers[HttpConstants.HttpHeaders.Authorization] = authorization;

            try
            {
                return await this.ProcessRequestAsync(request, retryPolicyInstance, cancellationToken);
            }
            catch (DocumentClientException dce)
            {
                if (payload != null
                    && dce.Message != null
                    && dce.StatusCode.HasValue
                    && dce.StatusCode.Value == HttpStatusCode.Unauthorized
                    && dce.Message.Contains(DocumentClient.MacSignatureString)
                    && !dce.Message.Contains(payload))
                {
                    DefaultTrace.TraceError("Un-expected authorization payload mis-match. Actual {0} service expected {1}", payload, dce.Message);
                }

                throw;
            }
        }

        internal async Task<DocumentServiceResponse> ProcessRequestAsync(
            DocumentServiceRequest request,
            IDocumentClientRetryPolicy retryPolicyInstance,
            CancellationToken cancellationToken)
        {
            await this.EnsureValidClientAsync();

            if (retryPolicyInstance != null)
            {
                retryPolicyInstance.OnBeforeSendRequest(request);
            }

            using (new ActivityScope(Guid.NewGuid()))
            {
                IStoreModel storeProxy = this.GetStoreProxy(request);
                return await storeProxy.ProcessMessageAsync(request, cancellationToken);
            }
        }

        private void ThrowIfDisposed()
        {
            if (this.isDisposed)
            {
                throw new ObjectDisposedException("DocumentClient");
            }
        }

        internal virtual async Task EnsureValidClientAsync()
        {
            this.ThrowIfDisposed();

            if (this.isSuccessfullyInitialized)
            {
                return;
            }

            // If the initialization task failed, we should retry initialization.
            // We may end up throwing the same exception but this will ensure that we dont have a
            // client which is unusable and can resume working if it failed initialization once.
            // If we have to reinitialize the client, it needs to happen in thread safe manner so that
            // we dont re-initalize the task again for each incoming call.
            Task initTask = null;

            lock (this.initializationSyncLock)
            {
                initTask = this.initializeTask;
            }

            try
            {
                await initTask;
                this.isSuccessfullyInitialized = true;
                return;
            }
            catch (Exception e)
            {
                DefaultTrace.TraceWarning("initializeTask failed {0}", e.ToString());
            }

            lock (this.initializationSyncLock)
            {
                // if the task has not been updated by another caller, update it
                if (object.ReferenceEquals(this.initializeTask, initTask))
                {
                    this.initializeTask = this.GetInitializationTaskAsync(storeClientFactory: null);
                }

                initTask = this.initializeTask;
            }

            await initTask;
            this.isSuccessfullyInitialized = true;
        }

        #region Create Impl
        /// <summary>
        /// Creates a database resource as an asychronous operation in the Azure Cosmos DB service.
        /// </summary>
        /// <param name="database">The specification for the <see cref="Database"/> to create.</param>
        /// <param name="options">(Optional) The <see cref="Documents.Client.RequestOptions"/> for the request.</param>
        /// <returns>The <see cref="Database"/> that was created within a task object representing the service response for the asynchronous operation.</returns>
        /// <exception cref="ArgumentNullException">If <paramref name="database"/> is not set.</exception>
        /// <exception cref="System.AggregateException">Represents a consolidation of failures that occured during async processing. Look within InnerExceptions to find the actual exception(s).</exception>
        /// <exception cref="DocumentClientException">This exception can encapsulate many different types of errors. To determine the specific error always look at the StatusCode property. Some common codes you may get when creating a Database are:
        /// <list type="table">
        ///     <listheader>
        ///         <term>StatusCode</term><description>Reason for exception</description>
        ///     </listheader>
        ///     <item>
        ///         <term>400</term><description>BadRequest - This means something was wrong with the database object supplied. It is likely that an id was not supplied for the new Database.</description>
        ///     </item>
        ///     <item>
        ///         <term>409</term><description>Conflict - This means a <see cref="Database"/> with an id matching the id field of <paramref name="database"/> already existed.</description>
        ///     </item>
        /// </list>
        /// </exception>
        /// <example>
        /// The example below creates a new <see cref="Database"/> with an Id property of 'MyDatabase'
        /// This code snippet is intended to be used from within an asynchronous method as it uses the await keyword
        /// <code language="c#">
        /// <![CDATA[
        /// using (IDocumentClient client = new DocumentClient(new Uri("service endpoint"), "auth key"))
        /// {
        ///     Database db = await client.CreateDatabaseAsync(new Database { Id = "MyDatabase" });
        /// }
        /// ]]>
        /// </code>
        /// </example>
        /// <example>
        /// If you would like to construct a <see cref="Database"/> from within a synchronous method then you need to use the following code
        /// <code language="c#">
        /// <![CDATA[
        /// using (IDocumentClient client = new DocumentClient(new Uri("service endpoint"), "auth key"))
        /// {
        ///     Database db = client.CreateDatabaseAsync(new Database { Id = "MyDatabase" }).Result;
        /// }
        /// ]]>
        /// </code>
        /// </example>
        /// <seealso cref="Microsoft.Azure.Documents.Database"/>
        /// <seealso cref="Microsoft.Azure.Documents.Client.RequestOptions"/>
        /// <seealso cref="Microsoft.Azure.Documents.Client.ResourceResponse{T}"/>
        /// <seealso cref="System.Threading.Tasks.Task"/>
        public Task<ResourceResponse<Documents.Database>> CreateDatabaseAsync(Documents.Database database, Documents.Client.RequestOptions options = null)
        {
            IDocumentClientRetryPolicy retryPolicyInstance = this.ResetSessionTokenRetryPolicy.GetRequestPolicy();
            return TaskHelper.InlineIfPossible(() => this.CreateDatabasePrivateAsync(database, options, retryPolicyInstance), retryPolicyInstance);
        }

        private async Task<ResourceResponse<Documents.Database>> CreateDatabasePrivateAsync(Documents.Database database, Documents.Client.RequestOptions options, IDocumentClientRetryPolicy retryPolicyInstance)
        {
            await this.EnsureValidClientAsync();

            if (database == null)
            {
                throw new ArgumentNullException("database");
            }

            this.ValidateResource(database);

            INameValueCollection headers = this.GetRequestHeaders(options);

            using (DocumentServiceRequest request = DocumentServiceRequest.Create(
                OperationType.Create,
                Paths.Databases_Root,
                database,
                ResourceType.Database,
                AuthorizationTokenType.PrimaryMasterKey,
                headers,
                SerializationFormattingPolicy.None))
            {
                return new ResourceResponse<Documents.Database>(await this.CreateAsync(request, retryPolicyInstance));
            }
        }

        /// <summary>
        /// Creates(if doesn't exist) or gets(if already exists) a database resource as an asychronous operation in the Azure Cosmos DB service.
        /// You can check the status code from the response to determine whether the database was newly created(201) or existing database was returned(200)
        /// </summary>
        /// <param name="database">The specification for the <see cref="Database"/> to create.</param>
        /// <param name="options">(Optional) The <see cref="Documents.Client.RequestOptions"/> for the request.</param>
        /// <returns>The <see cref="Database"/> that was created within a task object representing the service response for the asynchronous operation.</returns>
        /// <exception cref="ArgumentNullException">If <paramref name="database"/> is not set.</exception>
        /// <exception cref="System.AggregateException">Represents a consolidation of failures that occured during async processing. Look within InnerExceptions to find the actual exception(s).</exception>
        /// <exception cref="DocumentClientException">This exception can encapsulate many different types of errors. To determine the specific error always look at the StatusCode property.</exception>
        /// <example>
        /// The example below creates a new <see cref="Database"/> with an Id property of 'MyDatabase'
        /// This code snippet is intended to be used from within an asynchronous method as it uses the await keyword
        /// <code language="c#">
        /// <![CDATA[
        /// using (IDocumentClient client = new DocumentClient(new Uri("service endpoint"), "auth key"))
        /// {
        ///     Database db = await client.CreateDatabaseIfNotExistsAsync(new Database { Id = "MyDatabase" });
        /// }
        /// ]]>
        /// </code>
        /// </example>
        /// <example>
        /// If you would like to construct a <see cref="Database"/> from within a synchronous method then you need to use the following code
        /// <code language="c#">
        /// <![CDATA[
        /// using (IDocumentClient client = new DocumentClient(new Uri("service endpoint"), "auth key"))
        /// {
        ///     Database db = client.CreateDatabaseIfNotExistsAsync(new Database { Id = "MyDatabase" }).Result;
        /// }
        /// ]]>
        /// </code>
        /// </example>
        /// <seealso cref="Microsoft.Azure.Documents.Database"/>
        /// <seealso cref="Microsoft.Azure.Documents.Client.RequestOptions"/>
        /// <seealso cref="Microsoft.Azure.Documents.Client.ResourceResponse{T}"/>
        /// <seealso cref="System.Threading.Tasks.Task"/>
        public Task<ResourceResponse<Documents.Database>> CreateDatabaseIfNotExistsAsync(Documents.Database database, Documents.Client.RequestOptions options = null)
        {
            return TaskHelper.InlineIfPossible(() => this.CreateDatabaseIfNotExistsPrivateAsync(database, options), null);
        }

        private async Task<ResourceResponse<Documents.Database>> CreateDatabaseIfNotExistsPrivateAsync(Documents.Database database,
            Documents.Client.RequestOptions options)
        {
            if (database == null)
            {
                throw new ArgumentNullException("database");
            }

            // Doing a Read before Create will give us better latency for existing databases
            try
            {
                return await this.ReadDatabaseAsync(UriFactory.CreateDatabaseUri(database.Id));
            }
            catch (DocumentClientException dce)
            {
                if (dce.StatusCode != HttpStatusCode.NotFound)
                {
                    throw;
                }
            }

            try
            {
                return await this.CreateDatabaseAsync(database, options);
            }
            catch (DocumentClientException ex)
            {
                if (ex.StatusCode != HttpStatusCode.Conflict)
                {
                    throw;
                }
            }

            // This second Read is to handle the race condition when 2 or more threads have Read the database and only one succeeds with Create
            // so for the remaining ones we should do a Read instead of throwing Conflict exception
            return await this.ReadDatabaseAsync(UriFactory.CreateDatabaseUri(database.Id));
        }

        /// <summary>
        /// Creates a Document as an asychronous operation in the Azure Cosmos DB service.
        /// </summary>
        /// <param name="documentsFeedOrDatabaseLink">The link of the <see cref="DocumentCollection"/> to create the document in. E.g. dbs/db_rid/colls/coll_rid/ </param>
        /// <param name="document">The document object to create.</param>
        /// <param name="options">(Optional) Any request options you wish to set. E.g. Specifying a Trigger to execute when creating the document. <see cref="Documents.Client.RequestOptions"/></param>
        /// <param name="disableAutomaticIdGeneration">(Optional) Disables the automatic id generation, If this is True the system will throw an exception if the id property is missing from the Document.</param>
        /// <param name="cancellationToken">(Optional) A <see cref="CancellationToken"/> that can be used by other objects or threads to receive notice of cancellation.</param>
        /// <returns>The <see cref="Microsoft.Azure.Documents.Document"/> that was created contained within a <see cref="System.Threading.Tasks.Task"/> object representing the service response for the asynchronous operation.</returns>
        /// <exception cref="ArgumentNullException">If either <paramref name="documentsFeedOrDatabaseLink"/> or <paramref name="document"/> is not set.</exception>
        /// <exception cref="System.AggregateException">Represents a consolidation of failures that occured during async processing. Look within InnerExceptions to find the actual exception(s)</exception>
        /// <exception cref="DocumentClientException">This exception can encapsulate many different types of errors. To determine the specific error always look at the StatusCode property. Some common codes you may get when creating a Document are:
        /// <list type="table">
        ///     <listheader>
        ///         <term>StatusCode</term><description>Reason for exception</description>
        ///     </listheader>
        ///     <item>
        ///         <term>400</term><description>BadRequest - This means something was wrong with the document supplied. It is likely that <paramref name="disableAutomaticIdGeneration"/> was true and an id was not supplied</description>
        ///     </item>
        ///     <item>
        ///         <term>403</term><description>Forbidden - This likely means the collection in to which you were trying to create the document is full.</description>
        ///     </item>
        ///     <item>
        ///         <term>409</term><description>Conflict - This means a <see cref="Document"/> with an id matching the id field of <paramref name="document"/> already existed</description>
        ///     </item>
        ///     <item>
        ///         <term>413</term><description>RequestEntityTooLarge - This means the <see cref="Document"/> exceeds the current max entity size. Consult documentation for limits and quotas.</description>
        ///     </item>
        ///     <item>
        ///         <term>429</term><description>TooManyRequests - This means you have exceeded the number of request units per second. Consult the DocumentClientException.RetryAfter value to see how long you should wait before retrying this operation.</description>
        ///     </item>
        /// </list>
        /// </exception>
        /// <example>
        /// Azure Cosmos DB supports a number of different ways to work with documents. A document can extend <see cref="Resource"/>
        /// <code language="c#">
        /// <![CDATA[
        /// public class MyObject : Resource
        /// {
        ///     public string MyProperty {get; set;}
        /// }
        ///
        /// using (IDocumentClient client = new DocumentClient(new Uri("service endpoint"), "auth key"))
        /// {
        ///     Document doc = await client.CreateDocumentAsync("dbs/db_rid/colls/coll_rid/", new MyObject { MyProperty = "A Value" });
        /// }
        /// ]]>
        /// </code>
        /// </example>
        /// <example>
        /// A document can be any POCO object that can be serialized to JSON, even if it doesn't extend from <see cref="Resource"/>
        /// <code language="c#">
        /// <![CDATA[
        /// public class MyPOCO
        /// {
        ///     public string MyProperty {get; set;}
        /// }
        ///
        /// using (IDocumentClient client = new DocumentClient(new Uri("service endpoint"), "auth key"))
        /// {
        ///     Document doc = await client.CreateDocumentAsync("dbs/db_rid/colls/coll_rid/", new MyPOCO { MyProperty = "A Value" });
        /// }
        /// ]]>
        /// </code>
        /// </example>
        /// <example>
        /// Finally, a Document can also be a dynamic object
        /// <code language="c#">
        /// <![CDATA[
        /// using (IDocumentClient client = new DocumentClient(new Uri("service endpoint"), "auth key"))
        /// {
        ///     Document doc = await client.CreateDocumentAsync("dbs/db_rid/colls/coll_rid/", new { SomeProperty = "A Value" } );
        /// }
        /// ]]>
        /// </code>
        /// </example>
        /// <example>
        /// Create a Document and execute a Pre and Post Trigger
        /// <code language="c#">
        /// <![CDATA[
        /// using (IDocumentClient client = new DocumentClient(new Uri("service endpoint"), "auth key"))
        /// {
        ///     Document doc = await client.CreateDocumentAsync(
        ///         "dbs/db_rid/colls/coll_rid/",
        ///         new { id = "DOC123213443" },
        ///         new RequestOptions
        ///         {
        ///             PreTriggerInclude = new List<string> { "MyPreTrigger" },
        ///             PostTriggerInclude = new List<string> { "MyPostTrigger" }
        ///         });
        /// }
        /// ]]>
        /// </code>
        /// </example>
        /// <seealso cref="Microsoft.Azure.Documents.Document"/>
        /// <seealso cref="Microsoft.Azure.Documents.Client.RequestOptions"/>
        /// <seealso cref="Microsoft.Azure.Documents.Client.ResourceResponse{T}"/>
        /// <seealso cref="System.Threading.Tasks.Task"/>
        public Task<ResourceResponse<Document>> CreateDocumentAsync(string documentsFeedOrDatabaseLink,
            object document, Documents.Client.RequestOptions options = null, bool disableAutomaticIdGeneration = false,
            CancellationToken cancellationToken = default(CancellationToken))
        {
            // This call is to just run CreateDocumentInlineAsync in a SynchronizationContext aware environment
            return TaskHelper.InlineIfPossible(() => this.CreateDocumentInlineAsync(documentsFeedOrDatabaseLink, document, options, disableAutomaticIdGeneration, cancellationToken), null, cancellationToken);
        }

        private async Task<ResourceResponse<Document>> CreateDocumentInlineAsync(string documentsFeedOrDatabaseLink, object document, Documents.Client.RequestOptions options, bool disableAutomaticIdGeneration, CancellationToken cancellationToken)
        {
            IDocumentClientRetryPolicy requestRetryPolicy = this.ResetSessionTokenRetryPolicy.GetRequestPolicy();
            if (options == null || options.PartitionKey == null)
            {
                requestRetryPolicy = new PartitionKeyMismatchRetryPolicy(await this.GetCollectionCacheAsync(), requestRetryPolicy);
            }

            return await TaskHelper.InlineIfPossible(() => this.CreateDocumentPrivateAsync(
                documentsFeedOrDatabaseLink,
                document,
                options,
                disableAutomaticIdGeneration,
                requestRetryPolicy,
                cancellationToken), requestRetryPolicy);
        }

        private async Task<ResourceResponse<Document>> CreateDocumentPrivateAsync(
            string documentCollectionLink,
            object document,
            Documents.Client.RequestOptions options,
            bool disableAutomaticIdGeneration,
            IDocumentClientRetryPolicy retryPolicyInstance,
            CancellationToken cancellationToken)
        {
            await this.EnsureValidClientAsync();

            if (string.IsNullOrEmpty(documentCollectionLink))
            {
                throw new ArgumentNullException("documentCollectionLink");
            }

            if (document == null)
            {
                throw new ArgumentNullException("document");
            }

            INameValueCollection headers = this.GetRequestHeaders(options);
            Document typedDocument = Document.FromObject(document, this.GetSerializerSettingsForRequest(options));

            this.ValidateResource(typedDocument);

            if (string.IsNullOrEmpty(typedDocument.Id) && !disableAutomaticIdGeneration)
            {
                typedDocument.Id = Guid.NewGuid().ToString();
            }

            using (DocumentServiceRequest request = DocumentServiceRequest.Create(
                OperationType.Create,
                documentCollectionLink,
                typedDocument,
                ResourceType.Document,
                AuthorizationTokenType.PrimaryMasterKey,
                headers,
                SerializationFormattingPolicy.None,
                this.GetSerializerSettingsForRequest(options)))
            {
                await this.AddPartitionKeyInformationAsync(request, typedDocument, options);
                return new ResourceResponse<Document>(await this.CreateAsync(request, retryPolicyInstance, cancellationToken));
            }
        }

        /// <summary>
        /// Creates a collection as an asychronous operation in the Azure Cosmos DB service.
        /// </summary>
        /// <param name="databaseLink">The link of the database to create the collection in. E.g. dbs/db_rid/.</param>
        /// <param name="documentCollection">The <see cref="Microsoft.Azure.Documents.DocumentCollection"/> object.</param>
        /// <param name="options">(Optional) Any <see cref="Microsoft.Azure.Documents.Client.RequestOptions"/> you wish to provide when creating a Collection. E.g. RequestOptions.OfferThroughput = 400. </param>
        /// <returns>The <see cref="Microsoft.Azure.Documents.DocumentCollection"/> that was created contained within a <see cref="System.Threading.Tasks.Task"/> object representing the service response for the asynchronous operation.</returns>
        /// <exception cref="ArgumentNullException">If either <paramref name="databaseLink"/> or <paramref name="documentCollection"/> is not set.</exception>
        /// <exception cref="System.AggregateException">Represents a consolidation of failures that occured during async processing. Look within InnerExceptions to find the actual exception(s).</exception>
        /// <exception cref="DocumentClientException">This exception can encapsulate many different types of errors. To determine the specific error always look at the StatusCode property. Some common codes you may get when creating a collection are:
        /// <list type="table">
        ///     <listheader>
        ///         <term>StatusCode</term><description>Reason for exception</description>
        ///     </listheader>
        ///     <item>
        ///         <term>400</term><description>BadRequest - This means something was wrong with the request supplied. It is likely that an id was not supplied for the new collection.</description>
        ///     </item>
        ///     <item>
        ///         <term>403</term><description>Forbidden - This means you attempted to exceed your quota for collections. Contact support to have this quota increased.</description>
        ///     </item>
        ///     <item>
        ///         <term>409</term><description>Conflict - This means a <see cref="Microsoft.Azure.Documents.DocumentCollection"/> with an id matching the id you supplied already existed.</description>
        ///     </item>
        /// </list>
        /// </exception>
        /// <example>
        ///
        /// <code language="c#">
        /// <![CDATA[
        /// using (IDocumentClient client = new DocumentClient(new Uri("service endpoint"), "auth key"))
        /// {
        ///     //Create a new collection with an OfferThroughput set to 10000
        ///     //Not passing in RequestOptions.OfferThroughput will result in a collection with the default OfferThroughput set.
        ///     DocumentCollection coll = await client.CreateDocumentCollectionAsync(databaseLink,
        ///         new DocumentCollection { Id = "My Collection" },
        ///         new RequestOptions { OfferThroughput = 10000} );
        /// }
        /// ]]>
        /// </code>
        /// </example>
        /// <seealso cref="Microsoft.Azure.Documents.DocumentCollection"/>
        /// <seealso cref="Microsoft.Azure.Documents.OfferV2"/>
        /// <seealso cref="Microsoft.Azure.Documents.Client.RequestOptions"/>
        /// <seealso cref="Microsoft.Azure.Documents.Client.ResourceResponse{T}"/>
        /// <seealso cref="System.Threading.Tasks.Task"/>
        public Task<ResourceResponse<DocumentCollection>> CreateDocumentCollectionAsync(string databaseLink, DocumentCollection documentCollection, Documents.Client.RequestOptions options = null)
        {
            IDocumentClientRetryPolicy retryPolicyInstance = this.ResetSessionTokenRetryPolicy.GetRequestPolicy();
            return TaskHelper.InlineIfPossible(() => this.CreateDocumentCollectionPrivateAsync(databaseLink, documentCollection, options, retryPolicyInstance), retryPolicyInstance);
        }

        private async Task<ResourceResponse<DocumentCollection>> CreateDocumentCollectionPrivateAsync(
            string databaseLink,
            DocumentCollection documentCollection,
            Documents.Client.RequestOptions options,
            IDocumentClientRetryPolicy retryPolicyInstance)
        {
            await this.EnsureValidClientAsync();

            if (string.IsNullOrEmpty(databaseLink))
            {
                throw new ArgumentNullException("databaseLink");
            }

            if (documentCollection == null)
            {
                throw new ArgumentNullException("documentCollection");
            }

            this.ValidateResource(documentCollection);
            INameValueCollection headers = this.GetRequestHeaders(options);
            using (DocumentServiceRequest request = DocumentServiceRequest.Create(
                OperationType.Create,
                databaseLink,
                documentCollection,
                ResourceType.Collection,
                AuthorizationTokenType.PrimaryMasterKey,
                headers,
                SerializationFormattingPolicy.None))
            {
                ResourceResponse<DocumentCollection> collection = new ResourceResponse<DocumentCollection>(
                    await this.CreateAsync(request, retryPolicyInstance));
                // set the session token
                this.sessionContainer.SetSessionToken(collection.Resource.ResourceId, collection.Resource.AltLink, collection.Headers);
                return collection;
            }
        }

        /// <summary>
        /// Creates (if doesn't exist) or gets (if already exists) a collection as an asychronous operation in the Azure Cosmos DB service.
        /// You can check the status code from the response to determine whether the collection was newly created (201) or existing collection was returned (200).
        /// </summary>
        /// <param name="databaseLink">The link of the database to create the collection in. E.g. dbs/db_rid/.</param>
        /// <param name="documentCollection">The <see cref="Microsoft.Azure.Documents.DocumentCollection"/> object.</param>
        /// <param name="options">(Optional) Any <see cref="Microsoft.Azure.Documents.Client.RequestOptions"/> you wish to provide when creating a Collection. E.g. RequestOptions.OfferThroughput = 400. </param>
        /// <returns>The <see cref="Microsoft.Azure.Documents.DocumentCollection"/> that was created contained within a <see cref="System.Threading.Tasks.Task"/> object representing the service response for the asynchronous operation.</returns>
        /// <exception cref="ArgumentNullException">If either <paramref name="databaseLink"/> or <paramref name="documentCollection"/> is not set.</exception>
        /// <exception cref="System.AggregateException">Represents a consolidation of failures that occured during async processing. Look within InnerExceptions to find the actual exception(s).</exception>
        /// <exception cref="DocumentClientException">This exception can encapsulate many different types of errors. To determine the specific error always look at the StatusCode property. Some common codes you may get when creating a DocumentCollection are:
        /// <list type="table">
        ///     <listheader>
        ///         <term>StatusCode</term><description>Reason for exception</description>
        ///     </listheader>
        ///     <item>
        ///         <term>400</term><description>BadRequest - This means something was wrong with the request supplied. It is likely that an id was not supplied for the new collection.</description>
        ///     </item>
        ///     <item>
        ///         <term>403</term><description>Forbidden - This means you attempted to exceed your quota for collections. Contact support to have this quota increased.</description>
        ///     </item>
        /// </list>
        /// </exception>
        /// <example>
        ///
        /// <code language="c#">
        /// <![CDATA[
        /// using (IDocumentClient client = new DocumentClient(new Uri("service endpoint"), "auth key"))
        /// {
        ///     //Create a new collection with an OfferThroughput set to 10000
        ///     //Not passing in RequestOptions.OfferThroughput will result in a collection with the default OfferThroughput set.
        ///     DocumentCollection coll = await client.CreateDocumentCollectionIfNotExistsAsync(databaseLink,
        ///         new DocumentCollection { Id = "My Collection" },
        ///         new RequestOptions { OfferThroughput = 10000} );
        /// }
        /// ]]>
        /// </code>
        /// </example>
        /// <seealso cref="Microsoft.Azure.Documents.DocumentCollection"/>
        /// <seealso cref="Microsoft.Azure.Documents.OfferV2"/>
        /// <seealso cref="Microsoft.Azure.Documents.Client.RequestOptions"/>
        /// <seealso cref="Microsoft.Azure.Documents.Client.ResourceResponse{T}"/>
        /// <seealso cref="System.Threading.Tasks.Task"/>
        public Task<ResourceResponse<DocumentCollection>> CreateDocumentCollectionIfNotExistsAsync(string databaseLink, DocumentCollection documentCollection, Documents.Client.RequestOptions options = null)
        {
            return TaskHelper.InlineIfPossible(() => this.CreateDocumentCollectionIfNotExistsPrivateAsync(databaseLink, documentCollection, options), null);
        }

        private async Task<ResourceResponse<DocumentCollection>> CreateDocumentCollectionIfNotExistsPrivateAsync(
            string databaseLink, DocumentCollection documentCollection, Documents.Client.RequestOptions options)
        {
            if (string.IsNullOrEmpty(databaseLink))
            {
                throw new ArgumentNullException("databaseLink");
            }

            if (documentCollection == null)
            {
                throw new ArgumentNullException("documentCollection");
            }

            // ReadDatabaseAsync call is needed to support this API that takes databaseLink as a parameter, to be consistent with CreateDocumentCollectionAsync. We need to construct the collectionLink to make
            // ReadDocumentCollectionAsync call, in case database selfLink got passed to this API. We cannot simply concat the database selfLink with /colls/{collectionId} to get the collectionLink.
            Documents.Database database = await this.ReadDatabaseAsync(databaseLink);

            // Doing a Read before Create will give us better latency for existing collections.
            // Also, in emulator case when you hit the max allowed partition count and you use this API for a collection that already exists,
            // calling Create will throw 503(max capacity reached) even though the intent of this API is to return the collection if it already exists.
            try
            {
                return await this.ReadDocumentCollectionAsync(UriFactory.CreateDocumentCollectionUri(database.Id, documentCollection.Id), null);
            }
            catch (DocumentClientException dce)
            {
                if (dce.StatusCode != HttpStatusCode.NotFound)
                {
                    throw;
                }
            }

            try
            {
                return await this.CreateDocumentCollectionAsync(databaseLink, documentCollection, options);
            }
            catch (DocumentClientException ex)
            {
                if (ex.StatusCode != HttpStatusCode.Conflict)
                {
                    throw;
                }
            }

            // This second Read is to handle the race condition when 2 or more threads have Read the collection and only one succeeds with Create
            // so for the remaining ones we should do a Read instead of throwing Conflict exception
            return await this.ReadDocumentCollectionAsync(UriFactory.CreateDocumentCollectionUri(database.Id, documentCollection.Id), null);
        }

        /// <summary>
        /// Restores a collection as an asychronous operation in the Azure Cosmos DB service.
        /// </summary>
        /// <param name="sourceDocumentCollectionLink">The link to the source <see cref="DocumentCollection"/> object.</param>
        /// <param name="targetDocumentCollection">The target <see cref="DocumentCollection"/> object.</param>
        /// <param name="restoreTime">(optional)The point in time to restore. If null, use the latest restorable time. </param>
        /// <param name="options">(Optional) The <see cref="Documents.Client.RequestOptions"/> for the request.</param>
        /// <returns>The task object representing the service response for the asynchronous operation.</returns>
        internal Task<ResourceResponse<DocumentCollection>> RestoreDocumentCollectionAsync(string sourceDocumentCollectionLink, DocumentCollection targetDocumentCollection, DateTimeOffset? restoreTime = null, Documents.Client.RequestOptions options = null)
        {
            IDocumentClientRetryPolicy retryPolicyInstance = this.ResetSessionTokenRetryPolicy.GetRequestPolicy();
            return TaskHelper.InlineIfPossible(() => this.RestoreDocumentCollectionPrivateAsync(sourceDocumentCollectionLink, targetDocumentCollection, restoreTime, options, retryPolicyInstance), retryPolicyInstance);
        }

        private async Task<ResourceResponse<DocumentCollection>> RestoreDocumentCollectionPrivateAsync(string sourceDocumentCollectionLink, DocumentCollection targetDocumentCollection, DateTimeOffset? restoreTime, Documents.Client.RequestOptions options, IDocumentClientRetryPolicy retryPolicyInstance)
        {
            await this.EnsureValidClientAsync();

            if (string.IsNullOrEmpty(sourceDocumentCollectionLink))
            {
                throw new ArgumentNullException("sourceDocumentCollectionLink");
            }

            if (targetDocumentCollection == null)
            {
                throw new ArgumentNullException("targetDocumentCollection");
            }

            bool isFeed;
            string resourceTypeString;
            string resourceIdOrFullName;
            bool isNameBased;

            string dbsId;
            string databaseLink = PathsHelper.GetDatabasePath(sourceDocumentCollectionLink);
            if (PathsHelper.TryParsePathSegments(databaseLink, out isFeed, out resourceTypeString, out resourceIdOrFullName, out isNameBased) && isNameBased && !isFeed)
            {
                string[] segments = resourceIdOrFullName.Split(new char[] { '/' }, StringSplitOptions.RemoveEmptyEntries);
                dbsId = segments[segments.Length - 1];
            }
            else
            {
                throw new ArgumentNullException("sourceDocumentCollectionLink");
            }

            string sourceCollId;
            if (PathsHelper.TryParsePathSegments(sourceDocumentCollectionLink, out isFeed, out resourceTypeString, out resourceIdOrFullName, out isNameBased) && isNameBased && !isFeed)
            {
                string[] segments = resourceIdOrFullName.Split(new char[] { '/' }, StringSplitOptions.RemoveEmptyEntries);
                sourceCollId = segments[segments.Length - 1];
            }
            else
            {
                throw new ArgumentNullException("sourceDocumentCollectionLink");
            }

            this.ValidateResource(targetDocumentCollection);

            if (options == null)
            {
                options = new Documents.Client.RequestOptions();
            }
            if (!options.RemoteStorageType.HasValue)
            {
                options.RemoteStorageType = RemoteStorageType.Standard;
            }
            options.SourceDatabaseId = dbsId;
            options.SourceCollectionId = sourceCollId;
            if (restoreTime.HasValue)
            {
                options.RestorePointInTime = Helpers.ToUnixTime(restoreTime.Value);
            }

            INameValueCollection headers = this.GetRequestHeaders(options);
            using (DocumentServiceRequest request = DocumentServiceRequest.Create(
                OperationType.Create,
                databaseLink,
                targetDocumentCollection,
                ResourceType.Collection,
                AuthorizationTokenType.PrimaryMasterKey,
                headers,
                SerializationFormattingPolicy.None))
            {
                ResourceResponse<DocumentCollection> collection = new ResourceResponse<DocumentCollection>(await this.CreateAsync(request, retryPolicyInstance));
                // set the session token
                this.sessionContainer.SetSessionToken(collection.Resource.ResourceId, collection.Resource.AltLink, collection.Headers);
                return collection;
            }
        }

        /// <summary>
        /// Get the status of a collection being restored in the Azure Cosmos DB service.
        /// </summary>
        /// <param name="targetDocumentCollectionLink">The link of the document collection being restored.</param>
        /// <returns>The task object representing the service response for the asynchronous operation.</returns>
        internal Task<DocumentCollectionRestoreStatus> GetDocumentCollectionRestoreStatusAsync(string targetDocumentCollectionLink)
        {
            IDocumentClientRetryPolicy retryPolicyInstance = this.ResetSessionTokenRetryPolicy.GetRequestPolicy();
            return TaskHelper.InlineIfPossible(() => this.GetDocumentCollectionRestoreStatusPrivateAsync(targetDocumentCollectionLink, retryPolicyInstance), retryPolicyInstance);
        }

        private async Task<DocumentCollectionRestoreStatus> GetDocumentCollectionRestoreStatusPrivateAsync(string targetDocumentCollectionLink, IDocumentClientRetryPolicy retryPolicyInstance)
        {
            if (string.IsNullOrEmpty(targetDocumentCollectionLink))
            {
                throw new ArgumentNullException("targetDocumentCollectionLink");
            }

            ResourceResponse<DocumentCollection> response = await this.ReadDocumentCollectionPrivateAsync(
                targetDocumentCollectionLink,
                new Documents.Client.RequestOptions { PopulateRestoreStatus = true },
                retryPolicyInstance);
            string restoreState = response.ResponseHeaders.Get(WFConstants.BackendHeaders.RestoreState);
            if (restoreState == null)
            {
                restoreState = RestoreState.RestoreCompleted.ToString();
            }

            DocumentCollectionRestoreStatus ret = new DocumentCollectionRestoreStatus()
            {
                State = restoreState
            };

            return ret;
        }

        /// <summary>
        /// Creates a stored procedure as an asychronous operation in the Azure Cosmos DB service.
        /// </summary>
        /// <param name="collectionLink">The link of the collection to create the stored procedure in. E.g. dbs/db_rid/colls/col_rid/</param>
        /// <param name="storedProcedure">The <see cref="Microsoft.Azure.Documents.StoredProcedure"/> object to create.</param>
        /// <param name="options">(Optional) Any <see cref="Microsoft.Azure.Documents.Client.RequestOptions"/>for this request.</param>
        /// <returns>The <see cref="Microsoft.Azure.Documents.StoredProcedure"/> that was created contained within a <see cref="System.Threading.Tasks.Task"/> object representing the service response for the asynchronous operation.</returns>
        /// <exception cref="ArgumentNullException">If either <paramref name="collectionLink"/> or <paramref name="storedProcedure"/> is not set.</exception>
        /// <exception cref="System.AggregateException">Represents a consolidation of failures that occured during async processing. Look within InnerExceptions to find the actual exception(s)</exception>
        /// <exception cref="DocumentClientException">This exception can encapsulate many different types of errors. To determine the specific error always look at the StatusCode property. Some common codes you may get when creating a Document are:
        /// <list type="table">
        ///     <listheader>
        ///         <term>StatusCode</term><description>Reason for exception</description>
        ///     </listheader>
        ///     <item>
        ///         <term>400</term><description>BadRequest - This means something was wrong with the request supplied. It is likely that an Id was not supplied for the stored procedure or the Body was malformed.</description>
        ///     </item>
        ///     <item>
        ///         <term>403</term><description>Forbidden - You have reached your quota of stored procedures for the collection supplied. Contact support to have this quota increased.</description>
        ///     </item>
        ///     <item>
        ///         <term>409</term><description>Conflict - This means a <see cref="Microsoft.Azure.Documents.StoredProcedure"/> with an id matching the id you supplied already existed.</description>
        ///     </item>
        ///     <item>
        ///         <term>413</term><description>RequestEntityTooLarge - This means the body of the <see cref="Microsoft.Azure.Documents.StoredProcedure"/> you tried to create was too large.</description>
        ///     </item>
        /// </list>
        /// </exception>
        /// <example>
        ///
        /// <code language="c#">
        /// <![CDATA[
        /// //Create a new stored procedure called "HelloWorldSproc" that takes in a single param called "name".
        /// StoredProcedure sproc = await client.CreateStoredProcedureAsync(collectionLink, new StoredProcedure
        /// {
        ///    Id = "HelloWorldSproc",
        ///    Body = @"function (name){
        ///                var response = getContext().getResponse();
        ///                response.setBody('Hello ' + name);
        ///             }"
        /// });
        /// ]]>
        /// </code>
        /// </example>
        /// <seealso cref="Microsoft.Azure.Documents.StoredProcedure"/>
        /// <seealso cref="Microsoft.Azure.Documents.Client.RequestOptions"/>
        /// <seealso cref="Microsoft.Azure.Documents.Client.ResourceResponse{T}"/>
        /// <seealso cref="System.Threading.Tasks.Task"/>
        public Task<ResourceResponse<StoredProcedure>> CreateStoredProcedureAsync(string collectionLink, StoredProcedure storedProcedure, Documents.Client.RequestOptions options = null)
        {
            IDocumentClientRetryPolicy retryPolicyInstance = this.ResetSessionTokenRetryPolicy.GetRequestPolicy();
            return TaskHelper.InlineIfPossible(() => this.CreateStoredProcedurePrivateAsync(collectionLink, storedProcedure, options, retryPolicyInstance), retryPolicyInstance);
        }

        private async Task<ResourceResponse<StoredProcedure>> CreateStoredProcedurePrivateAsync(
            string collectionLink,
            StoredProcedure storedProcedure,
            Documents.Client.RequestOptions options,
            IDocumentClientRetryPolicy retryPolicyInstance)
        {
            await this.EnsureValidClientAsync();

            if (string.IsNullOrEmpty(collectionLink))
            {
                throw new ArgumentNullException("collectionLink");
            }

            if (storedProcedure == null)
            {
                throw new ArgumentNullException("storedProcedure");
            }

            this.ValidateResource(storedProcedure);

            INameValueCollection headers = this.GetRequestHeaders(options);
            using (DocumentServiceRequest request = DocumentServiceRequest.Create(
                OperationType.Create,
                collectionLink,
                storedProcedure,
                ResourceType.StoredProcedure,
                AuthorizationTokenType.PrimaryMasterKey,
                headers,
                SerializationFormattingPolicy.None))
            {
                return new ResourceResponse<StoredProcedure>(await this.CreateAsync(request, retryPolicyInstance));
            }
        }

        /// <summary>
        /// Creates a trigger as an asychronous operation in the Azure Cosmos DB service.
        /// </summary>
        /// <param name="collectionLink">The link of the <see cref="Microsoft.Azure.Documents.DocumentCollection"/> to create the trigger in. E.g. dbs/db_rid/colls/col_rid/ </param>
        /// <param name="trigger">The <see cref="Microsoft.Azure.Documents.Trigger"/> object to create.</param>
        /// <param name="options">(Optional) Any <see cref="Microsoft.Azure.Documents.Client.RequestOptions"/>for this request.</param>
        /// <returns>A task object representing the service response for the asynchronous operation.</returns>
        /// <exception cref="ArgumentNullException">If either <paramref name="collectionLink"/> or <paramref name="trigger"/> is not set.</exception>
        /// <exception cref="System.AggregateException">Represents a consolidation of failures that occured during async processing. Look within InnerExceptions to find the actual exception(s)</exception>
        /// <exception cref="DocumentClientException">This exception can encapsulate many different types of errors. To determine the specific error always look at the StatusCode property. Some common codes you may get when creating a Document are:
        /// <list type="table">
        ///     <listheader>
        ///         <term>StatusCode</term><description>Reason for exception</description>
        ///     </listheader>
        ///     <item>
        ///         <term>400</term><description>BadRequest - This means something was wrong with the request supplied. It is likely that an Id was not supplied for the new trigger or that the Body was malformed.</description>
        ///     </item>
        ///     <item>
        ///         <term>403</term><description>Forbidden - You have reached your quota of triggers for the collection supplied. Contact support to have this quota increased.</description>
        ///     </item>
        ///     <item>
        ///         <term>409</term><description>Conflict - This means a <see cref="Microsoft.Azure.Documents.Trigger"/> with an id matching the id you supplied already existed.</description>
        ///     </item>
        ///     <item>
        ///         <term>413</term><description>RequestEntityTooLarge - This means the body of the <see cref="Microsoft.Azure.Documents.Trigger"/> you tried to create was too large.</description>
        ///     </item>
        /// </list>
        /// </exception>
        /// <example>
        ///
        /// <code language="c#">
        /// <![CDATA[
        /// //Create a trigger that validates the contents of a document as it is created and adds a 'timestamp' property if one was not found.
        /// Trigger trig = await client.CreateTriggerAsync(collectionLink, new Trigger
        /// {
        ///     Id = "ValidateDocuments",
        ///     Body = @"function validate() {
        ///                         var context = getContext();
        ///                         var request = context.getRequest();                                                             
        ///                         var documentToCreate = request.getBody();
        ///                         
        ///                         // validate properties
        ///                         if (!('timestamp' in documentToCreate)) {
        ///                             var ts = new Date();
        ///                             documentToCreate['timestamp'] = ts.getTime();
        ///                         }
        ///                         
        ///                         // update the document that will be created
        ///                         request.setBody(documentToCreate);
        ///                       }",
        ///     TriggerType = TriggerType.Pre,
        ///     TriggerOperation = TriggerOperation.Create
        /// });
        /// ]]>
        /// </code>
        /// </example>
        /// <seealso cref="Microsoft.Azure.Documents.Trigger"/>
        /// <seealso cref="Microsoft.Azure.Documents.Client.RequestOptions"/>
        /// <seealso cref="Microsoft.Azure.Documents.Client.ResourceResponse{T}"/>
        /// <seealso cref="System.Threading.Tasks.Task"/>
        public Task<ResourceResponse<Trigger>> CreateTriggerAsync(string collectionLink, Trigger trigger, Documents.Client.RequestOptions options = null)
        {
            IDocumentClientRetryPolicy retryPolicyInstance = this.ResetSessionTokenRetryPolicy.GetRequestPolicy();
            return TaskHelper.InlineIfPossible(() => this.CreateTriggerPrivateAsync(collectionLink, trigger, options, retryPolicyInstance), retryPolicyInstance);
        }

        private async Task<ResourceResponse<Trigger>> CreateTriggerPrivateAsync(string collectionLink, Trigger trigger, Documents.Client.RequestOptions options, IDocumentClientRetryPolicy retryPolicyInstance)
        {
            await this.EnsureValidClientAsync();

            if (string.IsNullOrEmpty(collectionLink))
            {
                throw new ArgumentNullException("collectionLink");
            }

            if (trigger == null)
            {
                throw new ArgumentNullException("trigger");
            }

            this.ValidateResource(trigger);
            INameValueCollection headers = this.GetRequestHeaders(options);
            using (DocumentServiceRequest request = DocumentServiceRequest.Create(
                OperationType.Create,
                collectionLink,
                trigger,
                ResourceType.Trigger,
                AuthorizationTokenType.PrimaryMasterKey,
                headers,
                SerializationFormattingPolicy.None))
            {
                return new ResourceResponse<Trigger>(await this.CreateAsync(request, retryPolicyInstance));
            }
        }

        /// <summary>
        /// Creates a user defined function as an asychronous operation in the Azure Cosmos DB service.
        /// </summary>
        /// <param name="collectionLink">The link of the <see cref="Microsoft.Azure.Documents.DocumentCollection"/> to create the user defined function in. E.g. dbs/db_rid/colls/col_rid/ </param>
        /// <param name="function">The <see cref="Microsoft.Azure.Documents.UserDefinedFunction"/> object to create.</param>
        /// <param name="options">(Optional) Any <see cref="Microsoft.Azure.Documents.Client.RequestOptions"/>for this request.</param>
        /// <returns>A task object representing the service response for the asynchronous operation.</returns>
        /// <exception cref="ArgumentNullException">If either <paramref name="collectionLink"/> or <paramref name="function"/> is not set.</exception>
        /// <exception cref="System.AggregateException">Represents a consolidation of failures that occured during async processing. Look within InnerExceptions to find the actual exception(s)</exception>
        /// <exception cref="DocumentClientException">This exception can encapsulate many different types of errors. To determine the specific error always look at the StatusCode property. Some common codes you may get when creating a Document are:
        /// <list type="table">
        ///     <listheader>
        ///         <term>StatusCode</term><description>Reason for exception</description>
        ///     </listheader>
        ///     <item>
        ///         <term>400</term><description>BadRequest - This means something was wrong with the request supplied. It is likely that an Id was not supplied for the new user defined function or that the Body was malformed.</description>
        ///     </item>
        ///     <item>
        ///         <term>403</term><description>Forbidden - You have reached your quota of user defined functions for the collection supplied. Contact support to have this quota increased.</description>
        ///     </item>
        ///     <item>
        ///         <term>409</term><description>Conflict - This means a <see cref="Microsoft.Azure.Documents.UserDefinedFunction"/> with an id matching the id you supplied already existed.</description>
        ///     </item>
        ///     <item>
        ///         <term>413</term><description>RequestEntityTooLarge - This means the body of the <see cref="Microsoft.Azure.Documents.UserDefinedFunction"/> you tried to create was too large.</description>
        ///     </item>
        /// </list>
        /// </exception>
        /// <example>
        ///
        /// <code language="c#">
        /// <![CDATA[
        /// //Create a user defined function that converts a string to upper case
        /// UserDefinedFunction udf = client.CreateUserDefinedFunctionAsync(collectionLink, new UserDefinedFunction
        /// {
        ///    Id = "ToUpper",
        ///    Body = @"function toUpper(input) {
        ///                        return input.toUpperCase();
        ///                     }",
        /// });
        /// ]]>
        /// </code>
        /// </example>
        /// <seealso cref="Microsoft.Azure.Documents.UserDefinedFunction"/>
        /// <seealso cref="Microsoft.Azure.Documents.Client.RequestOptions"/>
        /// <seealso cref="Microsoft.Azure.Documents.Client.ResourceResponse{T}"/>
        /// <seealso cref="System.Threading.Tasks.Task"/>
        public Task<ResourceResponse<UserDefinedFunction>> CreateUserDefinedFunctionAsync(string collectionLink, UserDefinedFunction function, Documents.Client.RequestOptions options = null)
        {
            IDocumentClientRetryPolicy retryPolicyInstance = this.ResetSessionTokenRetryPolicy.GetRequestPolicy();
            return TaskHelper.InlineIfPossible(() => this.CreateUserDefinedFunctionPrivateAsync(collectionLink, function, options, retryPolicyInstance), retryPolicyInstance);
        }

        private async Task<ResourceResponse<UserDefinedFunction>> CreateUserDefinedFunctionPrivateAsync(
            string collectionLink,
            UserDefinedFunction function,
            Documents.Client.RequestOptions options,
            IDocumentClientRetryPolicy retryPolicyInstance)
        {
            await this.EnsureValidClientAsync();

            if (string.IsNullOrEmpty(collectionLink))
            {
                throw new ArgumentNullException("collectionLink");
            }

            if (function == null)
            {
                throw new ArgumentNullException("function");
            }

            this.ValidateResource(function);
            INameValueCollection headers = this.GetRequestHeaders(options);
            using (DocumentServiceRequest request = DocumentServiceRequest.Create(
                OperationType.Create,
                collectionLink,
                function,
                ResourceType.UserDefinedFunction,
                AuthorizationTokenType.PrimaryMasterKey,
                headers,
                SerializationFormattingPolicy.None))
            {
                return new ResourceResponse<UserDefinedFunction>(await this.CreateAsync(request, retryPolicyInstance));
            }
        }

        /// <summary>
        /// Creates a user defined type object as an asychronous operation in the Azure Cosmos DB service.
        /// </summary>
        /// <param name="databaseLink">The link of the database to create the user defined type in. E.g. dbs/db_rid/ </param>
        /// <param name="userDefinedType">The <see cref="Microsoft.Azure.Documents.UserDefinedType"/> object to create.</param>
        /// <param name="options">(Optional) The request options for the request.</param>
        /// <returns>A task object representing the service response for the asynchronous operation which contains the created <see cref="Microsoft.Azure.Documents.UserDefinedType"/> object.</returns>
        /// <exception cref="ArgumentNullException">If either <paramref name="databaseLink"/> or <paramref name="userDefinedType"/> is not set.</exception>
        /// <exception cref="System.AggregateException">Represents a consolidation of failures that occured during async processing. Look within InnerExceptions to find the actual exception(s)</exception>
        /// <exception cref="DocumentClientException">This exception can encapsulate many different types of errors. To determine the specific error always look at the StatusCode property. Some common codes you may get when creating a UserDefinedType are:
        /// <list type="table">
        ///     <listheader>
        ///         <term>StatusCode</term><description>Reason for exception</description>
        ///     </listheader>
        ///     <item>
        ///         <term>400</term><description>BadRequest - This means something was wrong with the request supplied.</description>
        ///     </item>
        ///     <item>
        ///         <term>403</term><description>Forbidden - You have reached your quota of user defined type objects for this database. Contact support to have this quota increased.</description>
        ///     </item>
        ///     <item>
        ///         <term>409</term><description>Conflict - This means a <see cref="Microsoft.Azure.Documents.UserDefinedType"/> with an id matching the id you supplied already existed.</description>
        ///     </item>
        /// </list>
        /// </exception>
        /// <example>
        ///
        /// <code language="c#">
        /// <![CDATA[
        /// //Create a new user defined type in the specified database
        /// UserDefinedType userDefinedType = await client.CreateUserDefinedTypeAsync(databaseLink, new UserDefinedType { Id = "userDefinedTypeId5" });
        /// ]]>
        /// </code>
        /// </example>
        /// <seealso cref="Microsoft.Azure.Documents.UserDefinedType"/>
        /// <seealso cref="Microsoft.Azure.Documents.Client.RequestOptions"/>
        /// <seealso cref="Microsoft.Azure.Documents.Client.ResourceResponse{T}"/>
        /// <seealso cref="System.Threading.Tasks.Task"/>
        internal Task<ResourceResponse<UserDefinedType>> CreateUserDefinedTypeAsync(string databaseLink, UserDefinedType userDefinedType, Documents.Client.RequestOptions options = null)
        {
            IDocumentClientRetryPolicy retryPolicyInstance = this.ResetSessionTokenRetryPolicy.GetRequestPolicy();
            return TaskHelper.InlineIfPossible(() => this.CreateUserDefinedTypePrivateAsync(databaseLink, userDefinedType, options, retryPolicyInstance), retryPolicyInstance);
        }

        private async Task<ResourceResponse<UserDefinedType>> CreateUserDefinedTypePrivateAsync(string databaseLink, UserDefinedType userDefinedType, Documents.Client.RequestOptions options, IDocumentClientRetryPolicy retryPolicyInstance)
        {
            await this.EnsureValidClientAsync();

            if (string.IsNullOrEmpty(databaseLink))
            {
                throw new ArgumentNullException("databaseLink");
            }

            if (userDefinedType == null)
            {
                throw new ArgumentNullException("userDefinedType");
            }

            this.ValidateResource(userDefinedType);
            INameValueCollection headers = this.GetRequestHeaders(options);
            using (DocumentServiceRequest request = DocumentServiceRequest.Create(
                OperationType.Create,
                databaseLink,
                userDefinedType,
                ResourceType.UserDefinedType,
                AuthorizationTokenType.PrimaryMasterKey,
                headers,
                SerializationFormattingPolicy.None))
            {
                return new ResourceResponse<UserDefinedType>(await this.CreateAsync(request, retryPolicyInstance));
            }
        }

        #endregion

        #region Delete Impl
        /// <summary>
        /// Delete a <see cref="Microsoft.Azure.Documents.Database"/> from the Azure Cosmos DB service as an asynchronous operation.
        /// </summary>
        /// <param name="databaseLink">The link of the <see cref="Microsoft.Azure.Documents.Database"/> to delete. E.g. dbs/db_rid/ </param>
        /// <param name="options">(Optional) The request options for the request.</param>
        /// <returns>A <see cref="System.Threading.Tasks"/> containing a <see cref="Microsoft.Azure.Documents.Client.ResourceResponse{T}"/> which will contain information about the request issued.</returns>
        /// <exception cref="ArgumentNullException">If <paramref name="databaseLink"/> is not set.</exception>
        /// <exception cref="DocumentClientException">This exception can encapsulate many different types of errors. To determine the specific error always look at the StatusCode property. Some common codes you may get when creating a Document are:
        /// <list type="table">
        ///     <listheader>
        ///         <term>StatusCode</term><description>Reason for exception</description>
        ///     </listheader>
        ///     <item>
        ///         <term>404</term><description>NotFound - This means the resource you tried to delete did not exist.</description>
        ///     </item>
        /// </list>
        /// </exception>
        /// <example>
        /// <code language="c#">
        /// <![CDATA[
        /// //Delete a database using its selfLink property
        /// //To get the databaseLink you would have to query for the Database, using CreateDatabaseQuery(),  and then refer to its .SelfLink property
        /// await client.DeleteDatabaseAsync(databaseLink);
        /// ]]>
        /// </code>
        /// </example>
        /// <seealso cref="Microsoft.Azure.Documents.Database"/>
        /// <seealso cref="Microsoft.Azure.Documents.Client.RequestOptions"/>
        /// <seealso cref="Microsoft.Azure.Documents.Client.ResourceResponse{T}"/>
        /// <seealso cref="System.Threading.Tasks.Task"/>
        public Task<ResourceResponse<Documents.Database>> DeleteDatabaseAsync(string databaseLink, Documents.Client.RequestOptions options = null)
        {
            IDocumentClientRetryPolicy retryPolicyInstance = this.ResetSessionTokenRetryPolicy.GetRequestPolicy();
            return TaskHelper.InlineIfPossible(() => this.DeleteDatabasePrivateAsync(databaseLink, options, retryPolicyInstance), retryPolicyInstance);
        }

        private async Task<ResourceResponse<Documents.Database>> DeleteDatabasePrivateAsync(string databaseLink, Documents.Client.RequestOptions options, IDocumentClientRetryPolicy retryPolicyInstance)
        {
            await this.EnsureValidClientAsync();

            if (string.IsNullOrEmpty(databaseLink))
            {
                throw new ArgumentNullException("databaseLink");
            }

            INameValueCollection headers = this.GetRequestHeaders(options);
            using (DocumentServiceRequest request = DocumentServiceRequest.Create(
                OperationType.Delete,
                ResourceType.Database,
                databaseLink,
                AuthorizationTokenType.PrimaryMasterKey,
                headers))
            {
                return new ResourceResponse<Documents.Database>(await this.DeleteAsync(request, retryPolicyInstance));
            }
        }

        /// <summary>
        /// Delete a <see cref="Microsoft.Azure.Documents.Document"/> from the Azure Cosmos DB service as an asynchronous operation.
        /// </summary>
        /// <param name="documentLink">The link of the <see cref="Microsoft.Azure.Documents.Document"/> to delete. E.g. dbs/db_rid/colls/col_rid/docs/doc_rid/ </param>
        /// <param name="options">(Optional) The request options for the request.</param>
        /// <param name="cancellationToken">(Optional) A <see cref="CancellationToken"/> that can be used by other objects or threads to receive notice of cancellation.</param>
        /// <returns>A <see cref="System.Threading.Tasks"/> containing a <see cref="Microsoft.Azure.Documents.Client.ResourceResponse{T}"/> which will contain information about the request issued.</returns>
        /// <exception cref="ArgumentNullException">If <paramref name="documentLink"/> is not set.</exception>
        /// <exception cref="DocumentClientException">This exception can encapsulate many different types of errors. To determine the specific error always look at the StatusCode property. Some common codes you may get when creating a Document are:
        /// <list type="table">
        ///     <listheader>
        ///         <term>StatusCode</term><description>Reason for exception</description>
        ///     </listheader>
        ///     <item>
        ///         <term>404</term><description>NotFound - This means the resource you tried to delete did not exist.</description>
        ///     </item>
        /// </list>
        /// </exception>
        /// <example>
        /// <code language="c#">
        /// <![CDATA[
        /// //Delete a document using its selfLink property
        /// //To get the documentLink you would have to query for the Document, using CreateDocumentQuery(),  and then refer to its .SelfLink property
        /// await client.DeleteDocumentAsync(documentLink);
        /// ]]>
        /// </code>
        /// </example>
        /// <seealso cref="Microsoft.Azure.Documents.Database"/>
        /// <seealso cref="Microsoft.Azure.Documents.Client.RequestOptions"/>
        /// <seealso cref="Microsoft.Azure.Documents.Client.ResourceResponse{T}"/>
        /// <seealso cref="System.Threading.Tasks.Task"/>
        public Task<ResourceResponse<Document>> DeleteDocumentAsync(string documentLink, Documents.Client.RequestOptions options = null, CancellationToken cancellationToken = default(CancellationToken))
        {
            IDocumentClientRetryPolicy retryPolicyInstance = this.ResetSessionTokenRetryPolicy.GetRequestPolicy();
            return TaskHelper.InlineIfPossible(() => this.DeleteDocumentPrivateAsync(documentLink, options, retryPolicyInstance, cancellationToken), retryPolicyInstance, cancellationToken);
        }

        private async Task<ResourceResponse<Document>> DeleteDocumentPrivateAsync(string documentLink, Documents.Client.RequestOptions options, IDocumentClientRetryPolicy retryPolicyInstance, CancellationToken cancellationToken)
        {
            await this.EnsureValidClientAsync();

            if (string.IsNullOrEmpty(documentLink))
            {
                throw new ArgumentNullException("documentLink");
            }

            INameValueCollection headers = this.GetRequestHeaders(options);
            using (DocumentServiceRequest request = DocumentServiceRequest.Create(
                OperationType.Delete,
                ResourceType.Document,
                documentLink,
                AuthorizationTokenType.PrimaryMasterKey,
                headers))
            {
                await this.AddPartitionKeyInformationAsync(request, options);
                request.SerializerSettings = this.GetSerializerSettingsForRequest(options);
                return new ResourceResponse<Document>(await this.DeleteAsync(request, retryPolicyInstance, cancellationToken));
            }
        }

        /// <summary>
        /// Delete a <see cref="Microsoft.Azure.Documents.DocumentCollection"/> from the Azure Cosmos DB service as an asynchronous operation.
        /// </summary>
        /// <param name="documentCollectionLink">The link of the <see cref="Microsoft.Azure.Documents.Document"/> to delete. E.g. dbs/db_rid/colls/col_rid/ </param>
        /// <param name="options">(Optional) The request options for the request.</param>
        /// <returns>A <see cref="System.Threading.Tasks"/> containing a <see cref="Microsoft.Azure.Documents.Client.ResourceResponse{T}"/> which will contain information about the request issued.</returns>
        /// <exception cref="ArgumentNullException">If <paramref name="documentCollectionLink"/> is not set.</exception>
        /// <exception cref="DocumentClientException">This exception can encapsulate many different types of errors. To determine the specific error always look at the StatusCode property. Some common codes you may get when creating a Document are:
        /// <list type="table">
        ///     <listheader>
        ///         <term>StatusCode</term><description>Reason for exception</description>
        ///     </listheader>
        ///     <item>
        ///         <term>404</term><description>NotFound - This means the resource you tried to delete did not exist.</description>
        ///     </item>
        /// </list>
        /// </exception>
        /// <example>
        /// <code language="c#">
        /// <![CDATA[
        /// //Delete a collection using its selfLink property
        /// //To get the collectionLink you would have to query for the Collection, using CreateDocumentCollectionQuery(),  and then refer to its .SelfLink property
        /// await client.DeleteDocumentCollectionAsync(collectionLink);
        /// ]]>
        /// </code>
        /// </example>
        /// <seealso cref="Microsoft.Azure.Documents.DocumentCollection"/>
        /// <seealso cref="Microsoft.Azure.Documents.Client.RequestOptions"/>
        /// <seealso cref="Microsoft.Azure.Documents.Client.ResourceResponse{T}"/>
        /// <seealso cref="System.Threading.Tasks.Task"/>
        public Task<ResourceResponse<DocumentCollection>> DeleteDocumentCollectionAsync(string documentCollectionLink, Documents.Client.RequestOptions options = null)
        {
            IDocumentClientRetryPolicy retryPolicyInstance = this.ResetSessionTokenRetryPolicy.GetRequestPolicy();
            return TaskHelper.InlineIfPossible(() => this.DeleteDocumentCollectionPrivateAsync(documentCollectionLink, options, retryPolicyInstance), retryPolicyInstance);
        }

        private async Task<ResourceResponse<DocumentCollection>> DeleteDocumentCollectionPrivateAsync(string documentCollectionLink, Documents.Client.RequestOptions options, IDocumentClientRetryPolicy retryPolicyInstance)
        {
            await this.EnsureValidClientAsync();

            if (string.IsNullOrEmpty(documentCollectionLink))
            {
                throw new ArgumentNullException("documentCollectionLink");
            }

            INameValueCollection headers = this.GetRequestHeaders(options);
            using (DocumentServiceRequest request = DocumentServiceRequest.Create(
                OperationType.Delete,
                ResourceType.Collection,
                documentCollectionLink,
                AuthorizationTokenType.PrimaryMasterKey,
                headers))
            {
                return new ResourceResponse<DocumentCollection>(await this.DeleteAsync(request, retryPolicyInstance));
            }
        }

        /// <summary>
        /// Delete a <see cref="Microsoft.Azure.Documents.StoredProcedure"/> from the Azure Cosmos DB service as an asynchronous operation.
        /// </summary>
        /// <param name="storedProcedureLink">The link of the <see cref="Microsoft.Azure.Documents.StoredProcedure"/> to delete. E.g. dbs/db_rid/colls/col_rid/sprocs/sproc_rid/ </param>
        /// <param name="options">(Optional) The request options for the request.</param>
        /// <returns>A <see cref="System.Threading.Tasks"/> containing a <see cref="Microsoft.Azure.Documents.Client.ResourceResponse{T}"/> which will contain information about the request issued.</returns>
        /// <exception cref="ArgumentNullException">If <paramref name="storedProcedureLink"/> is not set.</exception>
        /// <exception cref="DocumentClientException">This exception can encapsulate many different types of errors. To determine the specific error always look at the StatusCode property. Some common codes you may get when creating a Document are:
        /// <list type="table">
        ///     <listheader>
        ///         <term>StatusCode</term><description>Reason for exception</description>
        ///     </listheader>
        ///     <item>
        ///         <term>404</term><description>NotFound - This means the resource you tried to delete did not exist.</description>
        ///     </item>
        /// </list>
        /// </exception>
        /// <example>
        /// <code language="c#">
        /// <![CDATA[
        /// //Delete a stored procedure using its selfLink property.
        /// //To get the sprocLink you would have to query for the Stored Procedure, using CreateStoredProcedureQuery(),  and then refer to its .SelfLink property
        /// await client.DeleteStoredProcedureAsync(sprocLink);
        /// ]]>
        /// </code>
        /// </example>
        /// <seealso cref="Microsoft.Azure.Documents.StoredProcedure"/>
        /// <seealso cref="Microsoft.Azure.Documents.Client.RequestOptions"/>
        /// <seealso cref="Microsoft.Azure.Documents.Client.ResourceResponse{T}"/>
        /// <seealso cref="System.Threading.Tasks.Task"/>
        public Task<ResourceResponse<StoredProcedure>> DeleteStoredProcedureAsync(string storedProcedureLink, Documents.Client.RequestOptions options = null)
        {
            IDocumentClientRetryPolicy retryPolicyInstance = this.ResetSessionTokenRetryPolicy.GetRequestPolicy();
            return TaskHelper.InlineIfPossible(() => this.DeleteStoredProcedurePrivateAsync(storedProcedureLink, options, retryPolicyInstance), retryPolicyInstance);
        }

        private async Task<ResourceResponse<StoredProcedure>> DeleteStoredProcedurePrivateAsync(string storedProcedureLink, Documents.Client.RequestOptions options, IDocumentClientRetryPolicy retryPolicyInstance)
        {
            await this.EnsureValidClientAsync();

            if (string.IsNullOrEmpty(storedProcedureLink))
            {
                throw new ArgumentNullException("storedProcedureLink");
            }

            INameValueCollection headers = this.GetRequestHeaders(options);
            using (DocumentServiceRequest request = DocumentServiceRequest.Create(
                OperationType.Delete,
                ResourceType.StoredProcedure,
                storedProcedureLink,
                AuthorizationTokenType.PrimaryMasterKey,
                headers))
            {
                return new ResourceResponse<StoredProcedure>(await this.DeleteAsync(request, retryPolicyInstance));
            }
        }

        /// <summary>
        /// Delete a <see cref="Microsoft.Azure.Documents.Trigger"/> from the Azure Cosmos DB service as an asynchronous operation.
        /// </summary>
        /// <param name="triggerLink">The link of the <see cref="Microsoft.Azure.Documents.Trigger"/> to delete. E.g. dbs/db_rid/colls/col_rid/triggers/trigger_rid/ </param>
        /// <param name="options">(Optional) The request options for the request.</param>
        /// <returns>A <see cref="System.Threading.Tasks"/> containing a <see cref="Microsoft.Azure.Documents.Client.ResourceResponse{T}"/> which will contain information about the request issued.</returns>
        /// <exception cref="ArgumentNullException">If <paramref name="triggerLink"/> is not set.</exception>
        /// <exception cref="DocumentClientException">This exception can encapsulate many different types of errors. To determine the specific error always look at the StatusCode property. Some common codes you may get when creating a Document are:
        /// <list type="table">
        ///     <listheader>
        ///         <term>StatusCode</term><description>Reason for exception</description>
        ///     </listheader>
        ///     <item>
        ///         <term>404</term><description>NotFound - This means the resource you tried to delete did not exist.</description>
        ///     </item>
        /// </list>
        /// </exception>
        /// <example>
        /// <code language="c#">
        /// <![CDATA[
        /// //Delete a trigger using its selfLink property.
        /// //To get the triggerLink you would have to query for the Trigger, using CreateTriggerQuery(),  and then refer to its .SelfLink property
        /// await client.DeleteTriggerAsync(triggerLink);
        /// ]]>
        /// </code>
        /// </example>
        /// <seealso cref="Microsoft.Azure.Documents.Trigger"/>
        /// <seealso cref="Microsoft.Azure.Documents.Client.RequestOptions"/>
        /// <seealso cref="Microsoft.Azure.Documents.Client.ResourceResponse{T}"/>
        /// <seealso cref="System.Threading.Tasks.Task"/>
        public Task<ResourceResponse<Trigger>> DeleteTriggerAsync(string triggerLink, Documents.Client.RequestOptions options = null)
        {
            IDocumentClientRetryPolicy retryPolicyInstance = this.ResetSessionTokenRetryPolicy.GetRequestPolicy();
            return TaskHelper.InlineIfPossible(() => this.DeleteTriggerPrivateAsync(triggerLink, options, retryPolicyInstance), retryPolicyInstance);
        }

        private async Task<ResourceResponse<Trigger>> DeleteTriggerPrivateAsync(string triggerLink, Documents.Client.RequestOptions options, IDocumentClientRetryPolicy retryPolicyInstance)
        {
            await this.EnsureValidClientAsync();

            if (string.IsNullOrEmpty(triggerLink))
            {
                throw new ArgumentNullException("triggerLink");
            }

            INameValueCollection headers = this.GetRequestHeaders(options);
            using (DocumentServiceRequest request = DocumentServiceRequest.Create(
                OperationType.Delete,
                ResourceType.Trigger,
                triggerLink,
                AuthorizationTokenType.PrimaryMasterKey,
                headers))
            {
                return new ResourceResponse<Trigger>(await this.DeleteAsync(request, retryPolicyInstance));
            }
        }

        /// <summary>
        /// Delete a <see cref="Microsoft.Azure.Documents.UserDefinedFunction"/> from the Azure Cosmos DB service as an asynchronous operation.
        /// </summary>
        /// <param name="functionLink">The link of the <see cref="Microsoft.Azure.Documents.UserDefinedFunction"/> to delete. E.g. dbs/db_rid/colls/col_rid/udfs/udf_rid/ </param>
        /// <param name="options">(Optional) The request options for the request.</param>
        /// <returns>A <see cref="System.Threading.Tasks"/> containing a <see cref="Microsoft.Azure.Documents.Client.ResourceResponse{T}"/> which will contain information about the request issued.</returns>
        /// <exception cref="ArgumentNullException">If <paramref name="functionLink"/> is not set.</exception>
        /// <exception cref="DocumentClientException">This exception can encapsulate many different types of errors. To determine the specific error always look at the StatusCode property. Some common codes you may get when creating a Document are:
        /// <list type="table">
        ///     <listheader>
        ///         <term>StatusCode</term><description>Reason for exception</description>
        ///     </listheader>
        ///     <item>
        ///         <term>404</term><description>NotFound - This means the resource you tried to delete did not exist.</description>
        ///     </item>
        /// </list>
        /// </exception>
        /// <example>
        /// <code language="c#">
        /// <![CDATA[
        /// //Delete a user defined function using its selfLink property.
        /// //To get the functionLink you would have to query for the User Defined Function, using CreateUserDefinedFunctionQuery(),  and then refer to its .SelfLink property
        /// await client.DeleteUserDefinedFunctionAsync(functionLink);
        /// ]]>
        /// </code>
        /// </example>
        /// <seealso cref="Microsoft.Azure.Documents.UserDefinedFunction"/>
        /// <seealso cref="Microsoft.Azure.Documents.Client.RequestOptions"/>
        /// <seealso cref="Microsoft.Azure.Documents.Client.ResourceResponse{T}"/>
        /// <seealso cref="System.Threading.Tasks.Task"/>
        public Task<ResourceResponse<UserDefinedFunction>> DeleteUserDefinedFunctionAsync(string functionLink, Documents.Client.RequestOptions options = null)
        {
            IDocumentClientRetryPolicy retryPolicyInstance = this.ResetSessionTokenRetryPolicy.GetRequestPolicy();
            return TaskHelper.InlineIfPossible(() => this.DeleteUserDefinedFunctionPrivateAsync(functionLink, options, retryPolicyInstance), retryPolicyInstance);
        }

        private async Task<ResourceResponse<UserDefinedFunction>> DeleteUserDefinedFunctionPrivateAsync(string functionLink, Documents.Client.RequestOptions options, IDocumentClientRetryPolicy retryPolicyInstance)
        {
            await this.EnsureValidClientAsync();

            if (string.IsNullOrEmpty(functionLink))
            {
                throw new ArgumentNullException("functionLink");
            }

            INameValueCollection headers = this.GetRequestHeaders(options);
            using (DocumentServiceRequest request = DocumentServiceRequest.Create(
                OperationType.Delete,
                ResourceType.UserDefinedFunction,
                functionLink,
                AuthorizationTokenType.PrimaryMasterKey,
                headers))
            {
                return new ResourceResponse<UserDefinedFunction>(await this.DeleteAsync(request, retryPolicyInstance));
            }
        }

        /// <summary>
        /// Delete a <see cref="Microsoft.Azure.Documents.Conflict"/> from the Azure Cosmos DB service as an asynchronous operation.
        /// </summary>
        /// <param name="conflictLink">The link of the <see cref="Microsoft.Azure.Documents.Conflict"/> to delete. E.g. dbs/db_rid/colls/coll_rid/conflicts/ </param>
        /// <param name="options">(Optional) The request options for the request.</param>
        /// <returns>A <see cref="System.Threading.Tasks"/> containing a <see cref="Microsoft.Azure.Documents.Client.ResourceResponse{T}"/> which will contain information about the request issued.</returns>
        /// <exception cref="ArgumentNullException">If <paramref name="conflictLink"/> is not set.</exception>
        /// <exception cref="DocumentClientException">This exception can encapsulate many different types of errors. To determine the specific error always look at the StatusCode property. Some common codes you may get when creating a Document are:
        /// <list type="table">
        ///     <listheader>
        ///         <term>StatusCode</term><description>Reason for exception</description>
        ///     </listheader>
        ///     <item>
        ///         <term>404</term><description>NotFound - This means the resource you tried to delete did not exist.</description>
        ///     </item>
        /// </list>
        /// </exception>
        /// <example>
        /// <code language="c#">
        /// <![CDATA[
        /// //Delete a conflict using its selfLink property.
        /// //To get the conflictLink you would have to query for the Conflict object, using CreateConflictQuery(), and then refer to its .SelfLink property
        /// await client.DeleteConflictAsync(conflictLink);
        /// ]]>
        /// </code>
        /// </example>
        /// <seealso cref="Microsoft.Azure.Documents.Conflict"/>
        /// <seealso cref="Microsoft.Azure.Documents.Client.RequestOptions"/>
        /// <seealso cref="Microsoft.Azure.Documents.Client.ResourceResponse{T}"/>
        /// <seealso cref="System.Threading.Tasks.Task"/>
        public Task<ResourceResponse<Conflict>> DeleteConflictAsync(string conflictLink, Documents.Client.RequestOptions options = null)
        {
            IDocumentClientRetryPolicy retryPolicyInstance = this.ResetSessionTokenRetryPolicy.GetRequestPolicy();
            return TaskHelper.InlineIfPossible(() => this.DeleteConflictPrivateAsync(conflictLink, options, retryPolicyInstance), retryPolicyInstance);
        }

        private async Task<ResourceResponse<Conflict>> DeleteConflictPrivateAsync(string conflictLink, Documents.Client.RequestOptions options, IDocumentClientRetryPolicy retryPolicyInstance)
        {
            await this.EnsureValidClientAsync();

            if (string.IsNullOrEmpty(conflictLink))
            {
                throw new ArgumentNullException("conflictLink");
            }

            INameValueCollection headers = this.GetRequestHeaders(options);
            using (DocumentServiceRequest request = DocumentServiceRequest.Create(
                OperationType.Delete,
                ResourceType.Conflict,
                conflictLink,
                AuthorizationTokenType.PrimaryMasterKey,
                headers))
            {
                await this.AddPartitionKeyInformationAsync(request, options);
                return new ResourceResponse<Conflict>(await this.DeleteAsync(request, retryPolicyInstance));
            }
        }
        #endregion

        #region Replace Impl
        /// <summary>
        /// Replaces a document collection in the Azure Cosmos DB service as an asynchronous operation.
        /// </summary>
        /// <param name="documentCollection">the updated document collection.</param>
        /// <param name="options">the request options for the request.</param>
        /// <returns>
        /// A <see cref="System.Threading.Tasks"/> containing a <see cref="Microsoft.Azure.Documents.Client.ResourceResponse{T}"/> which wraps a <see cref="Microsoft.Azure.Documents.DocumentCollection"/> containing the updated resource record.
        /// </returns>
        public Task<ResourceResponse<DocumentCollection>> ReplaceDocumentCollectionAsync(DocumentCollection documentCollection, Documents.Client.RequestOptions options = null)
        {
            IDocumentClientRetryPolicy retryPolicyInstance = this.ResetSessionTokenRetryPolicy.GetRequestPolicy();
            return TaskHelper.InlineIfPossible(() => this.ReplaceDocumentCollectionPrivateAsync(documentCollection, options, retryPolicyInstance), retryPolicyInstance);
        }

        private async Task<ResourceResponse<DocumentCollection>> ReplaceDocumentCollectionPrivateAsync(
            DocumentCollection documentCollection,
            Documents.Client.RequestOptions options,
            IDocumentClientRetryPolicy retryPolicyInstance,
            string altLink = null)
        {
            await this.EnsureValidClientAsync();

            if (documentCollection == null)
            {
                throw new ArgumentNullException("documentCollection");
            }

            this.ValidateResource(documentCollection);
            INameValueCollection headers = this.GetRequestHeaders(options);
            using (DocumentServiceRequest request = DocumentServiceRequest.Create(
                OperationType.Replace,
                altLink ?? this.GetLinkForRouting(documentCollection),
                documentCollection,
                ResourceType.Collection,
                AuthorizationTokenType.PrimaryMasterKey,
                headers,
                SerializationFormattingPolicy.None))
            {
                ResourceResponse<DocumentCollection> collection = new ResourceResponse<DocumentCollection>(await this.UpdateAsync(request, retryPolicyInstance));
                // set the session token
                if (collection.Resource != null)
                {
                    this.sessionContainer.SetSessionToken(collection.Resource.ResourceId, collection.Resource.AltLink, collection.Headers);
                }
                return collection;
            }
        }

        /// <summary>
        /// Replaces a <see cref="Microsoft.Azure.Documents.Document"/> in the Azure Cosmos DB service as an asynchronous operation.
        /// </summary>
        /// <param name="documentLink">The link of the document to be updated. E.g. dbs/db_rid/colls/col_rid/docs/doc_rid/ </param>
        /// <param name="document">The updated <see cref="Microsoft.Azure.Documents.Document"/> to replace the existing resource with.</param>
        /// <param name="options">(Optional) The request options for the request.</param>
        /// <param name="cancellationToken">(Optional) A <see cref="CancellationToken"/> that can be used by other objects or threads to receive notice of cancellation.</param>
        /// <returns>
        /// A <see cref="System.Threading.Tasks"/> containing a <see cref="Microsoft.Azure.Documents.Client.ResourceResponse{T}"/> which wraps a <see cref="Microsoft.Azure.Documents.Document"/> containing the updated resource record.
        /// </returns>
        /// <exception cref="ArgumentNullException">If either <paramref name="documentLink"/> or <paramref name="document"/> is not set.</exception>
        /// <exception cref="DocumentClientException">This exception can encapsulate many different types of errors. To determine the specific error always look at the StatusCode property. Some common codes you may get when creating a Document are:
        /// <list type="table">
        ///     <listheader>
        ///         <term>StatusCode</term><description>Reason for exception</description>
        ///     </listheader>
        ///     <item>
        ///         <term>404</term><description>NotFound - This means the resource you tried to delete did not exist.</description>
        ///     </item>
        /// </list>
        /// </exception>
        /// <example>
        /// In this example, instead of using a strongly typed <see cref="Document"/>, we will work with our own POCO object and not rely on the dynamic nature of the Document class.
        /// <code language="c#">
        /// <![CDATA[
        /// public class MyPoco
        /// {
        ///     public string Id {get; set;}
        ///     public string MyProperty {get; set;}
        /// }
        ///
        /// //Get the doc back as a Document so you have access to doc.SelfLink
        /// Document doc = client.CreateDocumentQuery<Document>(collectionLink)
        ///                        .Where(r => r.Id == "doc id")
        ///                        .AsEnumerable()
        ///                        .SingleOrDefault();
        ///
        /// //Now dynamically cast doc back to your MyPoco
        /// MyPoco poco = (dynamic)doc;
        ///
        /// //Update some properties of the poco object
        /// poco.MyProperty = "updated value";
        ///
        /// //Now persist these changes to the database using doc.SelLink and the update poco object
        /// Document updated = await client.ReplaceDocumentAsync(doc.SelfLink, poco);
        /// ]]>
        /// </code>
        /// </example>
        /// <seealso cref="Microsoft.Azure.Documents.Document"/>
        /// <seealso cref="Microsoft.Azure.Documents.Client.RequestOptions"/>
        /// <seealso cref="Microsoft.Azure.Documents.Client.ResourceResponse{T}"/>
        /// <seealso cref="System.Threading.Tasks.Task"/>
        public Task<ResourceResponse<Document>> ReplaceDocumentAsync(string documentLink, object document, Documents.Client.RequestOptions options = null, CancellationToken cancellationToken = default(CancellationToken))
        {
            // This call is to just run ReplaceDocumentInlineAsync in a SynchronizationContext aware environment
            return TaskHelper.InlineIfPossible(() => this.ReplaceDocumentInlineAsync(documentLink, document, options, cancellationToken), null, cancellationToken);
        }

        private async Task<ResourceResponse<Document>> ReplaceDocumentInlineAsync(string documentLink, object document, Documents.Client.RequestOptions options, CancellationToken cancellationToken)
        {
            IDocumentClientRetryPolicy requestRetryPolicy = this.ResetSessionTokenRetryPolicy.GetRequestPolicy();
            if (options == null || options.PartitionKey == null)
            {
                requestRetryPolicy = new PartitionKeyMismatchRetryPolicy(await this.GetCollectionCacheAsync(), requestRetryPolicy);
            }
            return await TaskHelper.InlineIfPossible(() => this.ReplaceDocumentPrivateAsync(documentLink, document, options, requestRetryPolicy, cancellationToken), requestRetryPolicy, cancellationToken);
        }

        private Task<ResourceResponse<Document>> ReplaceDocumentPrivateAsync(string documentLink, object document, Documents.Client.RequestOptions options, IDocumentClientRetryPolicy retryPolicyInstance, CancellationToken cancellationToken)
        {
            if (string.IsNullOrEmpty(documentLink))
            {
                throw new ArgumentNullException("documentLink");
            }

            if (document == null)
            {
                throw new ArgumentNullException("document");
            }

            Document typedDocument = Document.FromObject(document, this.GetSerializerSettingsForRequest(options));
            this.ValidateResource(typedDocument);
            return this.ReplaceDocumentPrivateAsync(documentLink, typedDocument, options, retryPolicyInstance, cancellationToken);
        }

        /// <summary>
        /// Replaces a <see cref="Microsoft.Azure.Documents.Document"/> in the Azure Cosmos DB service as an asynchronous operation.
        /// </summary>
        /// <param name="document">The updated <see cref="Microsoft.Azure.Documents.Document"/> to replace the existing resource with.</param>
        /// <param name="options">(Optional) The request options for the request.</param>
        /// <param name="cancellationToken">(Optional) A <see cref="CancellationToken"/> that can be used by other objects or threads to receive notice of cancellation.</param>
        /// <returns>
        /// A <see cref="System.Threading.Tasks"/> containing a <see cref="Microsoft.Azure.Documents.Client.ResourceResponse{T}"/> which wraps a <see cref="Microsoft.Azure.Documents.Document"/> containing the updated resource record.
        /// </returns>
        /// <exception cref="ArgumentNullException">If <paramref name="document"/> is not set.</exception>
        /// <exception cref="DocumentClientException">This exception can encapsulate many different types of errors. To determine the specific error always look at the StatusCode property. Some common codes you may get when creating a Document are:
        /// <list type="table">
        ///     <listheader>
        ///         <term>StatusCode</term><description>Reason for exception</description>
        ///     </listheader>
        ///     <item>
        ///         <term>404</term><description>NotFound - This means the resource you tried to delete did not exist.</description>
        ///     </item>
        /// </list>
        /// </exception>
        /// <example>
        /// This example uses <see cref="Document"/> and takes advantage of the fact that it is a dynamic object and uses SetProperty to dynamically update properties on the document
        /// <code language="c#">
        /// <![CDATA[
        /// //Fetch the Document to be updated
        /// Document doc = client.CreateDocumentQuery<Document>(collectionLink)
        ///                             .Where(r => r.Id == "doc id")
        ///                             .AsEnumerable()
        ///                             .SingleOrDefault();
        ///
        /// //Update some properties on the found resource
        /// doc.SetPropertyValue("MyProperty", "updated value");
        ///
        /// //Now persist these changes to the database by replacing the original resource
        /// Document updated = await client.ReplaceDocumentAsync(doc);
        /// ]]>
        /// </code>
        /// </example>
        /// <seealso cref="Microsoft.Azure.Documents.Document"/>
        /// <seealso cref="Microsoft.Azure.Documents.Client.RequestOptions"/>
        /// <seealso cref="Microsoft.Azure.Documents.Client.ResourceResponse{T}"/>
        /// <seealso cref="System.Threading.Tasks.Task"/>
        public Task<ResourceResponse<Document>> ReplaceDocumentAsync(Document document, Documents.Client.RequestOptions options = null, CancellationToken cancellationToken = default(CancellationToken))
        {
            IDocumentClientRetryPolicy retryPolicyInstance = this.ResetSessionTokenRetryPolicy.GetRequestPolicy();
            return TaskHelper.InlineIfPossible(() => this.ReplaceDocumentPrivateAsync(
                this.GetLinkForRouting(document),
                document,
                options,
                retryPolicyInstance,
                cancellationToken),
                retryPolicyInstance,
                cancellationToken);
        }

        private async Task<ResourceResponse<Document>> ReplaceDocumentPrivateAsync(string documentLink, Document document, Documents.Client.RequestOptions options, IDocumentClientRetryPolicy retryPolicyInstance, CancellationToken cancellationToken)
        {
            await this.EnsureValidClientAsync();

            if (document == null)
            {
                throw new ArgumentNullException("document");
            }

            this.ValidateResource(document);
            INameValueCollection headers = this.GetRequestHeaders(options);
            using (DocumentServiceRequest request = DocumentServiceRequest.Create(
                OperationType.Replace,
                documentLink,
                document,
                ResourceType.Document,
                AuthorizationTokenType.PrimaryMasterKey,
                headers,
                SerializationFormattingPolicy.None))
            {
                await this.AddPartitionKeyInformationAsync(request, document, options);
                request.SerializerSettings = this.GetSerializerSettingsForRequest(options);
                return new ResourceResponse<Document>(await this.UpdateAsync(request, retryPolicyInstance, cancellationToken));
            }
        }

        /// <summary>
        /// Replaces a <see cref="Microsoft.Azure.Documents.StoredProcedure"/> in the Azure Cosmos DB service as an asynchronous operation.
        /// </summary>
        /// <param name="storedProcedure">The updated <see cref="Microsoft.Azure.Documents.StoredProcedure"/> to replace the existing resource with.</param>
        /// <param name="options">(Optional) The request options for the request.</param>
        /// <returns>
        /// A <see cref="System.Threading.Tasks"/> containing a <see cref="Microsoft.Azure.Documents.Client.ResourceResponse{T}"/> which wraps a <see cref="Microsoft.Azure.Documents.StoredProcedure"/> containing the updated resource record.
        /// </returns>
        /// <exception cref="ArgumentNullException">If <paramref name="storedProcedure"/> is not set.</exception>
        /// <exception cref="DocumentClientException">This exception can encapsulate many different types of errors. To determine the specific error always look at the StatusCode property. Some common codes you may get when creating a Document are:
        /// <list type="table">
        ///     <listheader>
        ///         <term>StatusCode</term><description>Reason for exception</description>
        ///     </listheader>
        ///     <item>
        ///         <term>404</term><description>NotFound - This means the resource you tried to delete did not exist.</description>
        ///     </item>
        /// </list>
        /// </exception>
        /// <example>
        /// <code language="c#">
        /// <![CDATA[
        /// //Fetch the resource to be updated
        /// StoredProcedure sproc = client.CreateStoredProcedureQuery(sprocsLink)
        ///                                  .Where(r => r.Id == "sproc id")
        ///                                  .AsEnumerable()
        ///                                  .SingleOrDefault();
        ///
        /// //Update some properties on the found resource
        /// sproc.Body = "function () {new javascript body for sproc}";
        ///
        /// //Now persist these changes to the database by replacing the original resource
        /// StoredProcedure updated = await client.ReplaceStoredProcedureAsync(sproc);
        /// ]]>
        /// </code>
        /// </example>
        /// <seealso cref="Microsoft.Azure.Documents.StoredProcedure"/>
        /// <seealso cref="Microsoft.Azure.Documents.Client.RequestOptions"/>
        /// <seealso cref="Microsoft.Azure.Documents.Client.ResourceResponse{T}"/>
        /// <seealso cref="System.Threading.Tasks.Task"/>
        public Task<ResourceResponse<StoredProcedure>> ReplaceStoredProcedureAsync(StoredProcedure storedProcedure, Documents.Client.RequestOptions options = null)
        {
            IDocumentClientRetryPolicy retryPolicyInstance = this.ResetSessionTokenRetryPolicy.GetRequestPolicy();
            return TaskHelper.InlineIfPossible(() => this.ReplaceStoredProcedurePrivateAsync(storedProcedure, options, retryPolicyInstance), retryPolicyInstance);
        }

        private async Task<ResourceResponse<StoredProcedure>> ReplaceStoredProcedurePrivateAsync(
            StoredProcedure storedProcedure,
            Documents.Client.RequestOptions options,
            IDocumentClientRetryPolicy retryPolicyInstance,
            string altLink = null)
        {
            await this.EnsureValidClientAsync();

            if (storedProcedure == null)
            {
                throw new ArgumentNullException("storedProcedure");
            }

            this.ValidateResource(storedProcedure);
            INameValueCollection headers = this.GetRequestHeaders(options);
            using (DocumentServiceRequest request = DocumentServiceRequest.Create(
                OperationType.Replace,
                altLink ?? this.GetLinkForRouting(storedProcedure),
                storedProcedure,
                ResourceType.StoredProcedure,
                AuthorizationTokenType.PrimaryMasterKey,
                headers,
                SerializationFormattingPolicy.None))
            {
                return new ResourceResponse<StoredProcedure>(await this.UpdateAsync(request, retryPolicyInstance));
            }
        }

        /// <summary>
        /// Replaces a <see cref="Microsoft.Azure.Documents.Trigger"/> in the Azure Cosmos DB service as an asynchronous operation.
        /// </summary>
        /// <param name="trigger">The updated <see cref="Microsoft.Azure.Documents.Trigger"/> to replace the existing resource with.</param>
        /// <param name="options">(Optional) The request options for the request.</param>
        /// <returns>
        /// A <see cref="System.Threading.Tasks"/> containing a <see cref="Microsoft.Azure.Documents.Client.ResourceResponse{T}"/> which wraps a <see cref="Microsoft.Azure.Documents.Trigger"/> containing the updated resource record.
        /// </returns>
        /// <exception cref="ArgumentNullException">If <paramref name="trigger"/> is not set.</exception>
        /// <exception cref="DocumentClientException">This exception can encapsulate many different types of errors. To determine the specific error always look at the StatusCode property. Some common codes you may get when creating a Document are:
        /// <list type="table">
        ///     <listheader>
        ///         <term>StatusCode</term><description>Reason for exception</description>
        ///     </listheader>
        ///     <item>
        ///         <term>404</term><description>NotFound - This means the resource you tried to delete did not exist.</description>
        ///     </item>
        /// </list>
        /// </exception>
        /// <example>
        /// <code language="c#">
        /// <![CDATA[
        /// //Fetch the resource to be updated
        /// Trigger trigger = client.CreateTriggerQuery(sprocsLink)
        ///                               .Where(r => r.Id == "trigger id")
        ///                               .AsEnumerable()
        ///                               .SingleOrDefault();
        ///
        /// //Update some properties on the found resource
        /// trigger.Body = "function () {new javascript body for trigger}";
        ///
        /// //Now persist these changes to the database by replacing the original resource
        /// Trigger updated = await client.ReplaceTriggerAsync(sproc);
        /// ]]>
        /// </code>
        /// </example>
        /// <seealso cref="Microsoft.Azure.Documents.Trigger"/>
        /// <seealso cref="Microsoft.Azure.Documents.Client.RequestOptions"/>
        /// <seealso cref="Microsoft.Azure.Documents.Client.ResourceResponse{T}"/>
        /// <seealso cref="System.Threading.Tasks.Task"/>
        public Task<ResourceResponse<Trigger>> ReplaceTriggerAsync(Trigger trigger, Documents.Client.RequestOptions options = null)
        {
            IDocumentClientRetryPolicy retryPolicyInstance = this.ResetSessionTokenRetryPolicy.GetRequestPolicy();
            return TaskHelper.InlineIfPossible(() => this.ReplaceTriggerPrivateAsync(trigger, options, retryPolicyInstance), retryPolicyInstance);
        }

        private async Task<ResourceResponse<Trigger>> ReplaceTriggerPrivateAsync(Trigger trigger, Documents.Client.RequestOptions options, IDocumentClientRetryPolicy retryPolicyInstance, string altLink = null)
        {
            await this.EnsureValidClientAsync();

            if (trigger == null)
            {
                throw new ArgumentNullException("trigger");
            }

            this.ValidateResource(trigger);
            INameValueCollection headers = this.GetRequestHeaders(options);
            using (DocumentServiceRequest request = DocumentServiceRequest.Create(
                OperationType.Replace,
                altLink ?? this.GetLinkForRouting(trigger),
                trigger,
                ResourceType.Trigger,
                AuthorizationTokenType.PrimaryMasterKey,
                headers,
                SerializationFormattingPolicy.None))
            {
                return new ResourceResponse<Trigger>(await this.UpdateAsync(request, retryPolicyInstance));
            }
        }

        /// <summary>
        /// Replaces a <see cref="Microsoft.Azure.Documents.UserDefinedFunction"/> in the Azure Cosmos DB service as an asynchronous operation.
        /// </summary>
        /// <param name="function">The updated <see cref="Microsoft.Azure.Documents.UserDefinedFunction"/> to replace the existing resource with.</param>
        /// <param name="options">(Optional) The request options for the request.</param>
        /// <returns>
        /// A <see cref="System.Threading.Tasks"/> containing a <see cref="Microsoft.Azure.Documents.Client.ResourceResponse{T}"/> which wraps a <see cref="Microsoft.Azure.Documents.UserDefinedFunction"/> containing the updated resource record.
        /// </returns>
        /// <exception cref="ArgumentNullException">If <paramref name="function"/> is not set.</exception>
        /// <exception cref="DocumentClientException">This exception can encapsulate many different types of errors. To determine the specific error always look at the StatusCode property. Some common codes you may get when creating a Document are:
        /// <list type="table">
        ///     <listheader>
        ///         <term>StatusCode</term><description>Reason for exception</description>
        ///     </listheader>
        ///     <item>
        ///         <term>404</term><description>NotFound - This means the resource you tried to delete did not exist.</description>
        ///     </item>
        /// </list>
        /// </exception>
        /// <example>
        /// <code language="c#">
        /// <![CDATA[
        /// //Fetch the resource to be updated
        /// UserDefinedFunction udf = client.CreateUserDefinedFunctionQuery(functionsLink)
        ///                                     .Where(r => r.Id == "udf id")
        ///                                     .AsEnumerable()
        ///                                     .SingleOrDefault();
        ///
        /// //Update some properties on the found resource
        /// udf.Body = "function () {new javascript body for udf}";
        ///
        /// //Now persist these changes to the database by replacing the original resource
        /// UserDefinedFunction updated = await client.ReplaceUserDefinedFunctionAsync(udf);
        /// ]]>
        /// </code>
        /// </example>
        /// <seealso cref="Microsoft.Azure.Documents.UserDefinedFunction"/>
        /// <seealso cref="Microsoft.Azure.Documents.Client.RequestOptions"/>
        /// <seealso cref="Microsoft.Azure.Documents.Client.ResourceResponse{T}"/>
        /// <seealso cref="System.Threading.Tasks.Task"/>
        public Task<ResourceResponse<UserDefinedFunction>> ReplaceUserDefinedFunctionAsync(UserDefinedFunction function, Documents.Client.RequestOptions options = null)
        {
            IDocumentClientRetryPolicy retryPolicyInstance = this.ResetSessionTokenRetryPolicy.GetRequestPolicy();
            return TaskHelper.InlineIfPossible(() => this.ReplaceUserDefinedFunctionPrivateAsync(function, options, retryPolicyInstance), retryPolicyInstance);
        }

        private async Task<ResourceResponse<UserDefinedFunction>> ReplaceUserDefinedFunctionPrivateAsync(
            UserDefinedFunction function,
            Documents.Client.RequestOptions options,
            IDocumentClientRetryPolicy retryPolicyInstance,
            string altLink = null)
        {
            await this.EnsureValidClientAsync();

            if (function == null)
            {
                throw new ArgumentNullException("function");
            }

            this.ValidateResource(function);
            INameValueCollection headers = this.GetRequestHeaders(options);
            using (DocumentServiceRequest request = DocumentServiceRequest.Create(
                OperationType.Replace,
                altLink ?? this.GetLinkForRouting(function),
                function,
                ResourceType.UserDefinedFunction,
                AuthorizationTokenType.PrimaryMasterKey,
                headers,
                SerializationFormattingPolicy.None))
            {
                return new ResourceResponse<UserDefinedFunction>(await this.UpdateAsync(request, retryPolicyInstance));
            }
        }

        /// <summary>
        /// Replaces a <see cref="Microsoft.Azure.Documents.Offer"/> in the Azure Cosmos DB service as an asynchronous operation.
        /// </summary>
        /// <param name="offer">The updated <see cref="Microsoft.Azure.Documents.Offer"/> to replace the existing resource with.</param>
        /// <returns>
        /// A <see cref="System.Threading.Tasks"/> containing a <see cref="Microsoft.Azure.Documents.Client.ResourceResponse{T}"/> which wraps a <see cref="Microsoft.Azure.Documents.Offer"/> containing the updated resource record.
        /// </returns>
        /// <exception cref="ArgumentNullException">If <paramref name="offer"/> is not set.</exception>
        /// <exception cref="DocumentClientException">This exception can encapsulate many different types of errors. To determine the specific error always look at the StatusCode property. Some common codes you may get when creating a Document are:
        /// <list type="table">
        ///     <listheader>
        ///         <term>StatusCode</term><description>Reason for exception</description>
        ///     </listheader>
        ///     <item>
        ///         <term>404</term><description>NotFound - This means the resource you tried to delete did not exist.</description>
        ///     </item>
        ///     <item>
        ///        <term>429</term><description>TooManyRequests - The replace offer is throttled as the offer scale down operation is attempted within the idle timeout period of 4 hours. Consult the DocumentClientException.RetryAfter value to see how long you should wait before retrying this operation.</description>
        ///     </item>
        /// </list>
        /// </exception>
        /// <example>
        /// <code language="c#">
        /// <![CDATA[
        /// //Fetch the resource to be updated
        /// Offer offer = client.CreateOfferQuery()
        ///                          .Where(r => r.ResourceLink == "collection selfLink")
        ///                          .AsEnumerable()
        ///                          .SingleOrDefault();
        ///
        /// //Create a new offer with the changed throughput
        /// OfferV2 newOffer = new OfferV2(offer, 5000);
        ///
        /// //Now persist these changes to the database by replacing the original resource
        /// Offer updated = await client.ReplaceOfferAsync(newOffer);
        /// ]]>
        /// </code>
        /// </example>
        /// <seealso cref="Microsoft.Azure.Documents.Offer"/>
        /// <seealso cref="Microsoft.Azure.Documents.Client.RequestOptions"/>
        /// <seealso cref="Microsoft.Azure.Documents.Client.ResourceResponse{T}"/>
        /// <seealso cref="System.Threading.Tasks.Task"/>
        public Task<ResourceResponse<Offer>> ReplaceOfferAsync(Offer offer)
        {
            IDocumentClientRetryPolicy retryPolicyInstance = this.ResetSessionTokenRetryPolicy.GetRequestPolicy();
            return TaskHelper.InlineIfPossible(() => this.ReplaceOfferPrivateAsync(offer, retryPolicyInstance), retryPolicyInstance);
        }

        private async Task<ResourceResponse<Offer>> ReplaceOfferPrivateAsync(Offer offer, IDocumentClientRetryPolicy retryPolicyInstance)
        {
            if (offer == null)
            {
                throw new ArgumentNullException("offer");
            }

            using (DocumentServiceRequest request = DocumentServiceRequest.Create(
                OperationType.Replace,
                offer.SelfLink,
                offer,
                ResourceType.Offer,
                AuthorizationTokenType.PrimaryMasterKey))
            {
                return new ResourceResponse<Offer>(
                    await this.UpdateAsync(request, retryPolicyInstance),
                    OfferTypeResolver.ResponseOfferTypeResolver);
            }
        }

        /// <summary>
        /// Replaces a <see cref="Microsoft.Azure.Documents.UserDefinedType"/> in the Azure Cosmos DB service as an asynchronous operation.
        /// </summary>
        /// <param name="userDefinedType">The updated <see cref="Microsoft.Azure.Documents.UserDefinedType"/> to replace the existing resource with.</param>
        /// <param name="options">(Optional) The request options for the request.</param>
        /// <returns>
        /// A <see cref="System.Threading.Tasks"/> containing a <see cref="Microsoft.Azure.Documents.Client.ResourceResponse{T}"/> which wraps a <see cref="Microsoft.Azure.Documents.UserDefinedType"/> containing the updated resource record.
        /// </returns>
        /// <exception cref="ArgumentNullException">If <paramref name="userDefinedType"/> is not set.</exception>
        /// <exception cref="DocumentClientException">This exception can encapsulate many different types of errors. To determine the specific error always look at the StatusCode property. Some common codes you may get when creating a Document are:
        /// <list type="table">
        ///     <listheader>
        ///         <term>StatusCode</term><description>Reason for exception</description>
        ///     </listheader>
        ///     <item>
        ///         <term>404</term><description>NotFound - This means the resource you tried to delete did not exist.</description>
        ///     </item>
        /// </list>
        /// </exception>
        /// <example>
        /// <code language="c#">
        /// <![CDATA[
        /// //Fetch the resource to be updated
        /// UserDefinedType userDefinedType = client.CreateUserDefinedTypeQuery(userDefinedTypesLink)
        ///                          .Where(r => r.Id == "user defined type id")
        ///                          .AsEnumerable()
        ///                          .SingleOrDefault();
        ///
        /// //Now persist these changes to the database by replacing the original resource
        /// UserDefinedType updated = await client.ReplaceUserDefinedTypeAsync(userDefinedType);
        /// ]]>
        /// </code>
        /// </example>
        /// <seealso cref="Microsoft.Azure.Documents.UserDefinedType"/>
        /// <seealso cref="Microsoft.Azure.Documents.Client.RequestOptions"/>
        /// <seealso cref="Microsoft.Azure.Documents.Client.ResourceResponse{T}"/>
        /// <seealso cref="System.Threading.Tasks.Task"/>
        internal Task<ResourceResponse<UserDefinedType>> ReplaceUserDefinedTypeAsync(UserDefinedType userDefinedType, Documents.Client.RequestOptions options = null)
        {
            IDocumentClientRetryPolicy retryPolicyInstance = this.ResetSessionTokenRetryPolicy.GetRequestPolicy();
            return TaskHelper.InlineIfPossible(() => this.ReplaceUserDefinedTypePrivateAsync(userDefinedType, options, retryPolicyInstance), retryPolicyInstance);
        }

        private async Task<ResourceResponse<UserDefinedType>> ReplaceUserDefinedTypePrivateAsync(UserDefinedType userDefinedType, Documents.Client.RequestOptions options, IDocumentClientRetryPolicy retryPolicyInstance, string altLink = null)
        {
            await this.EnsureValidClientAsync();

            if (userDefinedType == null)
            {
                throw new ArgumentNullException("userDefinedType");
            }

            this.ValidateResource(userDefinedType);
            INameValueCollection headers = this.GetRequestHeaders(options);
            using (DocumentServiceRequest request = DocumentServiceRequest.Create(
                OperationType.Replace,
                altLink ?? this.GetLinkForRouting(userDefinedType),
                userDefinedType,
                ResourceType.UserDefinedType,
                AuthorizationTokenType.PrimaryMasterKey,
                headers,
                SerializationFormattingPolicy.None))
            {
                return new ResourceResponse<UserDefinedType>(await this.UpdateAsync(request, retryPolicyInstance));
            }
        }

        #endregion

        #region Read Impl
        /// <summary>
        /// Reads a <see cref="Microsoft.Azure.Documents.Database"/> from the Azure Cosmos DB service as an asynchronous operation.
        /// </summary>
        /// <param name="databaseLink">The link of the Database resource to be read.</param>
        /// <param name="options">(Optional) The request options for the request.</param>
        /// <returns>
        /// A <see cref="System.Threading.Tasks"/> containing a <see cref="Microsoft.Azure.Documents.Client.ResourceResponse{T}"/> which wraps a <see cref="Microsoft.Azure.Documents.Database"/> containing the read resource record.
        /// </returns>
        /// <exception cref="ArgumentNullException">If <paramref name="databaseLink"/> is not set.</exception>
        /// <exception cref="DocumentClientException">This exception can encapsulate many different types of errors. To determine the specific error always look at the StatusCode property. Some common codes you may get when creating a Document are:
        /// <list type="table">
        ///     <listheader>
        ///         <term>StatusCode</term><description>Reason for exception</description>
        ///     </listheader>
        ///     <item>
        ///         <term>404</term><description>NotFound - This means the resource you tried to read did not exist.</description>
        ///     </item>
        ///     <item>
        ///         <term>429</term><description>TooManyRequests - This means you have exceeded the number of request units per second. Consult the DocumentClientException.RetryAfter value to see how long you should wait before retrying this operation.</description>
        ///     </item>
        /// </list>
        /// </exception>
        /// <example>
        /// <code language="c#">
        /// <![CDATA[
        /// //Reads a Database resource where
        /// // - database_id is the ID property of the Database resource you wish to read.
        /// var dbLink = "/dbs/database_id";
        /// Database database = await client.ReadDatabaseAsync(dbLink);
        /// ]]>
        /// </code>
        /// </example>
        /// <remarks>
        /// <para>
        /// Doing a read of a resource is the most efficient way to get a resource from the Database. If you know the resource's ID, do a read instead of a query by ID.
        /// </para>
        /// <para>
        /// The example shown uses ID-based links, where the link is composed of the ID properties used when the resources were created.
        /// You can still use the <see cref="Microsoft.Azure.Documents.Resource.SelfLink"/> property of the Database if you prefer. A self-link is a URI for a resource that is made up of Resource Identifiers  (or the _rid properties).
        /// ID-based links and SelfLink will both work.
        /// The format for <paramref name="databaseLink"/> is always "/dbs/{db identifier}" only
        /// the values within the {} change depending on which method you wish to use to address the resource.
        /// </para>
        /// </remarks>
        /// <seealso cref="Microsoft.Azure.Documents.Database"/>
        /// <seealso cref="Microsoft.Azure.Documents.Client.RequestOptions"/>
        /// <seealso cref="Microsoft.Azure.Documents.Client.ResourceResponse{T}"/>
        /// <seealso cref="System.Threading.Tasks.Task"/>
        /// <seealso cref="System.Uri"/>
        public Task<ResourceResponse<Documents.Database>> ReadDatabaseAsync(string databaseLink, Documents.Client.RequestOptions options = null)
        {
            IDocumentClientRetryPolicy retryPolicyInstance = this.ResetSessionTokenRetryPolicy.GetRequestPolicy();
            return TaskHelper.InlineIfPossible(() => this.ReadDatabasePrivateAsync(databaseLink, options, retryPolicyInstance), retryPolicyInstance);
        }

        private async Task<ResourceResponse<Documents.Database>> ReadDatabasePrivateAsync(string databaseLink, Documents.Client.RequestOptions options, IDocumentClientRetryPolicy retryPolicyInstance)
        {
            await this.EnsureValidClientAsync();

            if (string.IsNullOrEmpty(databaseLink))
            {
                throw new ArgumentNullException("databaseLink");
            }

            INameValueCollection headers = this.GetRequestHeaders(options);
            using (DocumentServiceRequest request = DocumentServiceRequest.Create(
                OperationType.Read,
                ResourceType.Database,
                databaseLink,
                AuthorizationTokenType.PrimaryMasterKey,
                headers))
            {
                return new ResourceResponse<Documents.Database>(await this.ReadAsync(request, retryPolicyInstance));
            }
        }

        /// <summary>
        /// Reads a <see cref="Microsoft.Azure.Documents.Document"/> from the Azure Cosmos DB service as an asynchronous operation.
        /// </summary>
        /// <param name="documentLink">The link for the document to be read.</param>
        /// <param name="options">(Optional) The request options for the request.</param>
        /// <param name="cancellationToken">(Optional) A <see cref="CancellationToken"/> that can be used by other objects or threads to receive notice of cancellation.</param>
        /// <returns>
        /// A <see cref="System.Threading.Tasks"/> containing a <see cref="Microsoft.Azure.Documents.Client.ResourceResponse{T}"/> which wraps a <see cref="Microsoft.Azure.Documents.Document"/> containing the read resource record.
        /// </returns>
        /// <exception cref="ArgumentNullException">If <paramref name="documentLink"/> is not set.</exception>
        /// <exception cref="DocumentClientException">This exception can encapsulate many different types of errors. To determine the specific error always look at the StatusCode property. Some common codes you may get when creating a Document are:
        /// <list type="table">
        ///     <listheader>
        ///         <term>StatusCode</term><description>Reason for exception</description>
        ///     </listheader>
        ///     <item>
        ///         <term>404</term><description>NotFound - This means the resource you tried to read did not exist.</description>
        ///     </item>
        ///     <item>
        ///         <term>429</term><description>TooManyRequests - This means you have exceeded the number of request units per second. Consult the DocumentClientException.RetryAfter value to see how long you should wait before retrying this operation.</description>
        ///     </item>
        /// </list>
        /// </exception>
        /// <example>
        /// <code language="c#">
        /// <![CDATA[
        /// //This reads a document record from a database & collection where
        /// // - sample_database is the ID of the database
        /// // - sample_collection is the ID of the collection
        /// // - document_id is the ID of the document resource
        /// var docLink = "dbs/sample_database/colls/sample_collection/docs/document_id";
        /// Document doc = await client.ReadDocumentAsync(docLink);
        /// ]]>
        /// </code>
        /// </example>
        /// <remarks>
        /// <para>
        /// Doing a read of a resource is the most efficient way to get a resource from the Database. If you know the resource's ID, do a read instead of a query by ID.
        /// </para>
        /// <para>
        /// The example shown uses ID-based links, where the link is composed of the ID properties used when the resources were created.
        /// You can still use the <see cref="Microsoft.Azure.Documents.Resource.SelfLink"/> property of the Document if you prefer. A self-link is a URI for a resource that is made up of Resource Identifiers  (or the _rid properties).
        /// ID-based links and SelfLink will both work.
        /// The format for <paramref name="documentLink"/> is always "dbs/{db identifier}/colls/{coll identifier}/docs/{doc identifier}" only
        /// the values within the {} change depending on which method you wish to use to address the resource.
        /// </para>
        /// </remarks>
        /// <seealso cref="Microsoft.Azure.Documents.Document"/>
        /// <seealso cref="Microsoft.Azure.Documents.Client.RequestOptions"/>
        /// <seealso cref="Microsoft.Azure.Documents.Client.ResourceResponse{T}"/>
        /// <seealso cref="System.Threading.Tasks.Task"/>
        /// <seealso cref="System.Uri"/>
        public Task<ResourceResponse<Document>> ReadDocumentAsync(string documentLink, Documents.Client.RequestOptions options = null, CancellationToken cancellationToken = default(CancellationToken))
        {
            IDocumentClientRetryPolicy retryPolicyInstance = this.ResetSessionTokenRetryPolicy.GetRequestPolicy();
            return TaskHelper.InlineIfPossible(
                () => this.ReadDocumentPrivateAsync(documentLink, options, retryPolicyInstance, cancellationToken), retryPolicyInstance, cancellationToken);
        }

        private async Task<ResourceResponse<Document>> ReadDocumentPrivateAsync(string documentLink, Documents.Client.RequestOptions options, IDocumentClientRetryPolicy retryPolicyInstance, CancellationToken cancellationToken)
        {
            await this.EnsureValidClientAsync();

            if (string.IsNullOrEmpty(documentLink))
            {
                throw new ArgumentNullException("documentLink");
            }

            INameValueCollection headers = this.GetRequestHeaders(options);
            using (DocumentServiceRequest request = DocumentServiceRequest.Create(
                OperationType.Read,
                ResourceType.Document,
                documentLink,
                AuthorizationTokenType.PrimaryMasterKey,
                headers))
            {
                await this.AddPartitionKeyInformationAsync(request, options);
                request.SerializerSettings = this.GetSerializerSettingsForRequest(options);
                return new ResourceResponse<Document>(await this.ReadAsync(request, retryPolicyInstance, cancellationToken));
            }
        }

        /// <summary>
        /// Reads a <see cref="Microsoft.Azure.Documents.Document"/> as a generic type T from the Azure Cosmos DB service as an asynchronous operation.
        /// </summary>
        /// <param name="documentLink">The link for the document to be read.</param>
        /// <param name="options">(Optional) The request options for the request.</param>
        /// <param name="cancellationToken">(Optional) A <see cref="CancellationToken"/> that can be used by other objects or threads to receive notice of cancellation.</param>
        /// <returns>
        /// A <see cref="System.Threading.Tasks"/> containing a <see cref="Microsoft.Azure.Documents.Client.DocumentResponse{T}"/> which wraps a <see cref="Microsoft.Azure.Documents.Document"/> containing the read resource record.
        /// </returns>
        /// <exception cref="ArgumentNullException">If <paramref name="documentLink"/> is not set.</exception>
        /// <exception cref="DocumentClientException">This exception can encapsulate many different types of errors. To determine the specific error always look at the StatusCode property. Some common codes you may get when creating a Document are:
        /// <list type="table">
        ///     <listheader>
        ///         <term>StatusCode</term><description>Reason for exception</description>
        ///     </listheader>
        ///     <item>
        ///         <term>404</term><description>NotFound - This means the resource you tried to read did not exist.</description>
        ///     </item>
        ///     <item>
        ///         <term>429</term><description>TooManyRequests - This means you have exceeded the number of request units per second. Consult the DocumentClientException.RetryAfter value to see how long you should wait before retrying this operation.</description>
        ///     </item>
        /// </list>
        /// </exception>
        /// <example>
        /// <code language="c#">
        /// <![CDATA[
        /// //This reads a document record from a database & collection where
        /// // - sample_database is the ID of the database
        /// // - sample_collection is the ID of the collection
        /// // - document_id is the ID of the document resource
        /// var docLink = "dbs/sample_database/colls/sample_collection/docs/document_id";
        /// Customer customer = await client.ReadDocumentAsync<Customer>(docLink);
        /// ]]>
        /// </code>
        /// </example>
        /// <remarks>
        /// <para>
        /// Doing a read of a resource is the most efficient way to get a resource from the Database. If you know the resource's ID, do a read instead of a query by ID.
        /// </para>
        /// <para>
        /// The example shown uses ID-based links, where the link is composed of the ID properties used when the resources were created.
        /// You can still use the <see cref="Microsoft.Azure.Documents.Resource.SelfLink"/> property of the Document if you prefer. A self-link is a URI for a resource that is made up of Resource Identifiers  (or the _rid properties).
        /// ID-based links and SelfLink will both work.
        /// The format for <paramref name="documentLink"/> is always "dbs/{db identifier}/colls/{coll identifier}/docs/{doc identifier}" only
        /// the values within the {} change depending on which method you wish to use to address the resource.
        /// </para>
        /// </remarks>
        /// <seealso cref="Microsoft.Azure.Documents.Document"/>
        /// <seealso cref="Microsoft.Azure.Documents.Client.RequestOptions"/>
        /// <seealso cref="Microsoft.Azure.Documents.Client.DocumentResponse{T}"/>
        /// <seealso cref="System.Threading.Tasks.Task"/>
        /// <seealso cref="System.Uri"/>
        public Task<DocumentResponse<T>> ReadDocumentAsync<T>(string documentLink, Documents.Client.RequestOptions options = null, CancellationToken cancellationToken = default(CancellationToken))
        {
            IDocumentClientRetryPolicy retryPolicyInstance = this.ResetSessionTokenRetryPolicy.GetRequestPolicy();
            return TaskHelper.InlineIfPossible(
                () => this.ReadDocumentPrivateAsync<T>(documentLink, options, retryPolicyInstance, cancellationToken), retryPolicyInstance, cancellationToken);
        }

        private async Task<DocumentResponse<T>> ReadDocumentPrivateAsync<T>(string documentLink, Documents.Client.RequestOptions options, IDocumentClientRetryPolicy retryPolicyInstance, CancellationToken cancellationToken)
        {
            await this.EnsureValidClientAsync();

            if (string.IsNullOrEmpty(documentLink))
            {
                throw new ArgumentNullException("documentLink");
            }

            INameValueCollection headers = this.GetRequestHeaders(options);
            using (DocumentServiceRequest request = DocumentServiceRequest.Create(
                OperationType.Read,
                ResourceType.Document,
                documentLink,
                AuthorizationTokenType.PrimaryMasterKey,
                headers))
            {
                await this.AddPartitionKeyInformationAsync(request, options);
                request.SerializerSettings = this.GetSerializerSettingsForRequest(options);
                return new DocumentResponse<T>(await this.ReadAsync(request, retryPolicyInstance, cancellationToken), this.GetSerializerSettingsForRequest(options));
            }
        }

        /// <summary>
        /// Reads a <see cref="Microsoft.Azure.Documents.DocumentCollection"/> from the Azure Cosmos DB service as an asynchronous operation.
        /// </summary>
        /// <param name="documentCollectionLink">The link for the DocumentCollection to be read.</param>
        /// <param name="options">(Optional) The request options for the request.</param>
        /// <returns>
        /// A <see cref="System.Threading.Tasks"/> containing a <see cref="Microsoft.Azure.Documents.Client.ResourceResponse{T}"/> which wraps a <see cref="Microsoft.Azure.Documents.DocumentCollection"/> containing the read resource record.
        /// </returns>
        /// <exception cref="ArgumentNullException">If <paramref name="documentCollectionLink"/> is not set.</exception>
        /// <exception cref="DocumentClientException">This exception can encapsulate many different types of errors. To determine the specific error always look at the StatusCode property. Some common codes you may get when creating a Document are:
        /// <list type="table">
        ///     <listheader>
        ///         <term>StatusCode</term><description>Reason for exception</description>
        ///     </listheader>
        ///     <item>
        ///         <term>404</term><description>NotFound - This means the resource you tried to read did not exist.</description>
        ///     </item>
        ///     <item>
        ///         <term>429</term><description>TooManyRequests - This means you have exceeded the number of request units per second. Consult the DocumentClientException.RetryAfter value to see how long you should wait before retrying this operation.</description>
        ///     </item>
        /// </list>
        /// </exception>
        /// <example>
        /// <code language="c#">
        /// <![CDATA[
        /// //This reads a DocumentCollection record from a database where
        /// // - sample_database is the ID of the database
        /// // - collection_id is the ID of the collection resource to be read
        /// var collLink = "/dbs/sample_database/colls/collection_id";
        /// DocumentCollection coll = await client.ReadDocumentCollectionAsync(collLink);
        /// ]]>
        /// </code>
        /// </example>
        /// <remarks>
        /// <para>
        /// Doing a read of a resource is the most efficient way to get a resource from the Database. If you know the resource's ID, do a read instead of a query by ID.
        /// </para>
        /// <para>
        /// The example shown uses ID-based links, where the link is composed of the ID properties used when the resources were created.
        /// You can still use the <see cref="Microsoft.Azure.Documents.Resource.SelfLink"/> property of the DocumentCollection if you prefer. A self-link is a URI for a resource that is made up of Resource Identifiers  (or the _rid properties).
        /// ID-based links and SelfLink will both work.
        /// The format for <paramref name="documentCollectionLink"/> is always "/dbs/{db identifier}/colls/{coll identifier}" only
        /// the values within the {} change depending on which method you wish to use to address the resource.
        /// </para>
        /// </remarks>
        /// <seealso cref="Microsoft.Azure.Documents.DocumentCollection"/>
        /// <seealso cref="Microsoft.Azure.Documents.Client.RequestOptions"/>
        /// <seealso cref="Microsoft.Azure.Documents.Client.ResourceResponse{T}"/>
        /// <seealso cref="System.Threading.Tasks.Task"/>
        /// <seealso cref="System.Uri"/>
        public Task<ResourceResponse<DocumentCollection>> ReadDocumentCollectionAsync(string documentCollectionLink, Documents.Client.RequestOptions options = null)
        {
            IDocumentClientRetryPolicy retryPolicyInstance = this.ResetSessionTokenRetryPolicy.GetRequestPolicy();
            return TaskHelper.InlineIfPossible(
                () => this.ReadDocumentCollectionPrivateAsync(documentCollectionLink, options, retryPolicyInstance), retryPolicyInstance);
        }

        private async Task<ResourceResponse<DocumentCollection>> ReadDocumentCollectionPrivateAsync(
            string documentCollectionLink,
            Documents.Client.RequestOptions options,
            IDocumentClientRetryPolicy retryPolicyInstance)
        {
            await this.EnsureValidClientAsync();

            if (string.IsNullOrEmpty(documentCollectionLink))
            {
                throw new ArgumentNullException("documentCollectionLink");
            }

            INameValueCollection headers = this.GetRequestHeaders(options);
            using (DocumentServiceRequest request = DocumentServiceRequest.Create(
                OperationType.Read,
                ResourceType.Collection,
                documentCollectionLink,
                AuthorizationTokenType.PrimaryMasterKey,
                headers))
            {
                return new ResourceResponse<DocumentCollection>(await this.ReadAsync(request, retryPolicyInstance));
            }
        }

        /// <summary>
        /// Reads a <see cref="Microsoft.Azure.Documents.StoredProcedure"/> from the Azure Cosmos DB service as an asynchronous operation.
        /// </summary>
        /// <param name="storedProcedureLink">The link of the stored procedure to be read.</param>
        /// <param name="options">(Optional) The request options for the request.</param>
        /// <returns>
        /// A <see cref="System.Threading.Tasks"/> containing a <see cref="Microsoft.Azure.Documents.Client.ResourceResponse{T}"/> which wraps a <see cref="Microsoft.Azure.Documents.StoredProcedure"/> containing the read resource record.
        /// </returns>
        /// <exception cref="ArgumentNullException">If <paramref name="storedProcedureLink"/> is not set.</exception>
        /// <exception cref="DocumentClientException">This exception can encapsulate many different types of errors. To determine the specific error always look at the StatusCode property. Some common codes you may get when creating a Document are:
        /// <list type="table">
        ///     <listheader>
        ///         <term>StatusCode</term><description>Reason for exception</description>
        ///     </listheader>
        ///     <item>
        ///         <term>404</term><description>NotFound - This means the resource you tried to read did not exist.</description>
        ///     </item>
        ///     <item>
        ///         <term>429</term><description>TooManyRequests - This means you have exceeded the number of request units per second. Consult the DocumentClientException.RetryAfter value to see how long you should wait before retrying this operation.</description>
        ///     </item>
        /// </list>
        /// </exception>
        /// <example>
        /// <code language="c#">
        /// <![CDATA[
        /// //Reads a StoredProcedure from a Database and DocumentCollection where
        /// // - sample_database is the ID of the database
        /// // - sample_collection is the ID of the collection
        /// // - sproc_id is the ID of the stored procedure to be read
        /// var sprocLink = "/dbs/sample_database/colls/sample_collection/sprocs/sproc_id";
        /// StoredProcedure sproc = await client.ReadStoredProcedureAsync(sprocLink);
        /// ]]>
        /// </code>
        /// </example>
        /// <remarks>
        /// <para>
        /// Doing a read of a resource is the most efficient way to get a resource from the Database. If you know the resource's ID, do a read instead of a query by ID.
        /// </para>
        /// <para>
        /// The example shown uses ID-based links, where the link is composed of the ID properties used when the resources were created.
        /// You can still use the <see cref="Microsoft.Azure.Documents.Resource.SelfLink"/> property of the Stored Procedure if you prefer. A self-link is a URI for a resource that is made up of Resource Identifiers  (or the _rid properties).
        /// ID-based links and SelfLink will both work.
        /// The format for <paramref name="storedProcedureLink"/> is always "/dbs/{db identifier}/colls/{coll identifier}/sprocs/{sproc identifier}"
        /// only the values within the {...} change depending on which method you wish to use to address the resource.
        /// </para>
        /// </remarks>
        /// <seealso cref="Microsoft.Azure.Documents.StoredProcedure"/>
        /// <seealso cref="Microsoft.Azure.Documents.Client.RequestOptions"/>
        /// <seealso cref="Microsoft.Azure.Documents.Client.ResourceResponse{T}"/>
        /// <seealso cref="System.Threading.Tasks.Task"/>
        /// <seealso cref="System.Uri"/>
        public Task<ResourceResponse<StoredProcedure>> ReadStoredProcedureAsync(string storedProcedureLink, Documents.Client.RequestOptions options = null)
        {
            IDocumentClientRetryPolicy retryPolicyInstance = this.ResetSessionTokenRetryPolicy.GetRequestPolicy();
            return TaskHelper.InlineIfPossible(
                () => this.ReadStoredProcedureAsync(storedProcedureLink, options, retryPolicyInstance), retryPolicyInstance);
        }

        private async Task<ResourceResponse<StoredProcedure>> ReadStoredProcedureAsync(string storedProcedureLink, Documents.Client.RequestOptions options, IDocumentClientRetryPolicy retryPolicyInstance)
        {
            await this.EnsureValidClientAsync();

            if (string.IsNullOrEmpty(storedProcedureLink))
            {
                throw new ArgumentNullException("storedProcedureLink");
            }

            INameValueCollection headers = this.GetRequestHeaders(options);
            using (DocumentServiceRequest request = DocumentServiceRequest.Create(
                OperationType.Read,
                ResourceType.StoredProcedure,
                storedProcedureLink,
                AuthorizationTokenType.PrimaryMasterKey,
                headers))
            {
                return new ResourceResponse<StoredProcedure>(await this.ReadAsync(request, retryPolicyInstance));
            }
        }

        /// <summary>
        /// Reads a <see cref="Microsoft.Azure.Documents.Trigger"/> from the Azure Cosmos DB service as an asynchronous operation.
        /// </summary>
        /// <param name="triggerLink">The link to the Trigger to be read.</param>
        /// <param name="options">(Optional) The request options for the request.</param>
        /// <returns>
        /// A <see cref="System.Threading.Tasks"/> containing a <see cref="Microsoft.Azure.Documents.Client.ResourceResponse{T}"/> which wraps a <see cref="Microsoft.Azure.Documents.Trigger"/> containing the read resource record.
        /// </returns>
        /// <exception cref="ArgumentNullException">If <paramref name="triggerLink"/> is not set.</exception>
        /// <exception cref="DocumentClientException">This exception can encapsulate many different types of errors. To determine the specific error always look at the StatusCode property. Some common codes you may get when creating a Document are:
        /// <list type="table">
        ///     <listheader>
        ///         <term>StatusCode</term><description>Reason for exception</description>
        ///     </listheader>
        ///     <item>
        ///         <term>404</term><description>NotFound - This means the resource you tried to read did not exist.</description>
        ///     </item>
        ///     <item>
        ///         <term>429</term><description>TooManyRequests - This means you have exceeded the number of request units per second. Consult the DocumentClientException.RetryAfter value to see how long you should wait before retrying this operation.</description>
        ///     </item>
        /// </list>
        /// </exception>
        /// <example>
        /// <code language="c#">
        /// <![CDATA[
        /// //Reads a Trigger from a Database and DocumentCollection where
        /// // - sample_database is the ID of the database
        /// // - sample_collection is the ID of the collection
        /// // - trigger_id is the ID of the trigger to be read
        /// var triggerLink = "/dbs/sample_database/colls/sample_collection/triggers/trigger_id";
        /// Trigger trigger = await client.ReadTriggerAsync(triggerLink);
        /// ]]>
        /// </code>
        /// </example>
        /// <remarks>
        /// <para>
        /// Doing a read of a resource is the most efficient way to get a resource from the Database. If you know the resource's ID, do a read instead of a query by ID.
        /// </para>
        /// <para>
        /// The example shown uses ID-based links, where the link is composed of the ID properties used when the resources were created.
        /// You can still use the <see cref="Microsoft.Azure.Documents.Resource.SelfLink"/> property of the Trigger if you prefer. A self-link is a URI for a resource that is made up of Resource Identifiers  (or the _rid properties).
        /// ID-based links and SelfLink will both work.
        /// The format for <paramref name="triggerLink"/> is always "/dbs/{db identifier}/colls/{coll identifier}/triggers/{trigger identifier}"
        /// only the values within the {...} change depending on which method you wish to use to address the resource.
        /// </para>
        /// </remarks>
        /// <seealso cref="Microsoft.Azure.Documents.Trigger"/>
        /// <seealso cref="Microsoft.Azure.Documents.Client.RequestOptions"/>
        /// <seealso cref="Microsoft.Azure.Documents.Client.ResourceResponse{T}"/>
        /// <seealso cref="System.Threading.Tasks.Task"/>
        /// <seealso cref="System.Uri"/>
        public Task<ResourceResponse<Trigger>> ReadTriggerAsync(string triggerLink, Documents.Client.RequestOptions options = null)
        {
            IDocumentClientRetryPolicy retryPolicyInstance = this.ResetSessionTokenRetryPolicy.GetRequestPolicy();
            return TaskHelper.InlineIfPossible(
                () => this.ReadTriggerPrivateAsync(triggerLink, options, retryPolicyInstance), retryPolicyInstance);
        }

        private async Task<ResourceResponse<Trigger>> ReadTriggerPrivateAsync(string triggerLink, Documents.Client.RequestOptions options, IDocumentClientRetryPolicy retryPolicyInstance)
        {
            await this.EnsureValidClientAsync();

            if (string.IsNullOrEmpty(triggerLink))
            {
                throw new ArgumentNullException("triggerLink");
            }

            INameValueCollection headers = this.GetRequestHeaders(options);
            using (DocumentServiceRequest request = DocumentServiceRequest.Create(
                OperationType.Read,
                ResourceType.Trigger,
                triggerLink,
                AuthorizationTokenType.PrimaryMasterKey,
                headers))
            {
                return new ResourceResponse<Trigger>(await this.ReadAsync(request, retryPolicyInstance));
            }
        }

        /// <summary>
        /// Reads a <see cref="Microsoft.Azure.Documents.UserDefinedFunction"/> from the Azure Cosmos DB service as an asynchronous operation.
        /// </summary>
        /// <param name="functionLink">The link to the User Defined Function to be read.</param>
        /// <param name="options">(Optional) The request options for the request.</param>
        /// <returns>
        /// A <see cref="System.Threading.Tasks"/> containing a <see cref="Microsoft.Azure.Documents.Client.ResourceResponse{T}"/> which wraps a <see cref="Microsoft.Azure.Documents.UserDefinedFunction"/> containing the read resource record.
        /// </returns>
        /// <exception cref="ArgumentNullException">If <paramref name="functionLink"/> is not set.</exception>
        /// <exception cref="DocumentClientException">This exception can encapsulate many different types of errors. To determine the specific error always look at the StatusCode property. Some common codes you may get when creating a Document are:
        /// <list type="table">
        ///     <listheader>
        ///         <term>StatusCode</term><description>Reason for exception</description>
        ///     </listheader>
        ///     <item>
        ///         <term>404</term><description>NotFound - This means the resource you tried to read did not exist.</description>
        ///     </item>
        ///     <item>
        ///         <term>429</term><description>TooManyRequests - This means you have exceeded the number of request units per second. Consult the DocumentClientException.RetryAfter value to see how long you should wait before retrying this operation.</description>
        ///     </item>
        /// </list>
        /// </exception>
        /// <example>
        /// <code language="c#">
        /// <![CDATA[
        /// //Reads a User Defined Function from a Database and DocumentCollection where
        /// // - sample_database is the ID of the database
        /// // - sample_collection is the ID of the collection
        /// // - udf_id is the ID of the user-defined function to be read
        /// var udfLink = "/dbs/sample_database/colls/sample_collection/udfs/udf_id";
        /// UserDefinedFunction udf = await client.ReadUserDefinedFunctionAsync(udfLink);
        /// ]]>
        /// </code>
        /// </example>
        /// <remarks>
        /// <para>
        /// Doing a read of a resource is the most efficient way to get a resource from the Database. If you know the resource's ID, do a read instead of a query by ID.
        /// </para>
        /// <para>
        /// The example shown uses ID-based links, where the link is composed of the ID properties used when the resources were created.
        /// You can still use the <see cref="Microsoft.Azure.Documents.Resource.SelfLink"/> property of the User Defined Function if you prefer. A self-link is a URI for a resource that is made up of Resource Identifiers  (or the _rid properties).
        /// ID-based links and SelfLink will both work.
        /// The format for <paramref name="functionLink"/> is always "/dbs/{db identifier}/colls/{coll identifier}/udfs/{udf identifier}"
        /// only the values within the {...} change depending on which method you wish to use to address the resource.
        /// </para>
        /// </remarks>
        /// <seealso cref="Microsoft.Azure.Documents.UserDefinedFunction"/>
        /// <seealso cref="Microsoft.Azure.Documents.Client.RequestOptions"/>
        /// <seealso cref="Microsoft.Azure.Documents.Client.ResourceResponse{T}"/>
        /// <seealso cref="System.Threading.Tasks.Task"/>
        /// <seealso cref="System.Uri"/>
        public Task<ResourceResponse<UserDefinedFunction>> ReadUserDefinedFunctionAsync(string functionLink, Documents.Client.RequestOptions options = null)
        {
            IDocumentClientRetryPolicy retryPolicyInstance = this.ResetSessionTokenRetryPolicy.GetRequestPolicy();
            return TaskHelper.InlineIfPossible(
                () => this.ReadUserDefinedFunctionPrivateAsync(functionLink, options, retryPolicyInstance), retryPolicyInstance);
        }

        private async Task<ResourceResponse<UserDefinedFunction>> ReadUserDefinedFunctionPrivateAsync(string functionLink, Documents.Client.RequestOptions options, IDocumentClientRetryPolicy retryPolicyInstance)
        {
            await this.EnsureValidClientAsync();

            if (string.IsNullOrEmpty(functionLink))
            {
                throw new ArgumentNullException("functionLink");
            }

            INameValueCollection headers = this.GetRequestHeaders(options);
            using (DocumentServiceRequest request = DocumentServiceRequest.Create(
                OperationType.Read,
                ResourceType.UserDefinedFunction,
                functionLink,
                AuthorizationTokenType.PrimaryMasterKey,
                headers))
            {
                return new ResourceResponse<UserDefinedFunction>(await this.ReadAsync(request, retryPolicyInstance));
            }
        }

        /// <summary>
        /// Reads a <see cref="Microsoft.Azure.Documents.Conflict"/> from the Azure Cosmos DB service as an asynchronous operation.
        /// </summary>
        /// <param name="conflictLink">The link to the Conflict to be read.</param>
        /// <param name="options">(Optional) The request options for the request.</param>
        /// <returns>
        /// A <see cref="System.Threading.Tasks"/> containing a <see cref="Microsoft.Azure.Documents.Client.ResourceResponse{T}"/> which wraps a <see cref="Microsoft.Azure.Documents.Conflict"/> containing the read resource record.
        /// </returns>
        /// <exception cref="ArgumentNullException">If <paramref name="conflictLink"/> is not set.</exception>
        /// <exception cref="DocumentClientException">This exception can encapsulate many different types of errors. To determine the specific error always look at the StatusCode property. Some common codes you may get when creating a Document are:
        /// <list type="table">
        ///     <listheader>
        ///         <term>StatusCode</term><description>Reason for exception</description>
        ///     </listheader>
        ///     <item>
        ///         <term>404</term><description>NotFound - This means the resource you tried to read did not exist.</description>
        ///     </item>
        ///     <item>
        ///         <term>429</term><description>TooManyRequests - This means you have exceeded the number of request units per second. Consult the DocumentClientException.RetryAfter value to see how long you should wait before retrying this operation.</description>
        ///     </item>
        /// </list>
        /// </exception>
        /// <example>
        /// <code language="c#">
        /// <![CDATA[
        /// //Reads a Conflict resource from a Database
        /// // - sample_database is the ID of the database
        /// // - sample_collection is the ID of the collection
        /// // - conflict_id is the ID of the conflict to be read
        /// var conflictLink = "/dbs/sample_database/colls/sample_collection/conflicts/conflict_id";
        /// Conflict conflict = await client.ReadConflictAsync(conflictLink);
        /// ]]>
        /// </code>
        /// </example>
        /// <remarks>
        /// <para>
        /// Doing a read of a resource is the most efficient way to get a resource from the Database. If you know the resource's ID, do a read instead of a query by ID.
        /// </para>
        /// <para>
        /// The example shown uses ID-based links, where the link is composed of the ID properties used when the resources were created.
        /// You can still use the <see cref="Microsoft.Azure.Documents.Resource.SelfLink"/> property of the Conflict if you prefer. A self-link is a URI for a resource that is made up of Resource Identifiers  (or the _rid properties).
        /// ID-based links and SelfLink will both work.
        /// The format for <paramref name="conflictLink"/> is always "/dbs/{db identifier}/colls/{collectioon identifier}/conflicts/{conflict identifier}"
        /// only the values within the {...} change depending on which method you wish to use to address the resource.
        /// </para>
        /// </remarks>
        /// <seealso cref="Microsoft.Azure.Documents.Conflict"/>
        /// <seealso cref="Microsoft.Azure.Documents.Client.RequestOptions"/>
        /// <seealso cref="Microsoft.Azure.Documents.Client.ResourceResponse{T}"/>
        /// <seealso cref="System.Threading.Tasks.Task"/>
        /// <seealso cref="System.Uri"/>
        public Task<ResourceResponse<Conflict>> ReadConflictAsync(string conflictLink, Documents.Client.RequestOptions options = null)
        {
            IDocumentClientRetryPolicy retryPolicyInstance = this.ResetSessionTokenRetryPolicy.GetRequestPolicy();
            return TaskHelper.InlineIfPossible(
                () => this.ReadConflictPrivateAsync(conflictLink, options, retryPolicyInstance), retryPolicyInstance);
        }

        private async Task<ResourceResponse<Conflict>> ReadConflictPrivateAsync(string conflictLink, Documents.Client.RequestOptions options, IDocumentClientRetryPolicy retryPolicyInstance)
        {
            await this.EnsureValidClientAsync();

            if (string.IsNullOrEmpty(conflictLink))
            {
                throw new ArgumentNullException("conflictLink");
            }

            INameValueCollection headers = this.GetRequestHeaders(options);
            using (DocumentServiceRequest request = DocumentServiceRequest.Create(
                OperationType.Read,
                ResourceType.Conflict,
                conflictLink,
                AuthorizationTokenType.PrimaryMasterKey,
                headers))
            {
                await this.AddPartitionKeyInformationAsync(request, options);
                return new ResourceResponse<Conflict>(await this.ReadAsync(request, retryPolicyInstance));
            }
        }

        /// <summary>
        /// Reads an <see cref="Microsoft.Azure.Documents.Offer"/> from the Azure Cosmos DB service as an asynchronous operation.
        /// </summary>
        /// <param name="offerLink">The link to the Offer to be read.</param>
        /// <returns>
        /// A <see cref="System.Threading.Tasks"/> containing a <see cref="Microsoft.Azure.Documents.Client.ResourceResponse{T}"/> which wraps a <see cref="Microsoft.Azure.Documents.Offer"/> containing the read resource record.
        /// </returns>
        /// <exception cref="ArgumentNullException">If <paramref name="offerLink"/> is not set.</exception>
        /// <exception cref="DocumentClientException">This exception can encapsulate many different types of errors. To determine the specific error always look at the StatusCode property. Some common codes you may get when creating a Document are:
        /// <list type="table">
        ///     <listheader>
        ///         <term>StatusCode</term><description>Reason for exception</description>
        ///     </listheader>
        ///     <item>
        ///         <term>404</term><description>NotFound - This means the resource you tried to read did not exist.</description>
        ///     </item>
        ///     <item>
        ///         <term>429</term><description>TooManyRequests - This means you have exceeded the number of request units per second. Consult the DocumentClientException.RetryAfter value to see how long you should wait before retrying this operation.</description>
        ///     </item>
        /// </list>
        /// </exception>
        /// <example>
        /// <code language="c#">
        /// <![CDATA[
        /// //Reads an Offer resource from a Database
        /// // - offer_id is the ID of the offer to be read
        /// var offerLink = "/offers/offer_id";
        /// Offer offer = await client.ReadOfferAsync(offerLink);
        /// ]]>
        /// </code>
        /// </example>
        /// <remarks>
        /// <para>
        /// Doing a read of a resource is the most efficient way to get a resource from the Database. If you know the resource's ID, do a read instead of a query by ID.
        /// </para>
        /// <para>
        /// For an Offer, id is always generated internally by the system when the linked resource is created. id and _rid are always the same for Offer.
        /// </para>
        /// <para>
        /// Refer to https://docs.microsoft.com/en-us/azure/cosmos-db/how-to-provision-container-throughput to learn more about 
        /// minimum throughput of a Cosmos container (or a database)
        /// To retrieve the minimum throughput for a collection/database, use the following sample 
        /// <code language="c#">
        /// <![CDATA[
        /// // Find the offer for the collection by SelfLink
        /// Offer offer = client.CreateOfferQuery(
        ///     string.Format("SELECT * FROM offers o WHERE o.resource = '{0}'", collectionSelfLink)).AsEnumerable().FirstOrDefault();
        /// ResourceResponse<Offer> response = await client.ReadOfferAsync(offer.SelfLink);
        /// string minimumRUsForCollection = readResponse.Headers["x-ms-cosmos-min-throughput"];
        /// ]]>
        /// </code>
        /// </para>
        /// </remarks>
        /// <seealso cref="Microsoft.Azure.Documents.Conflict"/>
        /// <seealso cref="Microsoft.Azure.Documents.Client.RequestOptions"/>
        /// <seealso cref="Microsoft.Azure.Documents.Client.ResourceResponse{T}"/>
        /// <seealso cref="System.Threading.Tasks.Task"/>
        /// <seealso cref="System.Uri"/>
        public Task<ResourceResponse<Offer>> ReadOfferAsync(string offerLink)
        {
            IDocumentClientRetryPolicy retryPolicyInstance = this.ResetSessionTokenRetryPolicy.GetRequestPolicy();
            return TaskHelper.InlineIfPossible(
                () => this.ReadOfferPrivateAsync(offerLink, retryPolicyInstance), retryPolicyInstance);
        }

        private async Task<ResourceResponse<Offer>> ReadOfferPrivateAsync(string offerLink, IDocumentClientRetryPolicy retryPolicyInstance)
        {
            await this.EnsureValidClientAsync();

            if (string.IsNullOrEmpty(offerLink))
            {
                throw new ArgumentNullException("offerLink");
            }

            using (DocumentServiceRequest request = DocumentServiceRequest.Create(
                OperationType.Read,
                ResourceType.Offer,
                offerLink,
                null,
                AuthorizationTokenType.PrimaryMasterKey))
            {
                return new ResourceResponse<Offer>(await this.ReadAsync(request, retryPolicyInstance), OfferTypeResolver.ResponseOfferTypeResolver);
            }
        }

        /// <summary>
        /// Reads a <see cref="Microsoft.Azure.Documents.Schema"/> as an asynchronous operation.
        /// </summary>
        /// <param name="documentSchemaLink">The link for the schema to be read.</param>
        /// <param name="options">(Optional) The request options for the request.</param>
        /// <returns>
        /// A <see cref="System.Threading.Tasks"/> containing a <see cref="Microsoft.Azure.Documents.Client.ResourceResponse{T}"/> which wraps a <see cref="Microsoft.Azure.Documents.Document"/> containing the read resource record.
        /// </returns>
        /// <exception cref="ArgumentNullException">If <paramref name="documentSchemaLink"/> is not set.</exception>
        /// <exception cref="DocumentClientException">This exception can encapsulate many different types of errors. To determine the specific error always look at the StatusCode property. Some common codes you may get when reading a Schema are:
        /// <list type="table">
        ///     <listheader>
        ///         <term>StatusCode</term><description>Reason for exception</description>
        ///     </listheader>
        ///     <item>
        ///         <term>404</term><description>NotFound - This means the resource you tried to read did not exist.</description>
        ///     </item>
        ///     <item>
        ///         <term>429</term><description>TooManyRequests - This means you have exceeded the number of request units per second. Consult the DocumentClientException.RetryAfter value to see how long you should wait before retrying this operation.</description>
        ///     </item>
        /// </list>
        /// </exception>
        /// <example>
        /// <code language="c#">
        /// <![CDATA[
        /// //This reads a schema record from a database & collection where
        /// // - sample_database is the ID of the database
        /// // - sample_collection is the ID of the collection
        /// // - schema_id is the ID of the document resource
        /// var docLink = "/dbs/sample_database/colls/sample_collection/schemas/schemas_id";
        /// Schema schema = await client.ReadSchemaAsync(docLink);
        /// ]]>
        /// </code>
        /// </example>
        /// <remarks>
        /// <para>
        /// Doing a read of a resource is the most efficient way to get a resource from the Database. If you know the resource's ID, do a read instead of a query by ID.
        /// </para>
        /// <para>
        /// The example shown uses ID-based links, where the link is composed of the ID properties used when the resources were created.
        /// You can still use the <see cref="Microsoft.Azure.Documents.Resource.SelfLink"/> property of the Document if you prefer. A self-link is a URI for a resource that is made up of Resource Identifiers  (or the _rid properties).
        /// ID-based links and SelfLink will both work.
        /// The format for <paramref name="documentSchemaLink"/> is always "/dbs/{db identifier}/colls/{coll identifier}/schema/{schema identifier}" only
        /// the values within the {} change depending on which method you wish to use to address the resource.
        /// </para>
        /// </remarks>
        /// <seealso cref="Microsoft.Azure.Documents.Schema"/>
        /// <seealso cref="Microsoft.Azure.Documents.Client.RequestOptions"/>
        /// <seealso cref="Microsoft.Azure.Documents.Client.ResourceResponse{T}"/>
        /// <seealso cref="System.Threading.Tasks.Task"/>
        /// <seealso cref="System.Uri"/>
        internal Task<ResourceResponse<Schema>> ReadSchemaAsync(string documentSchemaLink, Documents.Client.RequestOptions options = null)
        {
            IDocumentClientRetryPolicy retryPolicyInstance = this.ResetSessionTokenRetryPolicy.GetRequestPolicy();
            return TaskHelper.InlineIfPossible(
                () => this.ReadSchemaPrivateAsync(documentSchemaLink, options, retryPolicyInstance), retryPolicyInstance);
        }

        private async Task<ResourceResponse<Schema>> ReadSchemaPrivateAsync(string documentSchemaLink, Documents.Client.RequestOptions options, IDocumentClientRetryPolicy retryPolicyInstance)
        {
            await this.EnsureValidClientAsync();

            if (string.IsNullOrEmpty(documentSchemaLink))
            {
                throw new ArgumentNullException("documentSchemaLink");
            }

            INameValueCollection headers = this.GetRequestHeaders(options);
            using (DocumentServiceRequest request = DocumentServiceRequest.Create(
                OperationType.Read,
                ResourceType.Schema,
                documentSchemaLink,
                AuthorizationTokenType.PrimaryMasterKey,
                headers))
            {
                await this.AddPartitionKeyInformationAsync(request, options);
                request.SerializerSettings = this.GetSerializerSettingsForRequest(options);
                return new ResourceResponse<Schema>(await this.ReadAsync(request, retryPolicyInstance));
            }
        }

        /// <summary>
        /// Reads a <see cref="Microsoft.Azure.Documents.UserDefinedType"/> from the Azure Cosmos DB service as an asynchronous operation.
        /// </summary>
        /// <param name="userDefinedTypeLink">The link to the UserDefinedType resource to be read.</param>
        /// <param name="options">(Optional) The request options for the request.</param>
        /// <returns>
        /// A <see cref="System.Threading.Tasks"/> containing a <see cref="Microsoft.Azure.Documents.Client.ResourceResponse{T}"/> which wraps a <see cref="Microsoft.Azure.Documents.UserDefinedType"/> containing the read resource record.
        /// </returns>
        /// <exception cref="ArgumentNullException">If <paramref name="userDefinedTypeLink"/> is not set.</exception>
        /// <exception cref="DocumentClientException">This exception can encapsulate many different types of errors. To determine the specific error always look at the StatusCode property. Some common codes you may get when creating a UserDefinedType are:
        /// <list type="table">
        ///     <listheader>
        ///         <term>StatusCode</term><description>Reason for exception</description>
        ///     </listheader>
        ///     <item>
        ///         <term>404</term><description>NotFound - This means the resource you tried to read did not exist.</description>
        ///     </item>
        ///     <item>
        ///         <term>429</term><description>TooManyRequests - This means you have exceeded the number of request units per second. Consult the DocumentClientException.RetryAfter value to see how long you should wait before retrying this operation.</description>
        ///     </item>
        /// </list>
        /// </exception>
        /// <example>
        /// <code language="c#">
        /// <![CDATA[
        /// //Reads a User resource from a Database
        /// // - sample_database is the ID of the database
        /// // - userDefinedType_id is the ID of the user defined type to be read
        /// var userDefinedTypeLink = "/dbs/sample_database/udts/userDefinedType_id";
        /// UserDefinedType userDefinedType = await client.ReadUserDefinedTypeAsync(userDefinedTypeLink);
        /// ]]>
        /// </code>
        /// </example>
        /// <remarks>
        /// <para>
        /// Doing a read of a resource is the most efficient way to get a resource from the Database. If you know the resource's ID, do a read instead of a query by ID.
        /// </para>
        /// <para>
        /// The example shown user defined type ID-based links, where the link is composed of the ID properties used when the resources were created.
        /// You can still use the <see cref="Microsoft.Azure.Documents.Resource.SelfLink"/> property of the UserDefinedType if you prefer. A self-link is a URI for a resource that is made up of Resource Identifiers  (or the _rid properties).
        /// ID-based links and SelfLink will both work.
        /// The format for <paramref name="userDefinedTypeLink"/> is always "/dbs/{db identifier}/udts/{user defined type identifier}"
        /// only the values within the {...} change depending on which method you wish to use to address the resource.
        /// </para>
        /// </remarks>
        /// <seealso cref="Microsoft.Azure.Documents.UserDefinedType"/>
        /// <seealso cref="Microsoft.Azure.Documents.Client.RequestOptions"/>
        /// <seealso cref="Microsoft.Azure.Documents.Client.ResourceResponse{T}"/>
        /// <seealso cref="System.Threading.Tasks.Task"/>
        /// <seealso cref="System.Uri"/>
        internal Task<ResourceResponse<UserDefinedType>> ReadUserDefinedTypeAsync(string userDefinedTypeLink, Documents.Client.RequestOptions options = null)
        {
            IDocumentClientRetryPolicy retryPolicyInstance = this.ResetSessionTokenRetryPolicy.GetRequestPolicy();
            return TaskHelper.InlineIfPossible(
                () => this.ReadUserDefinedTypePrivateAsync(userDefinedTypeLink, options, retryPolicyInstance), retryPolicyInstance);
        }

        private async Task<ResourceResponse<UserDefinedType>> ReadUserDefinedTypePrivateAsync(string userDefinedTypeLink, Documents.Client.RequestOptions options, IDocumentClientRetryPolicy retryPolicyInstance)
        {
            await this.EnsureValidClientAsync();

            if (string.IsNullOrEmpty(userDefinedTypeLink))
            {
                throw new ArgumentNullException("userDefinedTypeLink");
            }

            INameValueCollection headers = this.GetRequestHeaders(options);
            using (DocumentServiceRequest request = DocumentServiceRequest.Create(
                OperationType.Read,
                ResourceType.UserDefinedType,
                userDefinedTypeLink,
                AuthorizationTokenType.PrimaryMasterKey,
                headers))
            {
                return new ResourceResponse<UserDefinedType>(await this.ReadAsync(request, retryPolicyInstance));
            }
        }

        #endregion

        #region ReadFeed Impl
        /// <summary>
        /// Reads the feed (sequence) of <see cref="Microsoft.Azure.Documents.Database"/> for a database account from the Azure Cosmos DB service as an asynchronous operation.
        /// </summary>
        /// <param name="options">(Optional) The request options for the request.</param>
        /// <returns>
        /// A <see cref="System.Threading.Tasks"/> containing a <see cref="Microsoft.Azure.Documents.Client.ResourceResponse{T}"/> which wraps a <see cref="Microsoft.Azure.Documents.Database"/> containing the read resource record.
        /// </returns>
        /// <exception cref="DocumentClientException">This exception can encapsulate many different types of errors. To determine the specific error always look at the StatusCode property. Some common codes you may get when creating a Document are:
        /// <list type="table">
        ///     <listheader>
        ///         <term>StatusCode</term><description>Reason for exception</description>
        ///     </listheader>
        ///     <item>
        ///         <term>429</term><description>TooManyRequests - This means you have exceeded the number of request units per second. Consult the DocumentClientException.RetryAfter value to see how long you should wait before retrying this operation.</description>
        ///     </item>
        /// </list>
        /// </exception>
        /// <example>
        /// <code language="c#">
        /// <![CDATA[
        /// int count = 0;
        /// string continuation = string.Empty;
        /// do
        /// {
        ///     // Read the feed 10 items at a time until there are no more items to read
        ///     DoucmentFeedResponse<Database> response = await client.ReadDatabaseFeedAsync(new FeedOptions
        ///                                                                 {
        ///                                                                     MaxItemCount = 10,
        ///                                                                     RequestContinuation = continuation
        ///                                                                 });
        ///
        ///     // Append the item count
        ///     count += response.Count;
        ///
        ///     // Get the continuation so that we know when to stop.
        ///      continuation = response.ResponseContinuation;
        /// } while (!string.IsNullOrEmpty(continuation));
        /// ]]>
        /// </code>
        /// </example>
        /// <seealso cref="Microsoft.Azure.Documents.Database"/>
        /// <seealso cref="Microsoft.Azure.Documents.Client.RequestOptions"/>
        /// <seealso cref="Microsoft.Azure.Documents.Client.ResourceResponse{T}"/>
        /// <seealso cref="System.Threading.Tasks.Task"/>
        public Task<DocumentFeedResponse<Documents.Database>> ReadDatabaseFeedAsync(FeedOptions options = null)
        {
            IDocumentClientRetryPolicy retryPolicyInstance = this.ResetSessionTokenRetryPolicy.GetRequestPolicy();
            return TaskHelper.InlineIfPossible(
                () => this.ReadDatabaseFeedPrivateAsync(options, retryPolicyInstance), retryPolicyInstance);
        }

        private async Task<DocumentFeedResponse<Documents.Database>> ReadDatabaseFeedPrivateAsync(FeedOptions options, IDocumentClientRetryPolicy retryPolicyInstance)
        {
            await this.EnsureValidClientAsync();

            return await this.CreateDatabaseFeedReader(options).ExecuteNextAsync();
        }

        /// <summary>
        /// Reads the feed (sequence) of <see cref="Microsoft.Azure.Documents.PartitionKeyRange"/> for a database account from the Azure Cosmos DB service as an asynchronous operation.
        /// </summary>
        /// <param name="partitionKeyRangesOrCollectionLink">The link of the resources to be read, or owner collection link, SelfLink or AltLink. E.g. /dbs/db_rid/colls/coll_rid/pkranges</param>
        /// <param name="options">(Optional) The request options for the request.</param>
        /// <returns>
        /// A <see cref="System.Threading.Tasks"/> containing a <see cref="Microsoft.Azure.Documents.Client.ResourceResponse{T}"/> which wraps a <see cref="Microsoft.Azure.Documents.Database"/> containing the read resource record.
        /// </returns>
        /// <exception cref="DocumentClientException">This exception can encapsulate many different types of errors. To determine the specific error always look at the StatusCode property. Some common codes you may get when creating a Document are:
        /// <list type="table">
        ///     <listheader>
        ///         <term>StatusCode</term><description>Reason for exception</description>
        ///     </listheader>
        ///     <item>
        ///         <term>429</term><description>TooManyRequests - This means you have exceeded the number of request units per second. Consult the DocumentClientException.RetryAfter value to see how long you should wait before retrying this operation.</description>
        ///     </item>
        /// </list>
        /// </exception>
        /// <example>
        /// <code language="c#">
        /// <![CDATA[
        /// DoucmentFeedResponse<PartitionKeyRange> response = null;
        /// List<string> ids = new List<string>();
        /// do
        /// {
        ///     response = await client.ReadPartitionKeyRangeFeedAsync(collection.SelfLink, new FeedOptions { MaxItemCount = 1000 });
        ///     foreach (var item in response)
        ///     {
        ///         ids.Add(item.Id);
        ///     }
        /// }
        /// while (!string.IsNullOrEmpty(response.ResponseContinuation));
        /// ]]>
        /// </code>
        /// </example>
        /// <seealso cref="Microsoft.Azure.Documents.PartitionKeyRange"/>
        /// <seealso cref="Microsoft.Azure.Cosmos.FeedOptions"/>
        /// <seealso cref="Microsoft.Azure.Cosmos.DocumentFeedResponse{T}"/>
        /// <seealso cref="System.Threading.Tasks.Task"/>
        public Task<DocumentFeedResponse<PartitionKeyRange>> ReadPartitionKeyRangeFeedAsync(string partitionKeyRangesOrCollectionLink, FeedOptions options = null)
        {
            IDocumentClientRetryPolicy retryPolicyInstance = this.ResetSessionTokenRetryPolicy.GetRequestPolicy();
            return TaskHelper.InlineIfPossible(
                () => this.ReadPartitionKeyRangeFeedPrivateAsync(partitionKeyRangesOrCollectionLink, options, retryPolicyInstance), retryPolicyInstance);
        }

        private async Task<DocumentFeedResponse<PartitionKeyRange>> ReadPartitionKeyRangeFeedPrivateAsync(string partitionKeyRangesLink, FeedOptions options, IDocumentClientRetryPolicy retryPolicyInstance)
        {
            await this.EnsureValidClientAsync();

            if (string.IsNullOrEmpty(partitionKeyRangesLink))
            {
                throw new ArgumentNullException("partitionKeyRangesLink");
            }

            return await this.CreatePartitionKeyRangeFeedReader(partitionKeyRangesLink, options).ExecuteNextAsync();
        }

        /// <summary>
        /// Reads the feed (sequence) of <see cref="Microsoft.Azure.Documents.DocumentCollection"/> for a database from the Azure Cosmos DB service as an asynchronous operation.
        /// </summary>
        /// <param name="collectionsLink">The SelfLink of the resources to be read. E.g. /dbs/db_rid/colls/ </param>
        /// <param name="options">(Optional) The request options for the request.</param>
        /// <returns>
        /// A <see cref="System.Threading.Tasks"/> containing a <see cref="Microsoft.Azure.Documents.Client.ResourceResponse{T}"/> which wraps a <see cref="Microsoft.Azure.Documents.DocumentCollection"/> containing the read resource record.
        /// </returns>
        /// <exception cref="ArgumentNullException">If <paramref name="collectionsLink"/> is not set.</exception>
        /// <exception cref="DocumentClientException">This exception can encapsulate many different types of errors. To determine the specific error always look at the StatusCode property. Some common codes you may get when creating a Document are:
        /// <list type="table">
        ///     <listheader>
        ///         <term>StatusCode</term><description>Reason for exception</description>
        ///     </listheader>
        ///     <item>
        ///         <term>404</term><description>NotFound - This means the resource feed you tried to read did not exist. Check the parent rids are correct.</description>
        ///     </item>
        ///     <item>
        ///         <term>429</term><description>TooManyRequests - This means you have exceeded the number of request units per second. Consult the DocumentClientException.RetryAfter value to see how long you should wait before retrying this operation.</description>
        ///     </item>
        /// </list>
        /// </exception>
        /// <example>
        /// <code language="c#">
        /// <![CDATA[
        /// int count = 0;
        /// string continuation = string.Empty;
        /// do
        /// {
        ///     // Read the feed 10 items at a time until there are no more items to read
        ///     DoucmentFeedResponse<DocumentCollection> response = await client.ReadDocumentCollectionFeedAsync("/dbs/db_rid/colls/",
        ///                                                     new FeedOptions
        ///                                                     {
        ///                                                         MaxItemCount = 10,
        ///                                                         RequestContinuation = continuation
        ///                                                     });
        ///
        ///     // Append the item count
        ///     count += response.Count;
        ///
        ///     // Get the continuation so that we know when to stop.
        ///      continuation = response.ResponseContinuation;
        /// } while (!string.IsNullOrEmpty(continuation));
        /// ]]>
        /// </code>
        /// </example>
        /// <seealso cref="Microsoft.Azure.Documents.DocumentCollection"/>
        /// <seealso cref="Microsoft.Azure.Documents.Client.RequestOptions"/>
        /// <seealso cref="Microsoft.Azure.Documents.Client.ResourceResponse{T}"/>
        /// <seealso cref="System.Threading.Tasks.Task"/>
        public Task<DocumentFeedResponse<DocumentCollection>> ReadDocumentCollectionFeedAsync(string collectionsLink, FeedOptions options = null)
        {
            IDocumentClientRetryPolicy retryPolicyInstance = this.ResetSessionTokenRetryPolicy.GetRequestPolicy();
            return TaskHelper.InlineIfPossible(
                () => this.ReadDocumentCollectionFeedPrivateAsync(collectionsLink, options, retryPolicyInstance), retryPolicyInstance);
        }

        private async Task<DocumentFeedResponse<DocumentCollection>> ReadDocumentCollectionFeedPrivateAsync(string collectionsLink, FeedOptions options, IDocumentClientRetryPolicy retryPolicyInstance)
        {
            await this.EnsureValidClientAsync();

            if (string.IsNullOrEmpty(collectionsLink))
            {
                throw new ArgumentNullException("collectionsLink");
            }

            return await this.CreateDocumentCollectionFeedReader(collectionsLink, options).ExecuteNextAsync();
        }

        /// <summary>
        /// Reads the feed (sequence) of <see cref="Microsoft.Azure.Documents.StoredProcedure"/> for a collection from the Azure Cosmos DB service as an asynchronous operation.
        /// </summary>
        /// <param name="storedProceduresLink">The SelfLink of the resources to be read. E.g. /dbs/db_rid/colls/col_rid/sprocs/ </param>
        /// <param name="options">(Optional) The request options for the request.</param>
        /// <returns>
        /// A <see cref="System.Threading.Tasks"/> containing a <see cref="Microsoft.Azure.Documents.Client.ResourceResponse{T}"/> which wraps a <see cref="Microsoft.Azure.Documents.StoredProcedure"/> containing the read resource record.
        /// </returns>
        /// <exception cref="ArgumentNullException">If <paramref name="storedProceduresLink"/> is not set.</exception>
        /// <exception cref="DocumentClientException">This exception can encapsulate many different types of errors. To determine the specific error always look at the StatusCode property. Some common codes you may get when creating a Document are:
        /// <list type="table">
        ///     <listheader>
        ///         <term>StatusCode</term><description>Reason for exception</description>
        ///     </listheader>
        ///     <item>
        ///         <term>404</term><description>NotFound - This means the resource feed you tried to read did not exist. Check the parent rids are correct.</description>
        ///     </item>
        ///     <item>
        ///         <term>429</term><description>TooManyRequests - This means you have exceeded the number of request units per second. Consult the DocumentClientException.RetryAfter value to see how long you should wait before retrying this operation.</description>
        ///     </item>
        /// </list>
        /// </exception>
        /// <example>
        /// <code language="c#">
        /// <![CDATA[
        /// int count = 0;
        /// string continuation = string.Empty;
        /// do
        /// {
        ///     // Read the feed 10 items at a time until there are no more items to read
        ///     DoucmentFeedResponse<StoredProcedure> response = await client.ReadStoredProcedureFeedAsync("/dbs/db_rid/colls/col_rid/sprocs/",
        ///                                                     new FeedOptions
        ///                                                     {
        ///                                                         MaxItemCount = 10,
        ///                                                         RequestContinuation = continuation
        ///                                                     });
        ///
        ///     // Append the item count
        ///     count += response.Count;
        ///
        ///     // Get the continuation so that we know when to stop.
        ///      continuation = response.ResponseContinuation;
        /// } while (!string.IsNullOrEmpty(continuation));
        /// ]]>
        /// </code>
        /// </example>
        /// <seealso cref="Microsoft.Azure.Documents.StoredProcedure"/>
        /// <seealso cref="Microsoft.Azure.Documents.Client.RequestOptions"/>
        /// <seealso cref="Microsoft.Azure.Documents.Client.ResourceResponse{T}"/>
        /// <seealso cref="System.Threading.Tasks.Task"/>
        public Task<DocumentFeedResponse<StoredProcedure>> ReadStoredProcedureFeedAsync(string storedProceduresLink, FeedOptions options = null)
        {
            IDocumentClientRetryPolicy retryPolicyInstance = this.ResetSessionTokenRetryPolicy.GetRequestPolicy();
            return TaskHelper.InlineIfPossible(
                () => this.ReadStoredProcedureFeedPrivateAsync(storedProceduresLink, options, retryPolicyInstance), retryPolicyInstance);
        }

        private async Task<DocumentFeedResponse<StoredProcedure>> ReadStoredProcedureFeedPrivateAsync(string storedProceduresLink, FeedOptions options, IDocumentClientRetryPolicy retryPolicyInstance)
        {
            await this.EnsureValidClientAsync();

            if (string.IsNullOrEmpty(storedProceduresLink))
            {
                throw new ArgumentNullException("storedProceduresLink");
            }

            return await this.CreateStoredProcedureFeedReader(storedProceduresLink, options).ExecuteNextAsync();
        }

        /// <summary>
        /// Reads the feed (sequence) of <see cref="Microsoft.Azure.Documents.Trigger"/> for a collection from the Azure Cosmos DB service as an asynchronous operation.
        /// </summary>
        /// <param name="triggersLink">The SelfLink of the resources to be read. E.g. /dbs/db_rid/colls/col_rid/triggers/ </param>
        /// <param name="options">(Optional) The request options for the request.</param>
        /// <returns>
        /// A <see cref="System.Threading.Tasks"/> containing a <see cref="Microsoft.Azure.Documents.Client.ResourceResponse{T}"/> which wraps a <see cref="Microsoft.Azure.Documents.Trigger"/> containing the read resource record.
        /// </returns>
        /// <exception cref="ArgumentNullException">If <paramref name="triggersLink"/> is not set.</exception>
        /// <exception cref="DocumentClientException">This exception can encapsulate many different types of errors. To determine the specific error always look at the StatusCode property. Some common codes you may get when creating a Document are:
        /// <list type="table">
        ///     <listheader>
        ///         <term>StatusCode</term><description>Reason for exception</description>
        ///     </listheader>
        ///     <item>
        ///         <term>404</term><description>NotFound - This means the resource feed you tried to read did not exist. Check the parent rids are correct.</description>
        ///     </item>
        ///     <item>
        ///         <term>429</term><description>TooManyRequests - This means you have exceeded the number of request units per second. Consult the DocumentClientException.RetryAfter value to see how long you should wait before retrying this operation.</description>
        ///     </item>
        /// </list>
        /// </exception>
        /// <example>
        /// <code language="c#">
        /// <![CDATA[
        /// int count = 0;
        /// string continuation = string.Empty;
        /// do
        /// {
        ///     // Read the feed 10 items at a time until there are no more items to read
        ///     DoucmentFeedResponse<Trigger> response = await client.ReadTriggerFeedAsync("/dbs/db_rid/colls/col_rid/triggers/",
        ///                                                     new FeedOptions
        ///                                                     {
        ///                                                         MaxItemCount = 10,
        ///                                                         RequestContinuation = continuation
        ///                                                     });
        ///
        ///     // Append the item count
        ///     count += response.Count;
        ///
        ///     // Get the continuation so that we know when to stop.
        ///      continuation = response.ResponseContinuation;
        /// } while (!string.IsNullOrEmpty(continuation));
        /// ]]>
        /// </code>
        /// </example>
        /// <seealso cref="Microsoft.Azure.Documents.Trigger"/>
        /// <seealso cref="Microsoft.Azure.Documents.Client.RequestOptions"/>
        /// <seealso cref="Microsoft.Azure.Documents.Client.ResourceResponse{T}"/>
        /// <seealso cref="System.Threading.Tasks.Task"/>
        public Task<DocumentFeedResponse<Trigger>> ReadTriggerFeedAsync(string triggersLink, FeedOptions options = null)
        {
            IDocumentClientRetryPolicy retryPolicyInstance = this.ResetSessionTokenRetryPolicy.GetRequestPolicy();
            return TaskHelper.InlineIfPossible(
                () => this.ReadTriggerFeedPrivateAsync(triggersLink, options, retryPolicyInstance), retryPolicyInstance);
        }

        private async Task<DocumentFeedResponse<Trigger>> ReadTriggerFeedPrivateAsync(string triggersLink, FeedOptions options, IDocumentClientRetryPolicy retryPolicyInstance)
        {
            await this.EnsureValidClientAsync();

            if (string.IsNullOrEmpty(triggersLink))
            {
                throw new ArgumentNullException("triggersLink");
            }

            return await this.CreateTriggerFeedReader(triggersLink, options).ExecuteNextAsync();
        }

        /// <summary>
        /// Reads the feed (sequence) of <see cref="Microsoft.Azure.Documents.UserDefinedFunction"/> for a collection from the Azure Cosmos DB service as an asynchronous operation.
        /// </summary>
        /// <param name="userDefinedFunctionsLink">The SelfLink of the resources to be read. E.g. /dbs/db_rid/colls/col_rid/udfs/ </param>
        /// <param name="options">(Optional) The request options for the request.</param>
        /// <returns>
        /// A <see cref="System.Threading.Tasks"/> containing a <see cref="Microsoft.Azure.Documents.Client.ResourceResponse{T}"/> which wraps a <see cref="Microsoft.Azure.Documents.UserDefinedFunction"/> containing the read resource record.
        /// </returns>
        /// <exception cref="ArgumentNullException">If <paramref name="userDefinedFunctionsLink"/> is not set.</exception>
        /// <exception cref="DocumentClientException">This exception can encapsulate many different types of errors. To determine the specific error always look at the StatusCode property. Some common codes you may get when creating a Document are:
        /// <list type="table">
        ///     <listheader>
        ///         <term>StatusCode</term><description>Reason for exception</description>
        ///     </listheader>
        ///     <item>
        ///         <term>404</term><description>NotFound - This means the resource feed you tried to read did not exist. Check the parent rids are correct.</description>
        ///     </item>
        ///     <item>
        ///         <term>429</term><description>TooManyRequests - This means you have exceeded the number of request units per second. Consult the DocumentClientException.RetryAfter value to see how long you should wait before retrying this operation.</description>
        ///     </item>
        /// </list>
        /// </exception>
        /// <example>
        /// <code language="c#">
        /// <![CDATA[
        /// int count = 0;
        /// string continuation = string.Empty;
        /// do
        /// {
        ///     // Read the feed 10 items at a time until there are no more items to read
        ///     DoucmentFeedResponse<UserDefinedFunction> response = await client.ReadUserDefinedFunctionFeedAsync("/dbs/db_rid/colls/col_rid/udfs/",
        ///                                                     new FeedOptions
        ///                                                     {
        ///                                                         MaxItemCount = 10,
        ///                                                         RequestContinuation = continuation
        ///                                                     });
        ///
        ///     // Append the item count
        ///     count += response.Count;
        ///
        ///     // Get the continuation so that we know when to stop.
        ///      continuation = response.ResponseContinuation;
        /// } while (!string.IsNullOrEmpty(continuation));
        /// ]]>
        /// </code>
        /// </example>
        /// <seealso cref="Microsoft.Azure.Documents.UserDefinedFunction"/>
        /// <seealso cref="Microsoft.Azure.Documents.Client.RequestOptions"/>
        /// <seealso cref="Microsoft.Azure.Documents.Client.ResourceResponse{T}"/>
        /// <seealso cref="System.Threading.Tasks.Task"/>
        public Task<DocumentFeedResponse<UserDefinedFunction>> ReadUserDefinedFunctionFeedAsync(string userDefinedFunctionsLink, FeedOptions options = null)
        {
            IDocumentClientRetryPolicy retryPolicyInstance = this.ResetSessionTokenRetryPolicy.GetRequestPolicy();
            return TaskHelper.InlineIfPossible(
                () => this.ReadUserDefinedFunctionFeedPrivateAsync(userDefinedFunctionsLink, options, retryPolicyInstance), retryPolicyInstance);
        }

        private async Task<DocumentFeedResponse<UserDefinedFunction>> ReadUserDefinedFunctionFeedPrivateAsync(string userDefinedFunctionsLink, FeedOptions options, IDocumentClientRetryPolicy retryPolicyInstance)
        {
            await this.EnsureValidClientAsync();

            if (string.IsNullOrEmpty(userDefinedFunctionsLink))
            {
                throw new ArgumentNullException("userDefinedFunctionsLink");
            }

            return await this.CreateUserDefinedFunctionFeedReader(userDefinedFunctionsLink, options).ExecuteNextAsync();
        }

        /// <summary>
        /// Reads the feed (sequence) of documents for a specified collection from the Azure Cosmos DB service.
        /// This takes returns a <see cref="Microsoft.Azure.Documents.Client.ResourceResponse{T}"/> which will contain an enumerable list of dynamic objects.
        /// </summary>
        /// <param name="documentsLink">The SelfLink of the resources to be read. E.g. /dbs/db_rid/colls/coll_rid/docs/ </param>
        /// <param name="options">(Optional) The request options for the request.</param>
        /// <param name="cancellationToken">(Optional) A <see cref="CancellationToken"/> that can be used by other objects or threads to receive notice of cancellation.</param>
        /// <returns>
        /// A <see cref="System.Threading.Tasks"/> containing a <see cref="Microsoft.Azure.Documents.Client.ResourceResponse{T}"/> containing dynamic objects representing the items in the feed.
        /// </returns>
        /// <exception cref="ArgumentNullException">If <paramref name="documentsLink"/> is not set.</exception>
        /// <exception cref="DocumentClientException">This exception can encapsulate many different types of errors. To determine the specific error always look at the StatusCode property. Some common codes you may get when creating a Document are:
        /// <list type="table">
        ///     <listheader>
        ///         <term>StatusCode</term><description>Reason for exception</description>
        ///     </listheader>
        ///     <item>
        ///         <term>404</term><description>NotFound - This means the resource feed you tried to read did not exist. Check the parent rids are correct.</description>
        ///     </item>
        ///     <item>
        ///         <term>429</term><description>TooManyRequests - This means you have exceeded the number of request units per second. Consult the DocumentClientException.RetryAfter value to see how long you should wait before retrying this operation.</description>
        ///     </item>
        /// </list>
        /// </exception>
        /// <example>
        /// <code language="c#">
        /// <![CDATA[
        /// int count = 0;
        /// string continuation = string.Empty;
        /// do
        /// {
        ///     // Read the feed 10 items at a time until there are no more items to read
        ///     DoucmentFeedResponse<dynamic> response = await client.ReadDocumentFeedAsync("/dbs/db_rid/colls/coll_rid/docs/",
        ///                                                     new FeedOptions
        ///                                                     {
        ///                                                         MaxItemCount = 10,
        ///                                                         RequestContinuation = continuation
        ///                                                     });
        ///
        ///     // Append the item count
        ///     count += response.Count;
        ///
        ///     // Get the continuation so that we know when to stop.
        ///      continuation = response.ResponseContinuation;
        /// } while (!string.IsNullOrEmpty(continuation));
        /// ]]>
        /// </code>
        /// </example>
        /// <remarks>
        /// Instead of DoucmentFeedResponse{Document} this method takes advantage of dynamic objects in .NET. This way a single feed result can contain any kind of Document, or POCO object.
        /// This is important becuse a DocumentCollection can contain different kinds of documents.
        /// </remarks>
        /// <seealso cref="Microsoft.Azure.Documents.Client.RequestOptions"/>
        /// <seealso cref="Microsoft.Azure.Documents.Client.ResourceResponse{T}"/>
        /// <seealso cref="System.Threading.Tasks.Task"/>
        public Task<DocumentFeedResponse<dynamic>> ReadDocumentFeedAsync(string documentsLink, FeedOptions options = null, CancellationToken cancellationToken = default(CancellationToken))
        {
            return TaskHelper.InlineIfPossible(() => this.ReadDocumentFeedInlineAsync(documentsLink, options, cancellationToken), null, cancellationToken);
        }

        private async Task<DocumentFeedResponse<dynamic>> ReadDocumentFeedInlineAsync(string documentsLink, FeedOptions options, CancellationToken cancellationToken)
        {
            await this.EnsureValidClientAsync();

            if (string.IsNullOrEmpty(documentsLink))
            {
                throw new ArgumentNullException("documentsLink");
            }

            DocumentFeedResponse<Document> response = await this.CreateDocumentFeedReader(documentsLink, options).ExecuteNextAsync(cancellationToken);
            return new DocumentFeedResponse<dynamic>(
                response.Cast<dynamic>(),
                response.Count,
                response.Headers,
                response.UseETagAsContinuation,
                response.QueryMetrics,
                response.RequestStatistics,
                responseLengthBytes: response.ResponseLengthBytes);
        }

        /// <summary>
        /// Reads the feed (sequence) of <see cref="Microsoft.Azure.Documents.Conflict"/> for a collection from the Azure Cosmos DB service as an asynchronous operation.
        /// </summary>
        /// <param name="conflictsLink">The SelfLink of the resources to be read. E.g. /dbs/db_rid/colls/coll_rid/conflicts/ </param>
        /// <param name="options">(Optional) The request options for the request.</param>
        /// <returns>
        /// A <see cref="System.Threading.Tasks"/> containing a <see cref="Microsoft.Azure.Documents.Client.ResourceResponse{T}"/> which wraps a <see cref="Microsoft.Azure.Documents.Conflict"/> containing the read resource record.
        /// </returns>
        /// <exception cref="ArgumentNullException">If <paramref name="conflictsLink"/> is not set.</exception>
        /// <exception cref="DocumentClientException">This exception can encapsulate many different types of errors. To determine the specific error always look at the StatusCode property. Some common codes you may get when creating a Document are:
        /// <list type="table">
        ///     <listheader>
        ///         <term>StatusCode</term><description>Reason for exception</description>
        ///     </listheader>
        ///     <item>
        ///         <term>404</term><description>NotFound - This means the resource feed you tried to read did not exist. Check the parent rids are correct.</description>
        ///     </item>
        ///     <item>
        ///         <term>429</term><description>TooManyRequests - This means you have exceeded the number of request units per second. Consult the DocumentClientException.RetryAfter value to see how long you should wait before retrying this operation.</description>
        ///     </item>
        /// </list>
        /// </exception>
        /// <example>
        /// <code language="c#">
        /// <![CDATA[
        /// int count = 0;
        /// string continuation = string.Empty;
        /// do
        /// {
        ///     // Read the feed 10 items at a time until there are no more items to read
        ///     DoucmentFeedResponse<Conflict> response = await client.ReadConflictAsync("/dbs/db_rid/colls/coll_rid/conflicts/",
        ///                                                     new FeedOptions
        ///                                                     {
        ///                                                         MaxItemCount = 10,
        ///                                                         RequestContinuation = continuation
        ///                                                     });
        ///
        ///     // Append the item count
        ///     count += response.Count;
        ///
        ///     // Get the continuation so that we know when to stop.
        ///      continuation = response.ResponseContinuation;
        /// } while (!string.IsNullOrEmpty(continuation));
        /// ]]>
        /// </code>
        /// </example>
        /// <seealso cref="Microsoft.Azure.Documents.Conflict"/>
        /// <seealso cref="Microsoft.Azure.Documents.Client.RequestOptions"/>
        /// <seealso cref="Microsoft.Azure.Documents.Client.ResourceResponse{T}"/>
        /// <seealso cref="System.Threading.Tasks.Task"/>
        public Task<DocumentFeedResponse<Conflict>> ReadConflictFeedAsync(string conflictsLink, FeedOptions options = null)
        {
            return TaskHelper.InlineIfPossible(() => this.ReadConflictFeedInlineAsync(conflictsLink, options), null);
        }

        private async Task<DocumentFeedResponse<Conflict>> ReadConflictFeedInlineAsync(string conflictsLink, FeedOptions options)
        {
            await this.EnsureValidClientAsync();

            if (string.IsNullOrEmpty(conflictsLink))
            {
                throw new ArgumentNullException("conflictsLink");
            }

            return await this.CreateConflictFeedReader(conflictsLink, options).ExecuteNextAsync();
        }

        /// <summary>
        /// Reads the feed (sequence) of <see cref="Microsoft.Azure.Documents.Offer"/> for a database account from the Azure Cosmos DB service
        /// as an asynchronous operation.
        /// </summary>
        /// <param name="options">(Optional) The request options for the request.</param>
        /// <returns>
        /// A <see cref="System.Threading.Tasks"/> containing a <see cref="Microsoft.Azure.Documents.Client.ResourceResponse{T}"/> which wraps a <see cref="Microsoft.Azure.Documents.Offer"/> containing the read resource record.
        /// </returns>
        /// <exception cref="DocumentClientException">This exception can encapsulate many different types of errors. To determine the specific error always look at the StatusCode property. Some common codes you may get when creating a Document are:
        /// <list type="table">
        ///     <listheader>
        ///         <term>StatusCode</term><description>Reason for exception</description>
        ///     </listheader>
        ///     <item>
        ///         <term>429</term><description>TooManyRequests - This means you have exceeded the number of request units per second. Consult the DocumentClientException.RetryAfter value to see how long you should wait before retrying this operation.</description>
        ///     </item>
        /// </list>
        /// </exception>
        /// <example>
        /// <code language="c#">
        /// <![CDATA[
        /// int count = 0;
        /// string continuation = string.Empty;
        /// do
        /// {
        ///     // Read the feed 10 items at a time until there are no more items to read
        ///     DoucmentFeedResponse<Offer> response = await client.ReadOfferAsync(new FeedOptions
        ///                                                                 {
        ///                                                                     MaxItemCount = 10,
        ///                                                                     RequestContinuation = continuation
        ///                                                                 });
        ///
        ///     // Append the item count
        ///     count += response.Count;
        ///
        ///     // Get the continuation so that we know when to stop.
        ///      continuation = response.ResponseContinuation;
        /// } while (!string.IsNullOrEmpty(continuation));
        /// ]]>
        /// </code>
        /// </example>
        /// <seealso cref="Microsoft.Azure.Documents.Offer"/>
        /// <seealso cref="Microsoft.Azure.Documents.Client.RequestOptions"/>
        /// <seealso cref="Microsoft.Azure.Documents.Client.ResourceResponse{T}"/>
        /// <seealso cref="System.Threading.Tasks.Task"/>
        public Task<DocumentFeedResponse<Offer>> ReadOffersFeedAsync(FeedOptions options = null)
        {
            IDocumentClientRetryPolicy retryPolicyInstance = this.ResetSessionTokenRetryPolicy.GetRequestPolicy();
            return TaskHelper.InlineIfPossible(
                () => this.ReadOfferFeedPrivateAsync(options, retryPolicyInstance), retryPolicyInstance);
        }

        private async Task<DocumentFeedResponse<Offer>> ReadOfferFeedPrivateAsync(FeedOptions options, IDocumentClientRetryPolicy retryPolicyInstance)
        {
            await this.EnsureValidClientAsync();

            return await this.CreateOfferFeedReader(options).ExecuteNextAsync();
        }

        /// <summary>
        /// Reads the feed (sequence) of <see cref="Microsoft.Azure.Documents.Schema"/> for a collection as an asynchronous operation.
        /// </summary>
        /// <param name="documentCollectionSchemaLink">The SelfLink of the resources to be read. E.g. /dbs/db_rid/colls/coll_rid/schemas </param>
        /// <param name="options">(Optional) The request options for the request.</param>
        /// <returns>
        /// A <see cref="System.Threading.Tasks"/> containing a <see cref="Microsoft.Azure.Documents.Client.ResourceResponse{T}"/> which wraps a <see cref="Microsoft.Azure.Documents.Schema"/> containing the read resource record.
        /// </returns>
        /// <exception cref="DocumentClientException">This exception can encapsulate many different types of errors. To determine the specific error always look at the StatusCode property. Some common codes you may get when creating a Document are:
        /// <list type="table">
        ///     <listheader>
        ///         <term>StatusCode</term><description>Reason for exception</description>
        ///     </listheader>
        ///     <item>
        ///         <term>404</term><description>NotFound - This means the resource feed you tried to read did not exist. Check the parent rids are correct.</description>
        ///     </item>
        ///     <item>
        ///         <term>429</term><description>TooManyRequests - This means you have exceeded the number of request units per second. Consult the DocumentClientException.RetryAfter value to see how long you should wait before retrying this operation.</description>
        ///     </item>
        /// </list>
        /// </exception>
        /// <example>
        /// <code language="c#">
        /// <![CDATA[
        /// int count = 0;
        /// string continuation = string.Empty;
        /// do
        /// {
        ///     // Read the feed 10 items at a time until there are no more items to read
        ///     DoucmentFeedResponse<User> response = await client.ReadUserFeedAsync("/dbs/db_rid/colls/coll_rid/schemas",
        ///                                                     new FeedOptions
        ///                                                     {
        ///                                                         MaxItemCount = 10,
        ///                                                         RequestContinuation = continuation
        ///                                                     });
        ///
        ///     // Append the item count
        ///     count += response.Count;
        ///
        ///     // Get the continuation so that we know when to stop.
        ///      continuation = response.ResponseContinuation;
        /// } while (!string.IsNullOrEmpty(continuation));
        /// ]]>
        /// </code>
        /// </example>
        /// <seealso cref="Microsoft.Azure.Documents.Schema"/>
        /// <seealso cref="Microsoft.Azure.Documents.Client.RequestOptions"/>
        /// <seealso cref="Microsoft.Azure.Documents.Client.ResourceResponse{T}"/>
        /// <seealso cref="System.Threading.Tasks.Task"/>
        internal Task<DocumentFeedResponse<Schema>> ReadSchemaFeedAsync(string documentCollectionSchemaLink, FeedOptions options = null)
        {
            IDocumentClientRetryPolicy retryPolicyInstance = this.ResetSessionTokenRetryPolicy.GetRequestPolicy();
            return TaskHelper.InlineIfPossible(() => this.ReadSchemaFeedPrivateAsync(documentCollectionSchemaLink, options, retryPolicyInstance), retryPolicyInstance);
        }

        private async Task<DocumentFeedResponse<Schema>> ReadSchemaFeedPrivateAsync(string documentCollectionSchemaLink, FeedOptions options, IDocumentClientRetryPolicy retryPolicyInstance)
        {
            await this.EnsureValidClientAsync();

            if (string.IsNullOrEmpty(documentCollectionSchemaLink))
            {
                throw new ArgumentNullException("documentCollectionSchemaLink");
            }

            return await this.CreateSchemaFeedReader(documentCollectionSchemaLink, options).ExecuteNextAsync();
        }

        /// <summary>
        /// Reads the feed (sequence) of <see cref="Microsoft.Azure.Documents.UserDefinedType"/> for a database from the Azure Cosmos DB service as an asynchronous operation.
        /// </summary>
        /// <param name="userDefinedTypesLink">The SelfLink of the resources to be read. E.g. /dbs/db_rid/udts/ </param>
        /// <param name="options">(Optional) The request options for the request.</param>
        /// <returns>
        /// A <see cref="System.Threading.Tasks"/> containing a <see cref="Microsoft.Azure.Documents.Client.ResourceResponse{T}"/> which wraps a <see cref="Microsoft.Azure.Documents.UserDefinedType"/> containing the read resource record.
        /// </returns>
        /// <exception cref="ArgumentNullException">If <paramref name="userDefinedTypesLink"/> is not set.</exception>
        /// <exception cref="DocumentClientException">This exception can encapsulate many different types of errors. To determine the specific error always look at the StatusCode property. Some common codes you may get when creating a UserDefinedType are:
        /// <list type="table">
        ///     <listheader>
        ///         <term>StatusCode</term><description>Reason for exception</description>
        ///     </listheader>
        ///     <item>
        ///         <term>404</term><description>NotFound - This means the resource feed you tried to read did not exist. Check the parent rids are correct.</description>
        ///     </item>
        ///     <item>
        ///         <term>429</term><description>TooManyRequests - This means you have exceeded the number of request units per second. Consult the DocumentClientException.RetryAfter value to see how long you should wait before retrying this operation.</description>
        ///     </item>
        /// </list>
        /// </exception>
        /// <example>
        /// <code language="c#">
        /// <![CDATA[
        /// int count = 0;
        /// string continuation = string.Empty;
        /// do
        /// {
        ///     // Read the feed 10 items at a time until there are no more items to read
        ///     DoucmentFeedResponse<UserDefinedType> response = await client.ReadUserDefinedTypeFeedAsync("/dbs/db_rid/udts/",
        ///                                                     new FeedOptions
        ///                                                     {
        ///                                                         MaxItemCount = 10,
        ///                                                         RequestContinuation = continuation
        ///                                                     });
        ///
        ///     // Append the item count
        ///     count += response.Count;
        ///
        ///     // Get the continuation so that we know when to stop.
        ///      continuation = response.ResponseContinuation;
        /// } while (!string.IsNullOrEmpty(continuation));
        /// ]]>
        /// </code>
        /// </example>
        /// <seealso cref="Microsoft.Azure.Documents.UserDefinedType"/>
        /// <seealso cref="Microsoft.Azure.Documents.Client.RequestOptions"/>
        /// <seealso cref="Microsoft.Azure.Documents.Client.ResourceResponse{T}"/>
        /// <seealso cref="System.Threading.Tasks.Task"/>
        internal Task<DocumentFeedResponse<UserDefinedType>> ReadUserDefinedTypeFeedAsync(string userDefinedTypesLink, FeedOptions options = null)
        {
            IDocumentClientRetryPolicy retryPolicyInstance = this.ResetSessionTokenRetryPolicy.GetRequestPolicy();
            return TaskHelper.InlineIfPossible(
                () => this.ReadUserDefinedTypeFeedPrivateAsync(userDefinedTypesLink, options, retryPolicyInstance), retryPolicyInstance);
        }

        private async Task<DocumentFeedResponse<UserDefinedType>> ReadUserDefinedTypeFeedPrivateAsync(string userDefinedTypesLink, FeedOptions options, IDocumentClientRetryPolicy retryPolicyInstance)
        {
            await this.EnsureValidClientAsync();

            if (string.IsNullOrEmpty(userDefinedTypesLink))
            {
                throw new ArgumentNullException("userDefinedTypesLink");
            }

            return await this.CreateUserDefinedTypeFeedReader(userDefinedTypesLink, options).ExecuteNextAsync();
        }

        #endregion

        #region Stored procs
        /// <summary>
        /// Executes a stored procedure against a collection as an asynchronous operation in the Azure Cosmos DB service.
        /// </summary>
        /// <typeparam name="TValue">The type of the stored procedure's return value.</typeparam>
        /// <param name="storedProcedureLink">The link to the stored procedure to execute.</param>
        /// <param name="procedureParams">(Optional) An array of dynamic objects representing the parameters for the stored procedure.</param>
        /// <exception cref="ArgumentNullException">If <paramref name="storedProcedureLink"/> is not set.</exception>
        /// <returns>The task object representing the service response for the asynchronous operation which would contain any response set in the stored procedure.</returns>
        /// <example>
        /// <code language="c#">
        /// <![CDATA[
        /// //Execute a StoredProcedure with ResourceId of "sproc_rid" that takes two "Player" documents, does some stuff, and returns a bool
        /// StoredProcedureResponse<bool> sprocResponse = await client.ExecuteStoredProcedureAsync<bool>(
        ///                                                         "/dbs/db_rid/colls/col_rid/sprocs/sproc_rid/",
        ///                                                         new Player { id="1", name="joe" } ,
        ///                                                         new Player { id="2", name="john" }
        ///                                                     );
        ///
        /// if (sprocResponse.Response) Console.WriteLine("Congrats, the stored procedure did some stuff");
        /// ]]>
        /// </code>
        /// </example>
        /// <seealso cref="Microsoft.Azure.Documents.StoredProcedure"/>
        /// <seealso cref="Microsoft.Azure.Cosmos.StoredProcedureResponse{TValue}"/>
        /// <seealso cref="System.Threading.Tasks.Task"/>
        public Task<StoredProcedureResponse<TValue>> ExecuteStoredProcedureAsync<TValue>(string storedProcedureLink, params dynamic[] procedureParams)
        {
            return this.ExecuteStoredProcedureAsync<TValue>(storedProcedureLink, null, default(CancellationToken), procedureParams);
        }

        /// <summary>
        /// Executes a stored procedure against a partitioned collection in the Azure Cosmos DB service as an asynchronous operation, specifiying a target partition.
        /// </summary>
        /// <typeparam name="TValue">The type of the stored procedure's return value.</typeparam>
        /// <param name="storedProcedureLink">The link to the stored procedure to execute.</param>
        /// <param name="options">(Optional) The request options for the request.</param>
        /// <param name="procedureParams">(Optional) An array of dynamic objects representing the parameters for the stored procedure.</param>
        /// <exception cref="ArgumentNullException">If <paramref name="storedProcedureLink"/> is not set.</exception>
        /// <returns>The task object representing the service response for the asynchronous operation which would contain any response set in the stored procedure.</returns>
        /// <example>
        /// <code language="c#">
        /// <![CDATA[
        /// //Execute a StoredProcedure with ResourceId of "sproc_rid" that takes two "Player" documents, does some stuff, and returns a bool
        /// StoredProcedureResponse<bool> sprocResponse = await client.ExecuteStoredProcedureAsync<bool>(
        ///                                                         "/dbs/db_rid/colls/col_rid/sprocs/sproc_rid/",
        ///                                                         new RequestOptions { PartitionKey = new PartitionKey(1) },
        ///                                                         new Player { id="1", name="joe" } ,
        ///                                                         new Player { id="2", name="john" }
        ///                                                     );
        ///
        /// if (sprocResponse.Response) Console.WriteLine("Congrats, the stored procedure did some stuff");
        /// ]]>
        /// </code>
        /// </example>
        /// <seealso cref="Microsoft.Azure.Documents.StoredProcedure"/>
        /// <seealso cref="Microsoft.Azure.Documents.Client.RequestOptions"/>
        /// <seealso cref="Microsoft.Azure.Cosmos.StoredProcedureResponse{TValue}"/>
        /// <seealso cref="System.Threading.Tasks.Task"/>
        public Task<StoredProcedureResponse<TValue>> ExecuteStoredProcedureAsync<TValue>(string storedProcedureLink, Documents.Client.RequestOptions options, params dynamic[] procedureParams)
        {
            IDocumentClientRetryPolicy retryPolicyInstance = this.ResetSessionTokenRetryPolicy.GetRequestPolicy();
            return TaskHelper.InlineIfPossible(
                () => this.ExecuteStoredProcedurePrivateAsync<TValue>(
                    storedProcedureLink,
                    options,
                    retryPolicyInstance,
                    default(CancellationToken),
                    procedureParams),
                retryPolicyInstance);
        }

        /// <summary>
        /// Executes a stored procedure against a partitioned collection in the Azure Cosmos DB service as an asynchronous operation, specifiying a target partition.
        /// </summary>
        /// <typeparam name="TValue">The type of the stored procedure's return value.</typeparam>
        /// <param name="storedProcedureLink">The link to the stored procedure to execute.</param>
        /// <param name="options">(Optional) The request options for the request.</param>
        /// <param name="cancellationToken">(Optional) A <see cref="CancellationToken"/> that can be used by other objects or threads to receive notice of cancellation.</param>
        /// <param name="procedureParams">(Optional) An array of dynamic objects representing the parameters for the stored procedure.</param>
        /// <exception cref="ArgumentNullException">If <paramref name="storedProcedureLink"/> is not set.</exception>
        /// <returns>The task object representing the service response for the asynchronous operation which would contain any response set in the stored procedure.</returns>
        /// <example>
        /// <code language="c#">
        /// <![CDATA[
        /// //Execute a StoredProcedure with ResourceId of "sproc_rid" that takes two "Player" documents, does some stuff, and returns a bool
        /// StoredProcedureResponse<bool> sprocResponse = await client.ExecuteStoredProcedureAsync<bool>(
        ///                                                         "/dbs/db_rid/colls/col_rid/sprocs/sproc_rid/",
        ///                                                         new RequestOptions { PartitionKey = new PartitionKey(1) },
        ///                                                         new Player { id="1", name="joe" } ,
        ///                                                         new Player { id="2", name="john" }
        ///                                                     );
        ///
        /// if (sprocResponse.Response) Console.WriteLine("Congrats, the stored procedure did some stuff");
        /// ]]>
        /// </code>
        /// </example>
        /// <seealso cref="Microsoft.Azure.Documents.StoredProcedure"/>
        /// <seealso cref="Microsoft.Azure.Documents.Client.RequestOptions"/>
        /// <seealso cref="Microsoft.Azure.Cosmos.StoredProcedureResponse{TValue}"/>
        /// <seealso cref="System.Threading.Tasks.Task"/>
        public Task<StoredProcedureResponse<TValue>> ExecuteStoredProcedureAsync<TValue>(string storedProcedureLink, Documents.Client.RequestOptions options, CancellationToken cancellationToken, params dynamic[] procedureParams)
        {
            IDocumentClientRetryPolicy retryPolicyInstance = this.ResetSessionTokenRetryPolicy.GetRequestPolicy();
            return TaskHelper.InlineIfPossible(
                () => this.ExecuteStoredProcedurePrivateAsync<TValue>(
                    storedProcedureLink,
                    options,
                    retryPolicyInstance,
                    cancellationToken,
                    procedureParams),
                retryPolicyInstance,
                cancellationToken);
        }

        private async Task<StoredProcedureResponse<TValue>> ExecuteStoredProcedurePrivateAsync<TValue>(
            string storedProcedureLink,
            Documents.Client.RequestOptions options,
            IDocumentClientRetryPolicy retryPolicyInstance,
            CancellationToken cancellationToken,
            params dynamic[] procedureParams)
        {
            await this.EnsureValidClientAsync();

            if (string.IsNullOrEmpty(storedProcedureLink))
            {
                throw new ArgumentNullException("storedProcedureLink");
            }

            JsonSerializerSettings serializerSettings = this.GetSerializerSettingsForRequest(options);
            string storedProcedureInput = serializerSettings == null ?
                JsonConvert.SerializeObject(procedureParams) :
                JsonConvert.SerializeObject(procedureParams, serializerSettings);
            using (MemoryStream storedProcedureInputStream = new MemoryStream())
            {
                using (StreamWriter writer = new StreamWriter(storedProcedureInputStream))
                {
                    await writer.WriteAsync(storedProcedureInput);
                    await writer.FlushAsync();
                    storedProcedureInputStream.Position = 0;

                    INameValueCollection headers = this.GetRequestHeaders(options);
                    using (DocumentServiceRequest request = DocumentServiceRequest.Create(
                        OperationType.ExecuteJavaScript,
                        ResourceType.StoredProcedure,
                        storedProcedureLink,
                        storedProcedureInputStream,
                        AuthorizationTokenType.PrimaryMasterKey,
                        headers))
                    {
                        request.Headers[HttpConstants.HttpHeaders.XDate] = DateTime.UtcNow.ToString("r");
                        if (options == null || options.PartitionKeyRangeId == null)
                        {
                            await this.AddPartitionKeyInformationAsync(
                                request,
                                options);
                        }

                        if (retryPolicyInstance != null)
                        {
                            retryPolicyInstance.OnBeforeSendRequest(request);
                        }

                        request.SerializerSettings = this.GetSerializerSettingsForRequest(options);
                        return new StoredProcedureResponse<TValue>(await this.ExecuteProcedureAsync(
                            request,
                            retryPolicyInstance,
                            cancellationToken),
                            this.GetSerializerSettingsForRequest(options));
                    }
                }
            }
        }

        #endregion

        #region Upsert Impl
        /// <summary>
        /// Upserts a database resource as an asychronous operation in the Azure Cosmos DB service.
        /// </summary>
        /// <param name="database">The specification for the <see cref="Database"/> to upsert.</param>
        /// <param name="options">(Optional) The <see cref="Documents.Client.RequestOptions"/> for the request.</param>
        /// <returns>The <see cref="Database"/> that was upserted within a task object representing the service response for the asynchronous operation.</returns>
        /// <exception cref="ArgumentNullException">If <paramref name="database"/> is not set</exception>
        /// <exception cref="System.AggregateException">Represents a consolidation of failures that occured during async processing. Look within InnerExceptions to find the actual exception(s)</exception>
        /// <exception cref="DocumentClientException">This exception can encapsulate many different types of errors. To determine the specific error always look at the StatusCode property. Some common codes you may get when creating a Database are:
        /// <list type="table">
        ///     <listheader>
        ///         <term>StatusCode</term><description>Reason for exception</description>
        ///     </listheader>
        ///     <item>
        ///         <term>400</term><description>BadRequest - This means something was wrong with the database object supplied. It is likely that an id was not supplied for the new Database.</description>
        ///     </item>
        ///     <item>
        ///         <term>409</term><description>Conflict - This means a <see cref="Database"/> with an id matching the id field of <paramref name="database"/> already existed</description>
        ///     </item>
        /// </list>
        /// </exception>
        /// <example>
        /// The example below upserts a new <see cref="Database"/> with an Id property of 'MyDatabase'
        /// This code snippet is intended to be used from within an Asynchronous method as it uses the await keyword
        /// <code language="c#">
        /// <![CDATA[
        /// using (IDocumentClient client = new DocumentClient(new Uri("service endpoint"), "auth key"))
        /// {
        ///     Database db = await client.UpsertDatabaseAsync(new Database { Id = "MyDatabase" });
        /// }
        /// ]]>
        /// </code>
        ///
        /// </example>
        /// <seealso cref="Microsoft.Azure.Documents.Database"/>
        /// <seealso cref="Microsoft.Azure.Documents.Client.RequestOptions"/>
        /// <seealso cref="Microsoft.Azure.Documents.Client.ResourceResponse{T}"/>
        /// <seealso cref="System.Threading.Tasks.Task"/>
        internal Task<ResourceResponse<Documents.Database>> UpsertDatabaseAsync(Documents.Database database, Documents.Client.RequestOptions options = null)
        {
            IDocumentClientRetryPolicy retryPolicyInstance = this.ResetSessionTokenRetryPolicy.GetRequestPolicy();
            return TaskHelper.InlineIfPossible(() => this.UpsertDatabasePrivateAsync(database, options, retryPolicyInstance), retryPolicyInstance);
        }

        private async Task<ResourceResponse<Documents.Database>> UpsertDatabasePrivateAsync(Documents.Database database, Documents.Client.RequestOptions options, IDocumentClientRetryPolicy retryPolicyInstance)
        {
            await this.EnsureValidClientAsync();

            if (database == null)
            {
                throw new ArgumentNullException("database");
            }

            this.ValidateResource(database);

            INameValueCollection headers = this.GetRequestHeaders(options);

            using (DocumentServiceRequest request = DocumentServiceRequest.Create(
                OperationType.Upsert,
                Paths.Databases_Root,
                database,
                ResourceType.Database,
                AuthorizationTokenType.PrimaryMasterKey,
                headers,
                SerializationFormattingPolicy.None))
            {
                return new ResourceResponse<Documents.Database>(await this.UpsertAsync(request, retryPolicyInstance));
            }
        }

        /// <summary>
        /// Upserts a Document as an asychronous operation in the Azure Cosmos DB service.
        /// </summary>
        /// <param name="documentsFeedOrDatabaseLink">The link of the <see cref="DocumentCollection"/> to upsert the document in. E.g. dbs/db_rid/colls/coll_rid/ </param>
        /// <param name="document">The document object to upsert.</param>
        /// <param name="options">(Optional) Any request options you wish to set. E.g. Specifying a Trigger to execute when creating the document. <see cref="Documents.Client.RequestOptions"/></param>
        /// <param name="disableAutomaticIdGeneration">(Optional) Disables the automatic id generation, If this is True the system will throw an exception if the id property is missing from the Document.</param>
        /// <param name="cancellationToken">(Optional) A <see cref="CancellationToken"/> that can be used by other objects or threads to receive notice of cancellation.</param>
        /// <returns>The <see cref="Document"/> that was upserted contained within a <see cref="System.Threading.Tasks.Task"/> object representing the service response for the asynchronous operation.</returns>
        /// <exception cref="ArgumentNullException">If either <paramref name="documentsFeedOrDatabaseLink"/> or <paramref name="document"/> is not set.</exception>
        /// <exception cref="System.AggregateException">Represents a consolidation of failures that occured during async processing. Look within InnerExceptions to find the actual exception(s)</exception>
        /// <exception cref="DocumentClientException">This exception can encapsulate many different types of errors. To determine the specific error always look at the StatusCode property. Some common codes you may get when creating a Document are:
        /// <list type="table">
        ///     <listheader>
        ///         <term>StatusCode</term><description>Reason for exception</description>
        ///     </listheader>
        ///     <item>
        ///         <term>400</term><description>BadRequest - This means something was wrong with the document supplied. It is likely that <paramref name="disableAutomaticIdGeneration"/> was true and an id was not supplied</description>
        ///     </item>
        ///     <item>
        ///         <term>403</term><description>Forbidden - This likely means the collection in to which you were trying to upsert the document is full.</description>
        ///     </item>
        ///     <item>
        ///         <term>409</term><description>Conflict - This means a <see cref="Document"/> with an id matching the id field of <paramref name="document"/> already existed</description>
        ///     </item>
        ///     <item>
        ///         <term>413</term><description>RequestEntityTooLarge - This means the <see cref="Document"/> exceeds the current max entity size. Consult documentation for limits and quotas.</description>
        ///     </item>
        ///     <item>
        ///         <term>429</term><description>TooManyRequests - This means you have exceeded the number of request units per second. Consult the DocumentClientException.RetryAfter value to see how long you should wait before retrying this operation.</description>
        ///     </item>
        /// </list>
        /// </exception>
        /// <example>
        /// Azure Cosmos DB supports a number of different ways to work with documents. A document can extend <see cref="Resource"/>
        /// <code language="c#">
        /// <![CDATA[
        /// public class MyObject : Resource
        /// {
        ///     public string MyProperty {get; set;}
        /// }
        ///
        /// using (IDocumentClient client = new DocumentClient(new Uri("service endpoint"), "auth key"))
        /// {
        ///     Document doc = await client.UpsertDocumentAsync("dbs/db_rid/colls/coll_rid/", new MyObject { MyProperty = "A Value" });
        /// }
        /// ]]>
        /// </code>
        /// </example>
        /// <example>
        /// A document can be any POCO object that can be serialized to JSON, even if it doesn't extend from <see cref="Resource"/>
        /// <code language="c#">
        /// <![CDATA[
        /// public class MyPOCO
        /// {
        ///     public string MyProperty {get; set;}
        /// }
        ///
        /// using (IDocumentClient client = new DocumentClient(new Uri("service endpoint"), "auth key"))
        /// {
        ///     Document doc = await client.UpsertDocumentAsync("dbs/db_rid/colls/coll_rid/", new MyPOCO { MyProperty = "A Value" });
        /// }
        /// ]]>
        /// </code>
        /// </example>
        /// <example>
        /// A Document can also be a dynamic object
        /// <code language="c#">
        /// <![CDATA[
        /// using (IDocumentClient client = new DocumentClient(new Uri("service endpoint"), "auth key"))
        /// {
        ///     Document doc = await client.UpsertDocumentAsync("dbs/db_rid/colls/coll_rid/", new { SomeProperty = "A Value" } );
        /// }
        /// ]]>
        /// </code>
        /// </example>
        /// <example>
        /// Upsert a Document and execute a Pre and Post Trigger
        /// <code language="c#">
        /// <![CDATA[
        /// using (IDocumentClient client = new DocumentClient(new Uri("service endpoint"), "auth key"))
        /// {
        ///     Document doc = await client.UpsertDocumentAsync(
        ///         "dbs/db_rid/colls/coll_rid/",
        ///         new { id = "DOC123213443" },
        ///         new RequestOptions
        ///         {
        ///             PreTriggerInclude = new List<string> { "MyPreTrigger" },
        ///             PostTriggerInclude = new List<string> { "MyPostTrigger" }
        ///         });
        /// }
        /// ]]>
        /// </code>
        /// </example>
        /// <seealso cref="Microsoft.Azure.Documents.Document"/>
        /// <seealso cref="Microsoft.Azure.Documents.Client.RequestOptions"/>
        /// <seealso cref="Microsoft.Azure.Documents.Client.ResourceResponse{T}"/>
        /// <seealso cref="System.Threading.Tasks.Task"/>
        public Task<ResourceResponse<Document>> UpsertDocumentAsync(string documentsFeedOrDatabaseLink, object document, Documents.Client.RequestOptions options = null, bool disableAutomaticIdGeneration = false, CancellationToken cancellationToken = default(CancellationToken))
        {
            // This call is to just run UpsertDocumentInlineAsync in a SynchronizationContext aware environment
            return TaskHelper.InlineIfPossible(() => this.UpsertDocumentInlineAsync(documentsFeedOrDatabaseLink, document, options, disableAutomaticIdGeneration, cancellationToken), null, cancellationToken);
        }

        private async Task<ResourceResponse<Document>> UpsertDocumentInlineAsync(string documentsFeedOrDatabaseLink, object document, Documents.Client.RequestOptions options, bool disableAutomaticIdGeneration, CancellationToken cancellationToken)
        {
            IDocumentClientRetryPolicy requestRetryPolicy = this.ResetSessionTokenRetryPolicy.GetRequestPolicy();
            if (options == null || options.PartitionKey == null)
            {
                requestRetryPolicy = new PartitionKeyMismatchRetryPolicy(await this.GetCollectionCacheAsync(), requestRetryPolicy);
            }

            return await TaskHelper.InlineIfPossible(() => this.UpsertDocumentPrivateAsync(
                documentsFeedOrDatabaseLink,
                document,
                options,
                disableAutomaticIdGeneration,
                requestRetryPolicy,
                cancellationToken), requestRetryPolicy, cancellationToken);
        }

        private async Task<ResourceResponse<Document>> UpsertDocumentPrivateAsync(
            string documentCollectionLink,
            object document,
            Documents.Client.RequestOptions options,
            bool disableAutomaticIdGeneration,
            IDocumentClientRetryPolicy retryPolicyInstance,
            CancellationToken cancellationToken)
        {
            await this.EnsureValidClientAsync();

            if (string.IsNullOrEmpty(documentCollectionLink))
            {
                throw new ArgumentNullException("documentCollectionLink");
            }

            if (document == null)
            {
                throw new ArgumentNullException("document");
            }

            INameValueCollection headers = this.GetRequestHeaders(options);
            Document typedDocument = Document.FromObject(document, this.GetSerializerSettingsForRequest(options));
            this.ValidateResource(typedDocument);

            if (string.IsNullOrEmpty(typedDocument.Id) && !disableAutomaticIdGeneration)
            {
                typedDocument.Id = Guid.NewGuid().ToString();
            }

            using (DocumentServiceRequest request = DocumentServiceRequest.Create(
                OperationType.Upsert,
                documentCollectionLink,
                typedDocument,
                ResourceType.Document,
                AuthorizationTokenType.PrimaryMasterKey,
                headers,
                SerializationFormattingPolicy.None))
            {
                await this.AddPartitionKeyInformationAsync(request, typedDocument, options);
                request.SerializerSettings = this.GetSerializerSettingsForRequest(options);

                return new ResourceResponse<Document>(await this.UpsertAsync(request, retryPolicyInstance, cancellationToken));
            }
        }

        /// <summary>
        /// Upserts a collection as an asychronous operation in the Azure Cosmos DB service.
        /// </summary>
        /// <param name="databaseLink">The link of the database to upsert the collection in. E.g. dbs/db_rid/</param>
        /// <param name="documentCollection">The <see cref="Microsoft.Azure.Documents.DocumentCollection"/> object.</param>
        /// <param name="options">(Optional) Any <see cref="Microsoft.Azure.Documents.Client.RequestOptions"/> you wish to provide when creating a Collection. E.g. RequestOptions.OfferThroughput = 400. </param>
        /// <returns>The <see cref="Microsoft.Azure.Documents.DocumentCollection"/> that was upserted contained within a <see cref="System.Threading.Tasks.Task"/> object representing the service response for the asynchronous operation.</returns>
        /// <exception cref="ArgumentNullException">If either <paramref name="databaseLink"/> or <paramref name="documentCollection"/> is not set.</exception>
        /// <exception cref="System.AggregateException">Represents a consolidation of failures that occured during async processing. Look within InnerExceptions to find the actual exception(s)</exception>
        /// <exception cref="DocumentClientException">This exception can encapsulate many different types of errors. To determine the specific error always look at the StatusCode property. Some common codes you may get when creating a Document are:
        /// <list type="table">
        ///     <listheader>
        ///         <term>StatusCode</term><description>Reason for exception</description>
        ///     </listheader>
        ///     <item>
        ///         <term>400</term><description>BadRequest - This means something was wrong with the request supplied. It is likely that an id was not supplied for the new collection.</description>
        ///     </item>
        ///     <item>
        ///         <term>403</term><description>Forbidden - This means you attempted to exceed your quota for collections. Contact support to have this quota increased.</description>
        ///     </item>
        ///     <item>
        ///         <term>409</term><description>Conflict - This means a <see cref="Microsoft.Azure.Documents.DocumentCollection"/> with an id matching the id you supplied already existed.</description>
        ///     </item>
        /// </list>
        /// </exception>
        /// <example>
        ///
        /// <code language="c#">
        /// <![CDATA[
        /// using (IDocumentClient client = new DocumentClient(new Uri("service endpoint"), "auth key"))
        /// {
        ///     //Upsert a new collection with an OfferThroughput set to 10000
        ///     //Not passing in RequestOptions.OfferThroughput will result in a collection with the default OfferThroughput set.
        ///     DocumentCollection coll = await client.UpsertDocumentCollectionAsync(databaseLink,
        ///         new DocumentCollection { Id = "My Collection" },
        ///         new RequestOptions { OfferThroughput = 10000} );
        /// }
        /// ]]>
        /// </code>
        /// </example>
        /// <seealso cref="Microsoft.Azure.Documents.DocumentCollection"/>
        /// <seealso cref="Microsoft.Azure.Documents.Offer"/>
        /// <seealso cref="Microsoft.Azure.Documents.Client.RequestOptions"/>
        /// <seealso cref="Microsoft.Azure.Documents.Client.ResourceResponse{T}"/>
        /// <seealso cref="System.Threading.Tasks.Task"/>
        internal Task<ResourceResponse<DocumentCollection>> UpsertDocumentCollectionAsync(string databaseLink, DocumentCollection documentCollection, Documents.Client.RequestOptions options = null)
        {
            // To be implemented.
            throw new NotImplementedException();
        }

        /// <summary>
        /// Upserts a stored procedure as an asychronous operation in the Azure Cosmos DB service.
        /// </summary>
        /// <param name="collectionLink">The link of the collection to upsert the stored procedure in. E.g. dbs/db_rid/colls/col_rid/</param>
        /// <param name="storedProcedure">The <see cref="Microsoft.Azure.Documents.StoredProcedure"/> object to upsert.</param>
        /// <param name="options">(Optional) Any <see cref="Microsoft.Azure.Documents.Client.RequestOptions"/>for this request.</param>
        /// <returns>The <see cref="Microsoft.Azure.Documents.StoredProcedure"/> that was upserted contained within a <see cref="System.Threading.Tasks.Task"/> object representing the service response for the asynchronous operation.</returns>
        /// <exception cref="ArgumentNullException">If either <paramref name="collectionLink"/> or <paramref name="storedProcedure"/> is not set.</exception>
        /// <exception cref="System.AggregateException">Represents a consolidation of failures that occured during async processing. Look within InnerExceptions to find the actual exception(s)</exception>
        /// <exception cref="DocumentClientException">This exception can encapsulate many different types of errors. To determine the specific error always look at the StatusCode property. Some common codes you may get when creating a Document are:
        /// <list type="table">
        ///     <listheader>
        ///         <term>StatusCode</term><description>Reason for exception</description>
        ///     </listheader>
        ///     <item>
        ///         <term>400</term><description>BadRequest - This means something was wrong with the request supplied. It is likely that an Id was not supplied for the stored procedure or the Body was malformed.</description>
        ///     </item>
        ///     <item>
        ///         <term>403</term><description>Forbidden - You have reached your quota of stored procedures for the collection supplied. Contact support to have this quota increased.</description>
        ///     </item>
        ///     <item>
        ///         <term>409</term><description>Conflict - This means a <see cref="Microsoft.Azure.Documents.StoredProcedure"/> with an id matching the id you supplied already existed.</description>
        ///     </item>
        ///     <item>
        ///         <term>413</term><description>RequestEntityTooLarge - This means the body of the <see cref="Microsoft.Azure.Documents.StoredProcedure"/> you tried to upsert was too large.</description>
        ///     </item>
        /// </list>
        /// </exception>
        /// <example>
        ///
        /// <code language="c#">
        /// <![CDATA[
        /// //Upsert a new stored procedure called "HelloWorldSproc" that takes in a single param called "name".
        /// StoredProcedure sproc = await client.UpsertStoredProcedureAsync(collectionLink, new StoredProcedure
        /// {
        ///    Id = "HelloWorldSproc",
        ///    Body = @"function (name){
        ///                var response = getContext().getResponse();
        ///                response.setBody('Hello ' + name);
        ///             }"
        /// });
        /// ]]>
        /// </code>
        /// </example>
        /// <seealso cref="Microsoft.Azure.Documents.StoredProcedure"/>
        /// <seealso cref="Microsoft.Azure.Documents.Client.RequestOptions"/>
        /// <seealso cref="Microsoft.Azure.Documents.Client.ResourceResponse{T}"/>
        /// <seealso cref="System.Threading.Tasks.Task"/>
        public Task<ResourceResponse<StoredProcedure>> UpsertStoredProcedureAsync(string collectionLink, StoredProcedure storedProcedure, Documents.Client.RequestOptions options = null)
        {
            IDocumentClientRetryPolicy retryPolicyInstance = this.ResetSessionTokenRetryPolicy.GetRequestPolicy();
            return TaskHelper.InlineIfPossible(() => this.UpsertStoredProcedurePrivateAsync(collectionLink, storedProcedure, options, retryPolicyInstance), retryPolicyInstance);
        }

        private async Task<ResourceResponse<StoredProcedure>> UpsertStoredProcedurePrivateAsync(
            string collectionLink,
            StoredProcedure storedProcedure,
            Documents.Client.RequestOptions options,
            IDocumentClientRetryPolicy retryPolicyInstance)
        {
            await this.EnsureValidClientAsync();

            if (string.IsNullOrEmpty(collectionLink))
            {
                throw new ArgumentNullException("collectionLink");
            }

            if (storedProcedure == null)
            {
                throw new ArgumentNullException("storedProcedure");
            }

            this.ValidateResource(storedProcedure);

            INameValueCollection headers = this.GetRequestHeaders(options);
            using (DocumentServiceRequest request = DocumentServiceRequest.Create(
                OperationType.Upsert,
                collectionLink,
                storedProcedure,
                ResourceType.StoredProcedure,
                AuthorizationTokenType.PrimaryMasterKey,
                headers,
                SerializationFormattingPolicy.None))
            {
                return new ResourceResponse<StoredProcedure>(await this.UpsertAsync(request, retryPolicyInstance));
            }
        }

        /// <summary>
        /// Upserts a trigger as an asychronous operation in the Azure Cosmos DB service.
        /// </summary>
        /// <param name="collectionLink">The link of the <see cref="Microsoft.Azure.Documents.DocumentCollection"/> to upsert the trigger in. E.g. dbs/db_rid/colls/col_rid/ </param>
        /// <param name="trigger">The <see cref="Microsoft.Azure.Documents.Trigger"/> object to upsert.</param>
        /// <param name="options">(Optional) Any <see cref="Microsoft.Azure.Documents.Client.RequestOptions"/>for this request.</param>
        /// <returns>A task object representing the service response for the asynchronous operation.</returns>
        /// <exception cref="ArgumentNullException">If either <paramref name="collectionLink"/> or <paramref name="trigger"/> is not set.</exception>
        /// <exception cref="System.AggregateException">Represents a consolidation of failures that occured during async processing. Look within InnerExceptions to find the actual exception(s)</exception>
        /// <exception cref="DocumentClientException">This exception can encapsulate many different types of errors. To determine the specific error always look at the StatusCode property. Some common codes you may get when creating a Document are:
        /// <list type="table">
        ///     <listheader>
        ///         <term>StatusCode</term><description>Reason for exception</description>
        ///     </listheader>
        ///     <item>
        ///         <term>400</term><description>BadRequest - This means something was wrong with the request supplied. It is likely that an Id was not supplied for the new trigger or that the Body was malformed.</description>
        ///     </item>
        ///     <item>
        ///         <term>403</term><description>Forbidden - You have reached your quota of triggers for the collection supplied. Contact support to have this quota increased.</description>
        ///     </item>
        ///     <item>
        ///         <term>409</term><description>Conflict - This means a <see cref="Microsoft.Azure.Documents.Trigger"/> with an id matching the id you supplied already existed.</description>
        ///     </item>
        ///     <item>
        ///         <term>413</term><description>RequestEntityTooLarge - This means the body of the <see cref="Microsoft.Azure.Documents.Trigger"/> you tried to upsert was too large.</description>
        ///     </item>
        /// </list>
        /// </exception>
        /// <example>
        ///
        /// <code language="c#">
        /// <![CDATA[
        /// //Upsert a trigger that validates the contents of a document as it is created and adds a 'timestamp' property if one was not found.
        /// Trigger trig = await client.UpsertTriggerAsync(collectionLink, new Trigger
        /// {
        ///     Id = "ValidateDocuments",
        ///     Body = @"function validate() {
        ///                         var context = getContext();
        ///                         var request = context.getRequest();                                                             
        ///                         var documentToCreate = request.getBody();
        ///                         
        ///                         // validate properties
        ///                         if (!('timestamp' in documentToCreate)) {
        ///                             var ts = new Date();
        ///                             documentToCreate['timestamp'] = ts.getTime();
        ///                         }
        ///                         
        ///                         // update the document that will be created
        ///                         request.setBody(documentToCreate);
        ///                       }",
        ///     TriggerType = TriggerType.Pre,
        ///     TriggerOperation = TriggerOperation.Create
        /// });
        /// ]]>
        /// </code>
        /// </example>
        /// <seealso cref="Microsoft.Azure.Documents.Trigger"/>
        /// <seealso cref="Microsoft.Azure.Documents.Client.RequestOptions"/>
        /// <seealso cref="Microsoft.Azure.Documents.Client.ResourceResponse{T}"/>
        /// <seealso cref="System.Threading.Tasks.Task"/>
        public Task<ResourceResponse<Trigger>> UpsertTriggerAsync(string collectionLink, Trigger trigger, Documents.Client.RequestOptions options = null)
        {
            IDocumentClientRetryPolicy retryPolicyInstance = this.ResetSessionTokenRetryPolicy.GetRequestPolicy();
            return TaskHelper.InlineIfPossible(() => this.UpsertTriggerPrivateAsync(collectionLink, trigger, options, retryPolicyInstance), retryPolicyInstance);
        }

        private async Task<ResourceResponse<Trigger>> UpsertTriggerPrivateAsync(string collectionLink, Trigger trigger, Documents.Client.RequestOptions options, IDocumentClientRetryPolicy retryPolicyInstance)
        {
            await this.EnsureValidClientAsync();

            if (string.IsNullOrEmpty(collectionLink))
            {
                throw new ArgumentNullException("collectionLink");
            }

            if (trigger == null)
            {
                throw new ArgumentNullException("trigger");
            }

            this.ValidateResource(trigger);
            INameValueCollection headers = this.GetRequestHeaders(options);
            using (DocumentServiceRequest request = DocumentServiceRequest.Create(
                OperationType.Upsert,
                collectionLink,
                trigger,
                ResourceType.Trigger,
                AuthorizationTokenType.PrimaryMasterKey,
                headers,
                SerializationFormattingPolicy.None))
            {
                return new ResourceResponse<Trigger>(await this.UpsertAsync(request, retryPolicyInstance));
            }
        }

        /// <summary>
        /// Upserts a user defined function as an asychronous operation in the Azure Cosmos DB service.
        /// </summary>
        /// <param name="collectionLink">The link of the <see cref="Microsoft.Azure.Documents.DocumentCollection"/> to upsert the user defined function in. E.g. dbs/db_rid/colls/col_rid/ </param>
        /// <param name="function">The <see cref="Microsoft.Azure.Documents.UserDefinedFunction"/> object to upsert.</param>
        /// <param name="options">(Optional) Any <see cref="Microsoft.Azure.Documents.Client.RequestOptions"/>for this request.</param>
        /// <returns>A task object representing the service response for the asynchronous operation.</returns>
        /// <exception cref="ArgumentNullException">If either <paramref name="collectionLink"/> or <paramref name="function"/> is not set.</exception>
        /// <exception cref="System.AggregateException">Represents a consolidation of failures that occured during async processing. Look within InnerExceptions to find the actual exception(s)</exception>
        /// <exception cref="DocumentClientException">This exception can encapsulate many different types of errors. To determine the specific error always look at the StatusCode property. Some common codes you may get when creating a Document are:
        /// <list type="table">
        ///     <listheader>
        ///         <term>StatusCode</term><description>Reason for exception</description>
        ///     </listheader>
        ///     <item>
        ///         <term>400</term><description>BadRequest - This means something was wrong with the request supplied. It is likely that an Id was not supplied for the new user defined function or that the Body was malformed.</description>
        ///     </item>
        ///     <item>
        ///         <term>403</term><description>Forbidden - You have reached your quota of user defined functions for the collection supplied. Contact support to have this quota increased.</description>
        ///     </item>
        ///     <item>
        ///         <term>409</term><description>Conflict - This means a <see cref="Microsoft.Azure.Documents.UserDefinedFunction"/> with an id matching the id you supplied already existed.</description>
        ///     </item>
        ///     <item>
        ///         <term>413</term><description>RequestEntityTooLarge - This means the body of the <see cref="Microsoft.Azure.Documents.UserDefinedFunction"/> you tried to upsert was too large.</description>
        ///     </item>
        /// </list>
        /// </exception>
        /// <example>
        ///
        /// <code language="c#">
        /// <![CDATA[
        /// //Upsert a user defined function that converts a string to upper case
        /// UserDefinedFunction udf = client.UpsertUserDefinedFunctionAsync(collectionLink, new UserDefinedFunction
        /// {
        ///    Id = "ToUpper",
        ///    Body = @"function toUpper(input) {
        ///                        return input.toUpperCase();
        ///                     }",
        /// });
        /// ]]>
        /// </code>
        /// </example>
        /// <seealso cref="Microsoft.Azure.Documents.UserDefinedFunction"/>
        /// <seealso cref="Microsoft.Azure.Documents.Client.RequestOptions"/>
        /// <seealso cref="Microsoft.Azure.Documents.Client.ResourceResponse{T}"/>
        /// <seealso cref="System.Threading.Tasks.Task"/>
        public Task<ResourceResponse<UserDefinedFunction>> UpsertUserDefinedFunctionAsync(string collectionLink, UserDefinedFunction function, Documents.Client.RequestOptions options = null)
        {
            IDocumentClientRetryPolicy retryPolicyInstance = this.ResetSessionTokenRetryPolicy.GetRequestPolicy();
            return TaskHelper.InlineIfPossible(() => this.UpsertUserDefinedFunctionPrivateAsync(collectionLink, function, options, retryPolicyInstance), retryPolicyInstance);
        }

        private async Task<ResourceResponse<UserDefinedFunction>> UpsertUserDefinedFunctionPrivateAsync(
            string collectionLink,
            UserDefinedFunction function,
            Documents.Client.RequestOptions options,
            IDocumentClientRetryPolicy retryPolicyInstance)
        {
            await this.EnsureValidClientAsync();

            if (string.IsNullOrEmpty(collectionLink))
            {
                throw new ArgumentNullException("collectionLink");
            }

            if (function == null)
            {
                throw new ArgumentNullException("function");
            }

            this.ValidateResource(function);
            INameValueCollection headers = this.GetRequestHeaders(options);
            using (DocumentServiceRequest request = DocumentServiceRequest.Create(
                OperationType.Upsert,
                collectionLink,
                function,
                ResourceType.UserDefinedFunction,
                AuthorizationTokenType.PrimaryMasterKey,
                headers,
                SerializationFormattingPolicy.None))
            {
                return new ResourceResponse<UserDefinedFunction>(await this.UpsertAsync(request, retryPolicyInstance));
            }
        }

        /// <summary>
        /// Upserts a user defined type object in the Azure Cosmos DB service as an asychronous operation.
        /// </summary>
        /// <param name="databaseLink">The link of the database to upsert the user defined type in. E.g. dbs/db_rid/ </param>
        /// <param name="userDefinedType">The <see cref="Microsoft.Azure.Documents.UserDefinedType"/> object to upsert.</param>
        /// <param name="options">(Optional) The request options for the request.</param>
        /// <returns>A task object representing the service response for the asynchronous operation which contains the upserted <see cref="Microsoft.Azure.Documents.UserDefinedType"/> object.</returns>
        /// <exception cref="ArgumentNullException">If either <paramref name="databaseLink"/> or <paramref name="userDefinedType"/> is not set.</exception>
        /// <exception cref="System.AggregateException">Represents a consolidation of failures that occured during async processing. Look within InnerExceptions to find the actual exception(s)</exception>
        /// <exception cref="DocumentClientException">This exception can encapsulate many different types of errors. To determine the specific error always look at the StatusCode property. Some common codes you may get when creating a Document are:
        /// <list type="table">
        ///     <listheader>
        ///         <term>StatusCode</term><description>Reason for exception</description>
        ///     </listheader>
        ///     <item>
        ///         <term>400</term><description>BadRequest - This means something was wrong with the request supplied.</description>
        ///     </item>
        ///     <item>
        ///         <term>403</term><description>Forbidden - You have reached your quota of user defined type objects for this database. Contact support to have this quota increased.</description>
        ///     </item>
        ///     <item>
        ///         <term>409</term><description>Conflict - This means a <see cref="Microsoft.Azure.Documents.UserDefinedType"/> with an id matching the id you supplied already existed.</description>
        ///     </item>
        /// </list>
        /// </exception>
        /// <example>
        ///
        /// <code language="c#">
        /// <![CDATA[
        /// //Upsert a new user defined type in the specified database
        /// UserDefinedType userDefinedType = await client.UpsertUserDefinedTypeAsync(databaseLink, new UserDefinedType { Id = "userDefinedTypeId5" });
        /// ]]>
        /// </code>
        /// </example>
        /// <seealso cref="Microsoft.Azure.Documents.UserDefinedType"/>
        /// <seealso cref="Microsoft.Azure.Documents.Client.RequestOptions"/>
        /// <seealso cref="Microsoft.Azure.Documents.Client.ResourceResponse{T}"/>
        /// <seealso cref="System.Threading.Tasks.Task"/>
        internal Task<ResourceResponse<UserDefinedType>> UpsertUserDefinedTypeAsync(string databaseLink, UserDefinedType userDefinedType, Documents.Client.RequestOptions options = null)
        {
            IDocumentClientRetryPolicy retryPolicyInstance = this.ResetSessionTokenRetryPolicy.GetRequestPolicy();
            return TaskHelper.InlineIfPossible(() => this.UpsertUserDefinedTypePrivateAsync(databaseLink, userDefinedType, options, retryPolicyInstance), retryPolicyInstance);
        }

        private async Task<ResourceResponse<UserDefinedType>> UpsertUserDefinedTypePrivateAsync(string databaseLink, UserDefinedType userDefinedType, Documents.Client.RequestOptions options, IDocumentClientRetryPolicy retryPolicyInstance)
        {
            await this.EnsureValidClientAsync();

            if (string.IsNullOrEmpty(databaseLink))
            {
                throw new ArgumentNullException("databaseLink");
            }

            if (userDefinedType == null)
            {
                throw new ArgumentNullException("userDefinedType");
            }

            this.ValidateResource(userDefinedType);
            INameValueCollection headers = this.GetRequestHeaders(options);
            using (DocumentServiceRequest request = DocumentServiceRequest.Create(
                OperationType.Upsert,
                databaseLink,
                userDefinedType,
                ResourceType.UserDefinedType,
                AuthorizationTokenType.PrimaryMasterKey,
                headers,
                SerializationFormattingPolicy.None))
            {
                return new ResourceResponse<UserDefinedType>(await this.UpsertAsync(request, retryPolicyInstance));
            }
        }
        #endregion

        #region IAuthorizationTokenProvider

        private bool TryGetResourceToken(string resourceAddress, PartitionKeyInternal partitionKey, out string resourceToken)
        {
            resourceToken = null;
            List<PartitionKeyAndResourceTokenPair> partitionKeyTokenPairs;
            bool isPartitionKeyAndTokenPairListAvailable = this.resourceTokens.TryGetValue(resourceAddress, out partitionKeyTokenPairs);
            if (isPartitionKeyAndTokenPairListAvailable)
            {
                PartitionKeyAndResourceTokenPair partitionKeyTokenPair = partitionKeyTokenPairs.FirstOrDefault(pair => pair.PartitionKey.Contains(partitionKey));
                if (partitionKeyTokenPair != null)
                {
                    resourceToken = partitionKeyTokenPair.ResourceToken;
                    return true;
                }
            }

            return false;
        }

        string IAuthorizationTokenProvider.GetUserAuthorizationToken(
            string resourceAddress,
            string resourceType,
            string requestVerb,
            INameValueCollection headers,
            AuthorizationTokenType tokenType,
            out string payload) // unused, use token based upon what is passed in constructor 
        {
            payload = null;

            if (this.hasAuthKeyResourceToken && this.resourceTokens == null)
            {
                // If the input auth token is a resource token, then use it as a bearer-token.
                return HttpUtility.UrlEncode(this.authKeyResourceToken);
            }

            if (this.authKeyHashFunction != null)
            {
                // this is masterkey authZ
                headers[HttpConstants.HttpHeaders.XDate] = DateTime.UtcNow.ToString("r", CultureInfo.InvariantCulture);

                return AuthorizationHelper.GenerateKeyAuthorizationSignature(
                        requestVerb, resourceAddress, resourceType, headers, this.authKeyHashFunction, out payload);
            }
            else
            {
                PartitionKeyInternal partitionKey = PartitionKeyInternal.Empty;
                string partitionKeyString = headers[HttpConstants.HttpHeaders.PartitionKey];
                if (partitionKeyString != null)
                {
                    partitionKey = PartitionKeyInternal.FromJsonString(partitionKeyString);
                }

                if (PathsHelper.IsNameBased(resourceAddress))
                {
                    string resourceToken = null;
                    bool isTokenAvailable = false;

                    for (int index = 2; index < ResourceId.MaxPathFragment; index = index + 2)
                    {
                        string resourceParent = PathsHelper.GetParentByIndex(resourceAddress, index);
                        if (resourceParent == null)
                            break;

                        isTokenAvailable = this.TryGetResourceToken(resourceParent, partitionKey, out resourceToken);
                        if (isTokenAvailable)
                            break;
                    }

                    // Get or Head for collection can be done with any child token
                    if (!isTokenAvailable && PathsHelper.GetCollectionPath(resourceAddress) == resourceAddress
                        && (requestVerb == HttpConstants.HttpMethods.Get
                            || requestVerb == HttpConstants.HttpMethods.Head))
                    {
                        string resourceAddressWithSlash = resourceAddress.EndsWith("/", StringComparison.Ordinal)
                                                              ? resourceAddress
                                                              : resourceAddress + "/";
                        foreach (KeyValuePair<string, List<PartitionKeyAndResourceTokenPair>> pair in this.resourceTokens)
                        {
                            if (pair.Key.StartsWith(resourceAddressWithSlash, StringComparison.Ordinal))
                            {
                                resourceToken = pair.Value[0].ResourceToken;
                                isTokenAvailable = true;
                                break;
                            }
                        }
                    }

                    if (!isTokenAvailable)
                    {
                        throw new UnauthorizedException(string.Format(
                           CultureInfo.InvariantCulture, ClientResources.AuthTokenNotFound, resourceAddress));
                    }

                    return HttpUtility.UrlEncode(resourceToken);
                }
                else
                {
                    string resourceToken = null;

                    // In case there is no directly matching token, look for parent's token.
                    ResourceId resourceId = ResourceId.Parse(resourceAddress);

                    bool isTokenAvailable = false;
                    if (resourceId.Attachment != 0 || resourceId.Permission != 0 || resourceId.StoredProcedure != 0
                        || resourceId.Trigger != 0 || resourceId.UserDefinedFunction != 0)
                    {
                        // Use the leaf ID - attachment/permission/sproc/trigger/udf
                        isTokenAvailable = this.TryGetResourceToken(resourceAddress, partitionKey, out resourceToken);
                    }

                    if (!isTokenAvailable &&
                        (resourceId.Attachment != 0 || resourceId.Document != 0))
                    {
                        // Use DocumentID for attachment/document
                        isTokenAvailable = this.TryGetResourceToken(resourceId.DocumentId.ToString(), partitionKey, out resourceToken);
                    }

                    if (!isTokenAvailable &&
                        (resourceId.Attachment != 0 || resourceId.Document != 0 || resourceId.StoredProcedure != 0 || resourceId.Trigger != 0
                        || resourceId.UserDefinedFunction != 0 || resourceId.DocumentCollection != 0))
                    {
                        // Use CollectionID for attachment/document/sproc/trigger/udf/collection
                        isTokenAvailable = this.TryGetResourceToken(resourceId.DocumentCollectionId.ToString(), partitionKey, out resourceToken);
                    }

                    if (!isTokenAvailable &&
                        (resourceId.Permission != 0 || resourceId.User != 0))
                    {
                        // Use UserID for permission/user
                        isTokenAvailable = this.TryGetResourceToken(resourceId.UserId.ToString(), partitionKey, out resourceToken);
                    }

                    if (!isTokenAvailable)
                    {
                        // Use DatabaseId if all else fail
                        isTokenAvailable = this.TryGetResourceToken(resourceId.DatabaseId.ToString(), partitionKey, out resourceToken);
                    }

                    // Get or Head for collection can be done with any child token
                    if (!isTokenAvailable && resourceId.DocumentCollection != 0
                        && (requestVerb == HttpConstants.HttpMethods.Get
                            || requestVerb == HttpConstants.HttpMethods.Head))
                    {
                        foreach (KeyValuePair<string, List<PartitionKeyAndResourceTokenPair>> pair in this.resourceTokens)
                        {
                            ResourceId tokenRid;
                            if (!PathsHelper.IsNameBased(pair.Key) &&
                                ResourceId.TryParse(pair.Key, out tokenRid) &&
                                tokenRid.DocumentCollectionId.Equals(resourceId))
                            {
                                resourceToken = pair.Value[0].ResourceToken;
                                isTokenAvailable = true;
                                break;
                            }
                        }
                    }

                    if (!isTokenAvailable)
                    {
                        throw new UnauthorizedException(string.Format(
                            CultureInfo.InvariantCulture, ClientResources.AuthTokenNotFound, resourceAddress));
                    }

                    return HttpUtility.UrlEncode(resourceToken);
                }
            }
        }

        Task IAuthorizationTokenProvider.AddSystemAuthorizationHeaderAsync(
            DocumentServiceRequest request,
            string federationId,
            string verb,
            string resourceId)
        {
            request.Headers[HttpConstants.HttpHeaders.XDate] = DateTime.UtcNow.ToString("r", CultureInfo.InvariantCulture);

            request.Headers[HttpConstants.HttpHeaders.Authorization] = ((IAuthorizationTokenProvider)this).GetUserAuthorizationToken(
                resourceId ?? request.ResourceAddress,
                PathsHelper.GetResourcePath(request.ResourceType),
                verb,
                request.Headers,
                request.RequestAuthorizationTokenType,
                payload: out _);

            return Task.FromResult(0);
        }

        #endregion

        #region Core Implementation
        internal Task<DocumentServiceResponse> CreateAsync(
            DocumentServiceRequest request,
            IDocumentClientRetryPolicy retryPolicy,
            CancellationToken cancellationToken = default(CancellationToken))
        {
            if (request == null)
            {
                throw new ArgumentNullException("request");
            }

            return this.ProcessRequestAsync(HttpConstants.HttpMethods.Post, request, retryPolicy, cancellationToken);
        }

        internal Task<DocumentServiceResponse> UpdateAsync(
            DocumentServiceRequest request,
            IDocumentClientRetryPolicy retryPolicy,
            CancellationToken cancellationToken = default(CancellationToken))
        {
            if (request == null)
            {
                throw new ArgumentNullException("request");
            }

            return this.ProcessRequestAsync(HttpConstants.HttpMethods.Put, request, retryPolicy, cancellationToken);
        }

        internal Task<DocumentServiceResponse> ReadAsync(
            DocumentServiceRequest request,
            IDocumentClientRetryPolicy retryPolicy,
            CancellationToken cancellationToken = default(CancellationToken))
        {
            if (request == null)
            {
                throw new ArgumentNullException("request");
            }

            return this.ProcessRequestAsync(HttpConstants.HttpMethods.Get, request, retryPolicy, cancellationToken);
        }

        internal Task<DocumentServiceResponse> ReadFeedAsync(
            DocumentServiceRequest request,
            IDocumentClientRetryPolicy retryPolicy,
            CancellationToken cancellationToken = default(CancellationToken))
        {
            if (request == null)
            {
                throw new ArgumentNullException("request");
            }

            return this.ProcessRequestAsync(HttpConstants.HttpMethods.Get, request, retryPolicy, cancellationToken);
        }

        internal Task<DocumentServiceResponse> DeleteAsync(
            DocumentServiceRequest request,
            IDocumentClientRetryPolicy retryPolicy,
            CancellationToken cancellationToken = default(CancellationToken))
        {
            if (request == null)
            {
                throw new ArgumentNullException("request");
            }

            return this.ProcessRequestAsync(HttpConstants.HttpMethods.Delete, request, retryPolicy, cancellationToken);
        }

        internal Task<DocumentServiceResponse> ExecuteProcedureAsync(
            DocumentServiceRequest request,
            IDocumentClientRetryPolicy retryPolicy,
            CancellationToken cancellationToken = default(CancellationToken))
        {
            if (request == null)
            {
                throw new ArgumentNullException("request");
            }

            return this.ProcessRequestAsync(HttpConstants.HttpMethods.Post, request, retryPolicy, cancellationToken);
        }

        internal Task<DocumentServiceResponse> ExecuteQueryAsync(
            DocumentServiceRequest request,
            IDocumentClientRetryPolicy retryPolicy,
            CancellationToken cancellationToken = default(CancellationToken))
        {
            if (request == null)
            {
                throw new ArgumentNullException("request");
            }

            return this.ProcessRequestAsync(HttpConstants.HttpMethods.Post, request, retryPolicy, cancellationToken);
        }

        internal Task<DocumentServiceResponse> UpsertAsync(
            DocumentServiceRequest request,
            IDocumentClientRetryPolicy retryPolicy,
            CancellationToken cancellationToken = default(CancellationToken))
        {
            if (request == null)
            {
                throw new ArgumentNullException("request");
            }

            request.Headers[HttpConstants.HttpHeaders.IsUpsert] = bool.TrueString;
            return this.ProcessRequestAsync(HttpConstants.HttpMethods.Post, request, retryPolicy, cancellationToken);
        }
        #endregion

        /// <summary>
        /// Read the <see cref="AccountProperties"/> from the Azure Cosmos DB service as an asynchronous operation.
        /// </summary>
        /// <returns>
        /// A <see cref="AccountProperties"/> wrapped in a <see cref="System.Threading.Tasks.Task"/> object.
        /// </returns>
        public Task<AccountProperties> GetDatabaseAccountAsync()
        {
            return TaskHelper.InlineIfPossible(() => this.GetDatabaseAccountPrivateAsync(this.ReadEndpoint), this.ResetSessionTokenRetryPolicy.GetRequestPolicy());
        }

        /// <summary>
        /// Read the <see cref="AccountProperties"/> as an asynchronous operation
        /// given a specific reginal endpoint url.
        /// </summary>
        /// <param name="serviceEndpoint">The reginal url of the serice endpoint.</param>
        /// <param name="cancellationToken">The CancellationToken</param>
        /// <returns>
        /// A <see cref="AccountProperties"/> wrapped in a <see cref="System.Threading.Tasks.Task"/> object.
        /// </returns>
        Task<AccountProperties> IDocumentClientInternal.GetDatabaseAccountInternalAsync(Uri serviceEndpoint, CancellationToken cancellationToken)
        {
            return this.GetDatabaseAccountPrivateAsync(serviceEndpoint, cancellationToken);
        }

        private async Task<AccountProperties> GetDatabaseAccountPrivateAsync(Uri serviceEndpoint, CancellationToken cancellationToken = default(CancellationToken))
        {
            await this.EnsureValidClientAsync();
            GatewayStoreModel gatewayModel = this.GatewayStoreModel as GatewayStoreModel;
            if (gatewayModel != null)
            {
                using (HttpRequestMessage request = new HttpRequestMessage())
                {
                    INameValueCollection headersCollection = new DictionaryNameValueCollection();
                    string xDate = DateTime.UtcNow.ToString("r");
                    headersCollection.Add(HttpConstants.HttpHeaders.XDate, xDate);
                    request.Headers.Add(HttpConstants.HttpHeaders.XDate, xDate);

                    // Retrieve the CosmosAccountSettings from the gateway.
                    string authorizationToken;

                    if (this.hasAuthKeyResourceToken)
                    {
                        authorizationToken = HttpUtility.UrlEncode(this.authKeyResourceToken);
                    }
                    else
                    {
                        authorizationToken = AuthorizationHelper.GenerateKeyAuthorizationSignature(
                            HttpConstants.HttpMethods.Get,
                            serviceEndpoint,
                            headersCollection,
                            this.authKeyHashFunction);
                    }

                    request.Headers.Add(HttpConstants.HttpHeaders.Authorization, authorizationToken);

                    request.Method = HttpMethod.Get;
                    request.RequestUri = serviceEndpoint;

                    AccountProperties databaseAccount = await gatewayModel.GetDatabaseAccountAsync(request);

                    this.UseMultipleWriteLocations = this.ConnectionPolicy.UseMultipleWriteLocations && databaseAccount.EnableMultipleWriteLocations;

                    return databaseAccount;
                }
            }

            return null;
        }

        #region Private Impl

        /// <summary>
        /// Certain requests must be routed through gateway even when the client connectivity mode is direct.
        /// For e.g., DocumentCollection creation. This method returns the <see cref="IStoreModel"/> based
        /// on the input <paramref name="request"/>.
        /// </summary>
        /// <returns>Returns <see cref="IStoreModel"/> to which the request must be sent</returns>
        internal IStoreModel GetStoreProxy(DocumentServiceRequest request)
        {
            // If a request is configured to always use Gateway mode(in some cases when targeting .NET Core)
            // we return the Gateway store model
            if (request.UseGatewayMode)
            {
                return this.GatewayStoreModel;
            }

            ResourceType resourceType = request.ResourceType;
            OperationType operationType = request.OperationType;

            if (resourceType == ResourceType.Offer ||
                (resourceType.IsScript() && operationType != OperationType.ExecuteJavaScript) ||
                resourceType == ResourceType.PartitionKeyRange ||
                resourceType == ResourceType.ClientEncryptionKey)
            {
                return this.GatewayStoreModel;
            }

            if (operationType == OperationType.Create
                || operationType == OperationType.Upsert)
            {
                if (resourceType == ResourceType.Database ||
                    resourceType == ResourceType.User ||
                    resourceType == ResourceType.Collection ||
                    resourceType == ResourceType.Permission)
                {
                    return this.GatewayStoreModel;
                }
                else
                {
                    return this.StoreModel;
                }
            }
            else if (operationType == OperationType.Delete)
            {
                if (resourceType == ResourceType.Database ||
                    resourceType == ResourceType.User ||
                    resourceType == ResourceType.Collection)
                {
                    return this.GatewayStoreModel;
                }
                else
                {
                    return this.StoreModel;
                }
            }
            else if (operationType == OperationType.Replace)
            {
                if (resourceType == ResourceType.Collection)
                {
                    return this.GatewayStoreModel;
                }
                else
                {
                    return this.StoreModel;
                }
            }
            else if (operationType == OperationType.Read)
            {
                if (resourceType == ResourceType.Collection)
                {
                    return this.GatewayStoreModel;
                }
                else
                {
                    return this.StoreModel;
                }
            }
            else
            {
                return this.StoreModel;
            }
        }

        /// <summary>
        /// The preferred link used in replace operation in SDK.
        /// </summary>
        private string GetLinkForRouting(Documents.Resource resource)
        {
            // we currently prefer the selflink
            return resource.SelfLink ?? resource.AltLink;
        }

        internal void EnsureValidOverwrite(Documents.ConsistencyLevel desiredConsistencyLevel)
        {
            Documents.ConsistencyLevel defaultConsistencyLevel = this.accountServiceConfiguration.DefaultConsistencyLevel;
            if (!this.IsValidConsistency(defaultConsistencyLevel, desiredConsistencyLevel))
            {
                throw new ArgumentException(string.Format(
                    CultureInfo.CurrentUICulture,
                    RMResources.InvalidConsistencyLevel,
                    desiredConsistencyLevel.ToString(),
                    defaultConsistencyLevel.ToString()));
            }
        }

        private bool IsValidConsistency(Documents.ConsistencyLevel backendConsistency, Documents.ConsistencyLevel desiredConsistency)
        {
            if (this.allowOverrideStrongerConsistency)
            {
                return true;
            }

            return ValidationHelpers.IsValidConsistencyLevelOverwrite(backendConsistency, desiredConsistency);
        }

        private void InitializeDirectConnectivity(IStoreClientFactory storeClientFactory)
        {
            // Check if we have a store client factory in input and if we do, do not initialize another store client
            // The purpose is to reuse store client factory across all document clients inside compute gateway
            if (storeClientFactory != null)
            {
                this.storeClientFactory = storeClientFactory;
                this.isStoreClientFactoryCreatedInternally = false;
            }
            else
            {
                StoreClientFactory newClientFactory = new StoreClientFactory(
                    this.ConnectionPolicy.ConnectionProtocol,
                    (int)this.ConnectionPolicy.RequestTimeout.TotalSeconds,
                    this.maxConcurrentConnectionOpenRequests,
                    this.ConnectionPolicy.UserAgentContainer,
                    this.eventSource,
                    null,
                    this.openConnectionTimeoutInSeconds,
                    this.idleConnectionTimeoutInSeconds,
                    this.timerPoolGranularityInSeconds,
                    this.maxRntbdChannels,
                    this.rntbdPartitionCount,
                    this.maxRequestsPerRntbdChannel,
                    receiveHangDetectionTimeSeconds: this.rntbdReceiveHangDetectionTimeSeconds,
                    sendHangDetectionTimeSeconds: this.rntbdSendHangDetectionTimeSeconds,
                    enableCpuMonitor: this.enableCpuMonitor,
                    retryWithConfiguration: this.ConnectionPolicy.RetryOptions?.GetRetryWithConfiguration(),
                    rntbdPortReuseMode: (Documents.PortReuseMode)this.rntbdPortReuseMode);

                if (this.transportClientHandlerFactory != null)
                {
                    newClientFactory.WithTransportInterceptor(this.transportClientHandlerFactory);
                }

                this.storeClientFactory = newClientFactory;
                this.isStoreClientFactoryCreatedInternally = true;
            }

            this.AddressResolver = new GlobalAddressResolver(
                this.GlobalEndpointManager,
                this.ConnectionPolicy.ConnectionProtocol,
                this,
                this.collectionCache,
                this.partitionKeyRangeCache,
                this.ConnectionPolicy.UserAgentContainer,
                this.accountServiceConfiguration,
                this.httpMessageHandler,
                this.ConnectionPolicy,
                this.ApiType);

            this.CreateStoreModel(subscribeRntbdStatus: true);
        }

        private void CreateStoreModel(bool subscribeRntbdStatus)
        {
            //EnableReadRequestsFallback, if not explicity set on the connection policy,
            //is false if the account's consistency is bounded staleness,
            //and true otherwise.
            StoreClient storeClient = this.storeClientFactory.CreateStoreClient(
                this.AddressResolver,
                this.sessionContainer,
                this.accountServiceConfiguration,
                this,
                true,
                this.ConnectionPolicy.EnableReadRequestsFallback ?? (this.accountServiceConfiguration.DefaultConsistencyLevel != Documents.ConsistencyLevel.BoundedStaleness),
                !this.enableRntbdChannel,
                this.UseMultipleWriteLocations && (this.accountServiceConfiguration.DefaultConsistencyLevel != Documents.ConsistencyLevel.Strong),
                true);

            if (subscribeRntbdStatus)
            {
                storeClient.AddDisableRntbdChannelCallback(new Action(this.DisableRntbdChannel));
            }

            storeClient.SerializerSettings = this.serializerSettings;

            this.StoreModel = new ServerStoreModel(storeClient, this.sendingRequest, this.receivedResponse);
        }

        private void DisableRntbdChannel()
        {
            Debug.Assert(this.enableRntbdChannel);
            this.enableRntbdChannel = false;
            this.CreateStoreModel(subscribeRntbdStatus: false);
        }

        private async Task InitializeGatewayConfigurationReaderAsync()
        {
            GatewayAccountReader accountReader = new GatewayAccountReader(
                    this.ServiceEndpoint,
                    this.authKeyHashFunction,
                    this.hasAuthKeyResourceToken,
                    this.authKeyResourceToken,
                    this.ConnectionPolicy,
                    this.ApiType,
                    this.httpMessageHandler);

            this.accountServiceConfiguration = new CosmosAccountServiceConfiguration(accountReader.InitializeReaderAsync);

            await this.accountServiceConfiguration.InitializeAsync();
            AccountProperties accountProperties = this.accountServiceConfiguration.AccountProperties;
            this.UseMultipleWriteLocations = this.ConnectionPolicy.UseMultipleWriteLocations && accountProperties.EnableMultipleWriteLocations;

            await this.GlobalEndpointManager.RefreshLocationAsync(accountProperties);
        }

        internal void CaptureSessionToken(DocumentServiceRequest request, DocumentServiceResponse response)
        {
            this.sessionContainer.SetSessionToken(request, response.Headers);
        }

        internal DocumentServiceRequest CreateDocumentServiceRequest(
            OperationType operationType,
            string resourceLink,
            ResourceType resourceType,
            INameValueCollection headers)
        {
            if (resourceType == ResourceType.Database || resourceType == ResourceType.Offer)
            {
                return DocumentServiceRequest.Create(
                    operationType,
                    null,
                    resourceType,
                    AuthorizationTokenType.PrimaryMasterKey,
                    headers);
            }
            else
            {
                return DocumentServiceRequest.Create(
                    operationType,
                    resourceType,
                    resourceLink,
                    AuthorizationTokenType.PrimaryMasterKey,
                    headers);
            }
        }

        internal void ValidateResource(Documents.Resource resource)
        {
            this.ValidateResource(resource.Id);
        }

        internal void ValidateResource(string resourceId)
        {
            if (!string.IsNullOrEmpty(resourceId))
            {
                int match = resourceId.IndexOfAny(new char[] { '/', '\\', '?', '#' });
                if (match != -1)
                {
                    throw new ArgumentException(string.Format(
                                CultureInfo.CurrentUICulture,
                                RMResources.InvalidCharacterInResourceName,
                                resourceId[match]));
                }

                if (resourceId[resourceId.Length - 1] == ' ')
                {
                    throw new ArgumentException(RMResources.InvalidSpaceEndingInResourceName);
                }
            }
        }

        private async Task AddPartitionKeyInformationAsync(DocumentServiceRequest request, Document document, Documents.Client.RequestOptions options)
        {
            CollectionCache collectionCache = await this.GetCollectionCacheAsync();
            ContainerProperties collection = await collectionCache.ResolveCollectionAsync(request, CancellationToken.None);
            PartitionKeyDefinition partitionKeyDefinition = collection.PartitionKey;

            PartitionKeyInternal partitionKey;
            if (options != null && options.PartitionKey != null && options.PartitionKey.Equals(Documents.PartitionKey.None))
            {
                partitionKey = collection.GetNoneValue();
            }
            else if (options != null && options.PartitionKey != null)
            {
                partitionKey = options.PartitionKey.InternalKey;
            }
            else
            {
                partitionKey = DocumentAnalyzer.ExtractPartitionKeyValue(document, partitionKeyDefinition);
            }

            request.Headers.Set(HttpConstants.HttpHeaders.PartitionKey, partitionKey.ToJsonString());
        }

        internal async Task AddPartitionKeyInformationAsync(DocumentServiceRequest request, Documents.Client.RequestOptions options)
        {
            CollectionCache collectionCache = await this.GetCollectionCacheAsync();
            ContainerProperties collection = await collectionCache.ResolveCollectionAsync(request, CancellationToken.None);
            PartitionKeyDefinition partitionKeyDefinition = collection.PartitionKey;

            // For backward compatibility, if collection doesn't have partition key defined, we assume all documents
            // have empty value for it and user doesn't need to specify it explicitly.
            PartitionKeyInternal partitionKey;
            if (options == null || options.PartitionKey == null)
            {
                if (partitionKeyDefinition == null || partitionKeyDefinition.Paths.Count == 0)
                {
                    partitionKey = PartitionKeyInternal.Empty;
                }
                else
                {
                    throw new InvalidOperationException(RMResources.MissingPartitionKeyValue);
                }
            }
            else if (options.PartitionKey.Equals(Documents.PartitionKey.None))
            {
                partitionKey = collection.GetNoneValue();
            }
            else
            {
                partitionKey = options.PartitionKey.InternalKey;
            }

            request.Headers.Set(HttpConstants.HttpHeaders.PartitionKey, partitionKey.ToJsonString());
        }

        private JsonSerializerSettings GetSerializerSettingsForRequest(Documents.Client.RequestOptions requestOptions)
        {
            return requestOptions?.JsonSerializerSettings ?? this.serializerSettings;
        }

        private INameValueCollection GetRequestHeaders(Documents.Client.RequestOptions options)
        {
            Debug.Assert(
                this.initializeTask.IsCompleted,
                "GetRequestHeaders should be called after initialization task has been awaited to avoid blocking while accessing ConsistencyLevel property");

            INameValueCollection headers = new DictionaryNameValueCollection();

            if (this.UseMultipleWriteLocations)
            {
                headers.Set(HttpConstants.HttpHeaders.AllowTentativeWrites, bool.TrueString);
            }

            if (this.desiredConsistencyLevel.HasValue)
            {
                // check anyways since default consistency level might have been refreshed.
                if (!this.IsValidConsistency(this.accountServiceConfiguration.DefaultConsistencyLevel, this.desiredConsistencyLevel.Value))
                {
                    throw new ArgumentException(string.Format(
                            CultureInfo.CurrentUICulture,
                            RMResources.InvalidConsistencyLevel,
                            options.ConsistencyLevel.Value.ToString(),
                            this.accountServiceConfiguration.DefaultConsistencyLevel));
                }

                headers.Set(HttpConstants.HttpHeaders.ConsistencyLevel, this.desiredConsistencyLevel.Value.ToString());
            }

            if (options == null)
            {
                return headers;
            }

            if (options.AccessCondition != null)
            {
                if (options.AccessCondition.Type == Documents.Client.AccessConditionType.IfMatch)
                {
                    headers.Set(HttpConstants.HttpHeaders.IfMatch, options.AccessCondition.Condition);
                }
                else
                {
                    headers.Set(HttpConstants.HttpHeaders.IfNoneMatch, options.AccessCondition.Condition);
                }
            }

            if (options.ConsistencyLevel.HasValue)
            {
                if (!this.IsValidConsistency(this.accountServiceConfiguration.DefaultConsistencyLevel, options.ConsistencyLevel.Value))
                {
                    throw new ArgumentException(string.Format(
                            CultureInfo.CurrentUICulture,
                            RMResources.InvalidConsistencyLevel,
                            options.ConsistencyLevel.Value.ToString(),
                            this.accountServiceConfiguration.DefaultConsistencyLevel));
                }

                headers.Set(HttpConstants.HttpHeaders.ConsistencyLevel, options.ConsistencyLevel.ToString());
            }

            if (options.IndexingDirective.HasValue)
            {
                headers.Set(HttpConstants.HttpHeaders.IndexingDirective, options.IndexingDirective.ToString());
            }

            if (options.PostTriggerInclude != null && options.PostTriggerInclude.Count > 0)
            {
                string postTriggerInclude = string.Join(",", options.PostTriggerInclude.AsEnumerable());
                headers.Set(HttpConstants.HttpHeaders.PostTriggerInclude, postTriggerInclude);
            }

            if (options.PreTriggerInclude != null && options.PreTriggerInclude.Count > 0)
            {
                string preTriggerInclude = string.Join(",", options.PreTriggerInclude.AsEnumerable());
                headers.Set(HttpConstants.HttpHeaders.PreTriggerInclude, preTriggerInclude);
            }

            if (!string.IsNullOrEmpty(options.SessionToken))
            {
                headers[HttpConstants.HttpHeaders.SessionToken] = options.SessionToken;
            }

            if (options.ResourceTokenExpirySeconds.HasValue)
            {
                headers.Set(HttpConstants.HttpHeaders.ResourceTokenExpiry, options.ResourceTokenExpirySeconds.Value.ToString(CultureInfo.InvariantCulture));
            }

            if (options.OfferType != null)
            {
                headers.Set(HttpConstants.HttpHeaders.OfferType, options.OfferType);
            }

            if (options.OfferThroughput.HasValue)
            {
                headers.Set(HttpConstants.HttpHeaders.OfferThroughput, options.OfferThroughput.Value.ToString(CultureInfo.InvariantCulture));
            }

            if (options.InsertSystemPartitionKey)
            {
                headers.Set(HttpConstants.HttpHeaders.InsertSystemPartitionKey, bool.TrueString);
            }

            if (options.EnableScriptLogging)
            {
                headers.Set(HttpConstants.HttpHeaders.EnableLogging, bool.TrueString);
            }

            if (options.PopulateQuotaInfo)
            {
                headers.Set(HttpConstants.HttpHeaders.PopulateQuotaInfo, bool.TrueString);
            }

            if (options.PopulateRestoreStatus)
            {
                headers.Set(HttpConstants.HttpHeaders.PopulateRestoreStatus, bool.TrueString);
            }

            if (options.PopulatePartitionKeyRangeStatistics)
            {
                headers.Set(HttpConstants.HttpHeaders.PopulatePartitionStatistics, bool.TrueString);
            }

            if (options.RemoteStorageType.HasValue)
            {
                headers.Set(WFConstants.BackendHeaders.RemoteStorageType, options.RemoteStorageType.ToString());
            }

            if (options.PartitionKeyRangeId != null)
            {
                headers.Set(WFConstants.BackendHeaders.PartitionKeyRangeId, options.PartitionKeyRangeId);
            }

            if (options.SourceDatabaseId != null)
            {
                headers.Set(HttpConstants.HttpHeaders.SourceDatabaseId, options.SourceDatabaseId);
            }

            if (options.SourceCollectionId != null)
            {
                headers.Set(HttpConstants.HttpHeaders.SourceCollectionId, options.SourceCollectionId);
            }

            if (options.RestorePointInTime.HasValue)
            {
                headers.Set(HttpConstants.HttpHeaders.RestorePointInTime, options.RestorePointInTime.Value.ToString(CultureInfo.InvariantCulture));
            }

            if (options.IsReadOnlyScript)
            {
                headers.Set(HttpConstants.HttpHeaders.IsReadOnlyScript, bool.TrueString);
            }

            if (options.ExcludeSystemProperties.HasValue)
            {
                headers.Set(WFConstants.BackendHeaders.ExcludeSystemProperties, options.ExcludeSystemProperties.Value.ToString());
            }

            if (options.MergeStaticId != null)
            {
                headers.Set(HttpConstants.HttpHeaders.MergeStaticId, options.MergeStaticId);
            }

            return headers;
        }

        private string GetAttachmentId(string mediaId)
        {
            string attachmentId = null;
            byte storageIndex = 0;
            if (!MediaIdHelper.TryParseMediaId(mediaId, out attachmentId, out storageIndex))
            {
                throw new ArgumentException(ClientResources.MediaLinkInvalid);
            }

            return attachmentId;
        }

        private class ResetSessionTokenRetryPolicyFactory : IRetryPolicyFactory
        {
            private readonly IRetryPolicyFactory retryPolicy;
            private readonly ISessionContainer sessionContainer;
            private readonly ClientCollectionCache collectionCache;

            public ResetSessionTokenRetryPolicyFactory(ISessionContainer sessionContainer, ClientCollectionCache collectionCache, IRetryPolicyFactory retryPolicy)
            {
                this.retryPolicy = retryPolicy;
                this.sessionContainer = sessionContainer;
                this.collectionCache = collectionCache;
            }

            public IDocumentClientRetryPolicy GetRequestPolicy()
            {
                return new RenameCollectionAwareClientRetryPolicy(this.sessionContainer, this.collectionCache, this.retryPolicy.GetRequestPolicy());
            }
        }

        private class HttpRequestMessageHandler : DelegatingHandler
        {
            private readonly EventHandler<SendingRequestEventArgs> sendingRequest;
            private readonly EventHandler<ReceivedResponseEventArgs> receivedResponse;

            public HttpRequestMessageHandler(EventHandler<SendingRequestEventArgs> sendingRequest, EventHandler<ReceivedResponseEventArgs> receivedResponse, HttpMessageHandler innerHandler)
            {
                this.sendingRequest = sendingRequest;
                this.receivedResponse = receivedResponse;

                this.InnerHandler = innerHandler ?? new HttpClientHandler();
            }

            protected override async Task<HttpResponseMessage> SendAsync(HttpRequestMessage request, CancellationToken cancellationToken)
            {
                this.sendingRequest?.Invoke(this, new SendingRequestEventArgs(request));
                HttpResponseMessage response = await base.SendAsync(request, cancellationToken);
                this.receivedResponse?.Invoke(this, new ReceivedResponseEventArgs(request, response));
                return response;
            }
        }

        #endregion
    }
}
=======
//------------------------------------------------------------
// Copyright (c) Microsoft Corporation.  All rights reserved.
//------------------------------------------------------------

namespace Microsoft.Azure.Cosmos
{
    using System;
    using System.Collections.Generic;
    using System.Diagnostics;
    using System.Globalization;
    using System.IO;
    using System.Linq;
    using System.Net;
    using System.Net.Http;
    using System.Net.Http.Headers;
    using System.Security;
    using System.Text;
    using System.Threading;
    using System.Threading.Tasks;
    using Microsoft.Azure.Cosmos.Common;
    using Microsoft.Azure.Cosmos.Core.Trace;
    using Microsoft.Azure.Cosmos.Query;
    using Microsoft.Azure.Cosmos.Routing;
    using Microsoft.Azure.Documents;
    using Microsoft.Azure.Documents.Client;
    using Microsoft.Azure.Documents.Collections;
    using Microsoft.Azure.Documents.Routing;
    using Newtonsoft.Json;

    /// <summary>
    /// Provides a client-side logical representation for the Azure Cosmos DB service.
    /// This client is used to configure and execute requests against the service.
    /// </summary>
    /// <threadSafety>
    /// This type is thread safe.
    /// </threadSafety>
    /// <remarks>
    /// The service client that encapsulates the endpoint and credentials and connection policy used to access the Azure Cosmos DB service.
    /// It is recommended to cache and reuse this instance within your application rather than creating a new instance for every operation.
    ///
    /// <para>
    /// When your app uses DocumentClient, you should call its IDisposable.Dispose implementation when you are finished using it.
    /// Depending on your programming technique, you can do this in one of two ways:
    /// </para>
    ///
    /// <para>
    /// 1. By using a language construct such as the using statement in C#.
    /// The using statement is actually a syntactic convenience.
    /// At compile time, the language compiler implements the intermediate language (IL) for a try/catch block.
    /// <code language="c#">
    /// <![CDATA[
    /// using (IDocumentClient client = new DocumentClient(new Uri("endpoint"), "authKey"))
    /// {
    ///     ...
    /// }
    /// ]]>
    /// </code>
    /// </para>
    ///
    /// <para>
    /// 2. By wrapping the call to the IDisposable.Dispose implementation in a try/catch block.
    /// The following example replaces the using block in the previous example with a try/catch/finally block.
    /// <code language="c#">
    /// <![CDATA[
    /// IDocumentClient client = new DocumentClient(new Uri("endpoint"), "authKey"))
    /// try{
    ///     ...
    /// }
    /// finally{
    ///     if (client != null) client.Dispose();
    /// }
    /// ]]>
    /// </code>
    /// </para>
    ///
    /// </remarks>
    internal partial class DocumentClient : IDisposable, IAuthorizationTokenProvider, IDocumentClient, IDocumentClientInternal
    {
        private const string AllowOverrideStrongerConsistency = "AllowOverrideStrongerConsistency";
        private const string MaxConcurrentConnectionOpenConfig = "MaxConcurrentConnectionOpenRequests";
        private const string IdleConnectionTimeoutInSecondsConfig = "IdleConnectionTimeoutInSecondsConfig";
        private const string OpenConnectionTimeoutInSecondsConfig = "OpenConnectionTimeoutInSecondsConfig";
        private const string TransportTimerPoolGranularityInSecondsConfig = "TransportTimerPoolGranularityInSecondsConfig";
        private const string EnableTcpChannelConfig = "CosmosDbEnableTcpChannel";
        private const string MaxRequestsPerChannelConfig = "CosmosDbMaxRequestsPerTcpChannel";
        private const string TcpPartitionCount = "CosmosDbTcpPartitionCount";
        private const string MaxChannelsPerHostConfig = "CosmosDbMaxTcpChannelsPerHost";
        private const string RntbdPortReuseMode = "CosmosDbTcpPortReusePolicy";
        private const string RntbdPortPoolReuseThreshold = "CosmosDbTcpPortReuseThreshold";
        private const string RntbdPortPoolBindAttempts = "CosmosDbTcpPortReuseBindAttempts";
        private const string RntbdReceiveHangDetectionTimeConfig = "CosmosDbTcpReceiveHangDetectionTimeSeconds";
        private const string RntbdSendHangDetectionTimeConfig = "CosmosDbTcpSendHangDetectionTimeSeconds";
        private const string EnableCpuMonitorConfig = "CosmosDbEnableCpuMonitor";
        private const string EnableAuthFailureTracesConfig = "enableAuthFailureTraces";

        ////The MAC signature found in the HTTP request is not the same as the computed signature.Server used following string to sign
        ////The input authorization token can't serve the request. Please check that the expected payload is built as per the protocol, and check the key being used. Server used the following payload to sign
        private const string MacSignatureString = "to sign";

        private const int MaxConcurrentConnectionOpenRequestsPerProcessor = 25;
        private const int DefaultMaxRequestsPerRntbdChannel = 30;
        private const int DefaultRntbdPartitionCount = 1;
        private const int DefaultMaxRntbdChannelsPerHost = ushort.MaxValue;
        private const PortReuseMode DefaultRntbdPortReuseMode = PortReuseMode.ReuseUnicastPort;
        private const int DefaultRntbdPortPoolReuseThreshold = 256;
        private const int DefaultRntbdPortPoolBindAttempts = 5;
        private const int DefaultRntbdReceiveHangDetectionTimeSeconds = 65;
        private const int DefaultRntbdSendHangDetectionTimeSeconds = 10;
        private const bool DefaultEnableCpuMonitor = true;
        private const bool EnableAuthFailureTraces = false;

        private readonly IDictionary<string, List<PartitionKeyAndResourceTokenPair>> resourceTokens;
        private RetryPolicy retryPolicy;
        private bool allowOverrideStrongerConsistency = false;
        private int maxConcurrentConnectionOpenRequests = Environment.ProcessorCount * MaxConcurrentConnectionOpenRequestsPerProcessor;
        private int openConnectionTimeoutInSeconds = 5;
        private int idleConnectionTimeoutInSeconds = -1;
        private int timerPoolGranularityInSeconds = 1;
        private bool enableRntbdChannel = true;
        private int maxRequestsPerRntbdChannel = DefaultMaxRequestsPerRntbdChannel;
        private int rntbdPartitionCount = DefaultRntbdPartitionCount;
        private int maxRntbdChannels = DefaultMaxRntbdChannelsPerHost;
        private PortReuseMode rntbdPortReuseMode = DefaultRntbdPortReuseMode;
        private int rntbdPortPoolReuseThreshold = DefaultRntbdPortPoolReuseThreshold;
        private int rntbdPortPoolBindAttempts = DefaultRntbdPortPoolBindAttempts;
        private int rntbdReceiveHangDetectionTimeSeconds = DefaultRntbdReceiveHangDetectionTimeSeconds;
        private int rntbdSendHangDetectionTimeSeconds = DefaultRntbdSendHangDetectionTimeSeconds;
        private bool enableCpuMonitor = DefaultEnableCpuMonitor;
        private bool enableAuthFailureTraces = EnableAuthFailureTraces;

        //Auth
        private IComputeHash authKeyHashFunction;

        //Consistency
        private Documents.ConsistencyLevel? desiredConsistencyLevel;

        private CosmosAccountServiceConfiguration accountServiceConfiguration;

        private ClientCollectionCache collectionCache;

        private PartitionKeyRangeCache partitionKeyRangeCache;

        internal HttpMessageHandler httpMessageHandler;

        //Private state.
        private bool isSuccessfullyInitialized;
        private bool isDisposed;
        private object initializationSyncLock;  // guards initializeTask

        // creator of TransportClient is responsible for disposing it.
        private IStoreClientFactory storeClientFactory;
        private HttpClient mediaClient;

        // Flag that indicates whether store client factory must be disposed whenever client is disposed.
        // Setting this flag to false will result in store client factory not being disposed when client is disposed.
        // This flag is used to allow shared store client factory survive disposition of a document client while other clients continue using it.
        private bool isStoreClientFactoryCreatedInternally;

        //Id counter.
        private static int idCounter;
        //Trace Id.
        private int traceId;

        //SessionContainer.
        internal ISessionContainer sessionContainer;

        private readonly bool hasAuthKeyResourceToken;
        private readonly string authKeyResourceToken = string.Empty;

        private DocumentClientEventSource eventSource;
        internal Task initializeTask;

        private JsonSerializerSettings serializerSettings;
        private event EventHandler<SendingRequestEventArgs> sendingRequest;
        private event EventHandler<ReceivedResponseEventArgs> receivedResponse;
        private Func<TransportClient, TransportClient> transportClientHandlerFactory;

        /// <summary>
        /// Initializes a new instance of the <see cref="DocumentClient"/> class using the
        /// specified Azure Cosmos DB service endpoint, key, and connection policy for the Azure Cosmos DB service.
        /// </summary>
        /// <param name="serviceEndpoint">
        /// The service endpoint to use to create the client.
        /// </param>
        /// <param name="authKey">
        /// The list of Permission objects to use to create the client.
        /// </param>
        /// <param name="connectionPolicy">
        /// (Optional) The connection policy for the client. If none is passed, the default is used <see cref="ConnectionPolicy"/>
        /// </param>
        /// <param name="desiredConsistencyLevel">
        /// (Optional) This can be used to weaken the database account consistency level for read operations.
        /// If this is not set the database account consistency level will be used for all requests.
        /// </param>
        /// <remarks>
        /// The service endpoint and the authorization key can be obtained from the Azure Management Portal.
        /// The authKey used here is encrypted for privacy when being used, and deleted from computer memory when no longer needed
        /// <para>
        /// Using Direct connectivity, wherever possible, is recommended
        /// </para>
        /// </remarks>
        /// <seealso cref="Uri"/>
        /// <seealso cref="SecureString"/>
        /// <seealso cref="ConnectionPolicy"/>
        /// <seealso cref="ConsistencyLevel"/>
        public DocumentClient(Uri serviceEndpoint,
                              SecureString authKey,
                              ConnectionPolicy connectionPolicy = null,
                              Documents.ConsistencyLevel? desiredConsistencyLevel = null)
        {
            if (authKey == null)
            {
                throw new ArgumentNullException("authKey");
            }

            if (authKey != null)
            {
                this.authKeyHashFunction = new SecureStringHMACSHA256Helper(authKey);
            }

            this.Initialize(serviceEndpoint, connectionPolicy, desiredConsistencyLevel);
        }

        /// <summary>
        /// Initializes a new instance of the <see cref="DocumentClient"/> class using the
        /// specified Azure Cosmos DB service endpoint, key, connection policy and a custom JsonSerializerSettings
        /// for the Azure Cosmos DB service.
        /// </summary>
        /// <param name="serviceEndpoint">
        /// The service endpoint to use to create the client.
        /// </param>
        /// <param name="authKey">
        /// The list of Permission objects to use to create the client.
        /// </param>
        /// <param name="connectionPolicy">
        /// The connection policy for the client.
        /// </param>
        /// <param name="desiredConsistencyLevel">
        /// This can be used to weaken the database account consistency level for read operations.
        /// If this is not set the database account consistency level will be used for all requests.
        /// </param>
        /// <param name="serializerSettings">
        /// The custom JsonSerializer settings to be used for serialization/derialization.
        /// </param>
        /// <remarks>
        /// The service endpoint and the authorization key can be obtained from the Azure Management Portal.
        /// The authKey used here is encrypted for privacy when being used, and deleted from computer memory when no longer needed
        /// <para>
        /// Using Direct connectivity, wherever possible, is recommended
        /// </para>
        /// </remarks>
        /// <seealso cref="Uri"/>
        /// <seealso cref="SecureString"/>
        /// <seealso cref="ConnectionPolicy"/>
        /// <seealso cref="ConsistencyLevel"/>
        /// <seealso cref="JsonSerializerSettings"/>
        [Obsolete("Please use the constructor that takes JsonSerializerSettings as the third parameter.")]
        public DocumentClient(Uri serviceEndpoint,
                              SecureString authKey,
                              ConnectionPolicy connectionPolicy,
                              Documents.ConsistencyLevel? desiredConsistencyLevel,
                              JsonSerializerSettings serializerSettings)
            : this(serviceEndpoint, authKey, connectionPolicy, desiredConsistencyLevel)
        {
            this.serializerSettings = serializerSettings;
        }

        /// <summary>
        /// Initializes a new instance of the <see cref="DocumentClient"/> class using the
        /// specified Azure Cosmos DB service endpoint, key, connection policy and a custom JsonSerializerSettings
        /// for the Azure Cosmos DB service.
        /// </summary>
        /// <param name="serviceEndpoint">
        /// The service endpoint to use to create the client.
        /// </param>
        /// <param name="authKey">
        /// The list of Permission objects to use to create the client.
        /// </param>
        /// <param name="serializerSettings">
        /// The custom JsonSerializer settings to be used for serialization/derialization.
        /// </param>
        /// <param name="connectionPolicy">
        /// (Optional) The connection policy for the client. If none is passed, the default is used <see cref="ConnectionPolicy"/>
        /// </param>
        /// <param name="desiredConsistencyLevel">
        /// (Optional) This can be used to weaken the database account consistency level for read operations.
        /// If this is not set the database account consistency level will be used for all requests.
        /// </param>
        /// <remarks>
        /// The service endpoint and the authorization key can be obtained from the Azure Management Portal.
        /// The authKey used here is encrypted for privacy when being used, and deleted from computer memory when no longer needed
        /// <para>
        /// Using Direct connectivity, wherever possible, is recommended
        /// </para>
        /// </remarks>
        /// <seealso cref="Uri"/>
        /// <seealso cref="SecureString"/>
        /// <seealso cref="JsonSerializerSettings"/>
        /// <seealso cref="ConnectionPolicy"/>
        /// <seealso cref="ConsistencyLevel"/>
        public DocumentClient(Uri serviceEndpoint,
                              SecureString authKey,
                              JsonSerializerSettings serializerSettings,
                              ConnectionPolicy connectionPolicy = null,
                              Documents.ConsistencyLevel? desiredConsistencyLevel = null)
            : this(serviceEndpoint, authKey, connectionPolicy, desiredConsistencyLevel)
        {
            this.serializerSettings = serializerSettings;
        }

        /// <summary>
        /// Initializes a new instance of the <see cref="DocumentClient"/> class using the
        /// specified service endpoint, an authorization key (or resource token) and a connection policy
        /// for the Azure Cosmos DB service.
        /// </summary>
        /// <param name="serviceEndpoint">The service endpoint to use to create the client.</param>
        /// <param name="authKeyOrResourceToken">The authorization key or resource token to use to create the client.</param>
        /// <param name="connectionPolicy">(Optional) The connection policy for the client.</param>
        /// <param name="desiredConsistencyLevel">(Optional) The default consistency policy for client operations.</param>
        /// <remarks>
        /// The service endpoint can be obtained from the Azure Management Portal.
        /// If you are connecting using one of the Master Keys, these can be obtained along with the endpoint from the Azure Management Portal
        /// If however you are connecting as a specific Azure Cosmos DB User, the value passed to <paramref name="authKeyOrResourceToken"/> is the ResourceToken obtained from the permission feed for the user.
        /// <para>
        /// Using Direct connectivity, wherever possible, is recommended.
        /// </para>
        /// </remarks>
        /// <seealso cref="Uri"/>
        /// <seealso cref="ConnectionPolicy"/>
        /// <seealso cref="ConsistencyLevel"/>
        public DocumentClient(Uri serviceEndpoint,
                              string authKeyOrResourceToken,
                              ConnectionPolicy connectionPolicy = null,
                              Documents.ConsistencyLevel? desiredConsistencyLevel = null)
            : this(serviceEndpoint, authKeyOrResourceToken, sendingRequestEventArgs: null, connectionPolicy: connectionPolicy, desiredConsistencyLevel: desiredConsistencyLevel)
        {
        }

        /// <summary>
        /// Initializes a new instance of the <see cref="DocumentClient"/> class using the
        /// specified service endpoint, an authorization key (or resource token) and a connection policy
        /// for the Azure Cosmos DB service.
        /// </summary>
        /// <param name="serviceEndpoint">The service endpoint to use to create the client.</param>
        /// <param name="authKeyOrResourceToken">The authorization key or resource token to use to create the client.</param>
        /// <param name="handler">The HTTP handler stack to use for sending requests (e.g., HttpClientHandler).</param>
        /// <param name="connectionPolicy">(Optional) The connection policy for the client.</param>
        /// <param name="desiredConsistencyLevel">(Optional) The default consistency policy for client operations.</param>
        /// <remarks>
        /// The service endpoint can be obtained from the Azure Management Portal.
        /// If you are connecting using one of the Master Keys, these can be obtained along with the endpoint from the Azure Management Portal
        /// If however you are connecting as a specific Azure Cosmos DB User, the value passed to <paramref name="authKeyOrResourceToken"/> is the ResourceToken obtained from the permission feed for the user.
        /// <para>
        /// Using Direct connectivity, wherever possible, is recommended.
        /// </para>
        /// </remarks>
        /// <seealso cref="Uri"/>
        /// <seealso cref="ConnectionPolicy"/>
        /// <seealso cref="ConsistencyLevel"/>
        public DocumentClient(Uri serviceEndpoint,
                              string authKeyOrResourceToken,
                              HttpMessageHandler handler,
                              ConnectionPolicy connectionPolicy = null,
                              Documents.ConsistencyLevel? desiredConsistencyLevel = null)
            : this(serviceEndpoint, authKeyOrResourceToken, sendingRequestEventArgs: null, connectionPolicy: connectionPolicy, desiredConsistencyLevel: desiredConsistencyLevel, handler: handler)
        {
        }

        /// <summary>
        /// Initializes a new instance of the <see cref="DocumentClient"/> class using the
        /// specified service endpoint, an authorization key (or resource token) and a connection policy
        /// for the Azure Cosmos DB service.
        /// </summary>
        /// <param name="serviceEndpoint">The service endpoint to use to create the client.</param>
        /// <param name="authKeyOrResourceToken">The authorization key or resource token to use to create the client.</param>
        /// <param name="sendingRequestEventArgs"> The event handler to be invoked before the request is sent.</param>
        /// <param name="receivedResponseEventArgs"> The event handler to be invoked after a response has been received.</param>
        /// <param name="connectionPolicy">(Optional) The connection policy for the client.</param>
        /// <param name="desiredConsistencyLevel">(Optional) The default consistency policy for client operations.</param>
        /// <param name="serializerSettings">The custom JsonSerializer settings to be used for serialization/derialization.</param>
        /// <param name="apitype">Api type for the account</param>
        /// <param name="handler">The HTTP handler stack to use for sending requests (e.g., HttpClientHandler).</param>
        /// <param name="sessionContainer">The default session container with which DocumentClient is created.</param>
        /// <param name="enableCpuMonitor">Flag that indicates whether client-side CPU monitoring is enabled for improved troubleshooting.</param>
        /// <param name="transportClientHandlerFactory">Transport client handler factory.</param>
        /// <param name="storeClientFactory">Factory that creates store clients sharing the same transport client to optimize network resource reuse across multiple document clients in the same process.</param>
        /// <remarks>
        /// The service endpoint can be obtained from the Azure Management Portal.
        /// If you are connecting using one of the Master Keys, these can be obtained along with the endpoint from the Azure Management Portal
        /// If however you are connecting as a specific Azure Cosmos DB User, the value passed to <paramref name="authKeyOrResourceToken"/> is the ResourceToken obtained from the permission feed for the user.
        /// <para>
        /// Using Direct connectivity, wherever possible, is recommended.
        /// </para>
        /// </remarks>
        /// <seealso cref="Uri"/>
        /// <seealso cref="ConnectionPolicy"/>
        /// <seealso cref="ConsistencyLevel"/>
        internal DocumentClient(Uri serviceEndpoint,
                              string authKeyOrResourceToken,
                              EventHandler<SendingRequestEventArgs> sendingRequestEventArgs,
                              ConnectionPolicy connectionPolicy = null,
                              Documents.ConsistencyLevel? desiredConsistencyLevel = null,
                              JsonSerializerSettings serializerSettings = null,
                              ApiType apitype = ApiType.None,
                              EventHandler<ReceivedResponseEventArgs> receivedResponseEventArgs = null,
                              HttpMessageHandler handler = null,
                              ISessionContainer sessionContainer = null,
                              bool? enableCpuMonitor = null,
                              Func<TransportClient, TransportClient> transportClientHandlerFactory = null,
                              IStoreClientFactory storeClientFactory = null)
        {
            if (authKeyOrResourceToken == null)
            {
                throw new ArgumentNullException("authKeyOrResourceToken");
            }

            if (sendingRequestEventArgs != null)
            {
                this.sendingRequest += sendingRequestEventArgs;
            }

            if (serializerSettings != null)
            {
                this.serializerSettings = serializerSettings;
            }

            this.ApiType = apitype;

            if (receivedResponseEventArgs != null)
            {
                this.receivedResponse += receivedResponseEventArgs;
            }

            if (AuthorizationHelper.IsResourceToken(authKeyOrResourceToken))
            {
                this.hasAuthKeyResourceToken = true;
                this.authKeyResourceToken = authKeyOrResourceToken;
            }
            else
            {
                this.authKeyHashFunction = new StringHMACSHA256Hash(authKeyOrResourceToken);
            }

            this.transportClientHandlerFactory = transportClientHandlerFactory;

            this.Initialize(
                serviceEndpoint: serviceEndpoint,
                connectionPolicy: connectionPolicy,
                desiredConsistencyLevel: desiredConsistencyLevel,
                handler: handler, 
                sessionContainer: sessionContainer, 
                enableCpuMonitor: enableCpuMonitor,
                storeClientFactory: storeClientFactory);
        }

        /// <summary>
        /// Initializes a new instance of the <see cref="DocumentClient"/> class using the
        /// specified service endpoint, an authorization key (or resource token), a connection policy
        /// and a custom JsonSerializerSettings for the Azure Cosmos DB service.
        /// </summary>
        /// <param name="serviceEndpoint">The service endpoint to use to create the client.</param>
        /// <param name="authKeyOrResourceToken">The authorization key or resource token to use to create the client.</param>
        /// <param name="connectionPolicy">The connection policy for the client.</param>
        /// <param name="desiredConsistencyLevel">The default consistency policy for client operations.</param>
        /// <param name="serializerSettings">The custom JsonSerializer settings to be used for serialization/derialization.</param>
        /// <remarks>
        /// The service endpoint can be obtained from the Azure Management Portal.
        /// If you are connecting using one of the Master Keys, these can be obtained along with the endpoint from the Azure Management Portal
        /// If however you are connecting as a specific Azure Cosmos DB User, the value passed to <paramref name="authKeyOrResourceToken"/> is the ResourceToken obtained from the permission feed for the user.
        /// <para>
        /// Using Direct connectivity, wherever possible, is recommended.
        /// </para>
        /// </remarks>
        /// <seealso cref="Uri"/>
        /// <seealso cref="ConnectionPolicy"/>
        /// <seealso cref="ConsistencyLevel"/>
        /// <seealso cref="JsonSerializerSettings"/>
        [Obsolete("Please use the constructor that takes JsonSerializerSettings as the third parameter.")]
        public DocumentClient(Uri serviceEndpoint,
                              string authKeyOrResourceToken,
                              ConnectionPolicy connectionPolicy,
                              Documents.ConsistencyLevel? desiredConsistencyLevel,
                              JsonSerializerSettings serializerSettings)
            : this(serviceEndpoint, authKeyOrResourceToken, (HttpMessageHandler)null, connectionPolicy, desiredConsistencyLevel)
        {
            this.serializerSettings = serializerSettings;
        }

        /// <summary>
        /// Initializes a new instance of the <see cref="DocumentClient"/> class using the
        /// specified service endpoint, an authorization key (or resource token), a connection policy
        /// and a custom JsonSerializerSettings for the Azure Cosmos DB service.
        /// </summary>
        /// <param name="serviceEndpoint">The service endpoint to use to create the client.</param>
        /// <param name="authKeyOrResourceToken">The authorization key or resource token to use to create the client.</param>
        /// <param name="serializerSettings">The custom JsonSerializer settings to be used for serialization/derialization.</param>
        /// <param name="connectionPolicy">(Optional) The connection policy for the client.</param>
        /// <param name="desiredConsistencyLevel">(Optional) The default consistency policy for client operations.</param>
        /// <remarks>
        /// The service endpoint can be obtained from the Azure Management Portal.
        /// If you are connecting using one of the Master Keys, these can be obtained along with the endpoint from the Azure Management Portal
        /// If however you are connecting as a specific Azure Cosmos DB User, the value passed to <paramref name="authKeyOrResourceToken"/> is the ResourceToken obtained from the permission feed for the user.
        /// <para>
        /// Using Direct connectivity, wherever possible, is recommended.
        /// </para>
        /// </remarks>
        /// <seealso cref="Uri"/>
        /// <seealso cref="JsonSerializerSettings"/>
        /// <seealso cref="ConnectionPolicy"/>
        /// <seealso cref="ConsistencyLevel"/>
        public DocumentClient(Uri serviceEndpoint,
                              string authKeyOrResourceToken,
                              JsonSerializerSettings serializerSettings,
                              ConnectionPolicy connectionPolicy = null,
                              Documents.ConsistencyLevel? desiredConsistencyLevel = null)
            : this(serviceEndpoint, authKeyOrResourceToken, (HttpMessageHandler)null, connectionPolicy, desiredConsistencyLevel)
        {
            this.serializerSettings = serializerSettings;
        }

        /// <summary>
        /// Initializes a new instance of the <see cref="DocumentClient"/> class using the
        /// specified Azure Cosmos DB service endpoint for the Azure Cosmos DB service, a list of permission objects and a connection policy.
        /// </summary>
        /// <param name="serviceEndpoint">The service endpoint to use to create the client.</param>
        /// <param name="permissionFeed">A list of Permission objects to use to create the client.</param>
        /// <param name="connectionPolicy">(Optional) The <see cref="Microsoft.Azure.Cosmos.ConnectionPolicy"/> to use for this connection.</param>
        /// <param name="desiredConsistencyLevel">(Optional) The default consistency policy for client operations.</param>
        /// <exception cref="System.ArgumentNullException">If <paramref name="permissionFeed"/> is not supplied.</exception>
        /// <exception cref="System.ArgumentException">If <paramref name="permissionFeed"/> is not a valid permission link.</exception>
        /// <remarks>
        /// If no <paramref name="connectionPolicy"/> is provided, then the default <see cref="Microsoft.Azure.Cosmos.ConnectionPolicy"/> will be used.
        /// Using Direct connectivity, wherever possible, is recommended.
        /// </remarks>
        /// <seealso cref="Uri"/>
        /// <seealso cref="Permission"/>
        /// <seealso cref="ConnectionPolicy"/>
        /// <seealso cref="ConsistencyLevel"/>
        public DocumentClient(
            Uri serviceEndpoint,
            IList<Documents.Permission> permissionFeed,
            ConnectionPolicy connectionPolicy = null,
            Documents.ConsistencyLevel? desiredConsistencyLevel = null)
            : this(serviceEndpoint,
                    GetResourceTokens(permissionFeed),
                    connectionPolicy,
                    desiredConsistencyLevel)
        {
        }

        private static List<ResourceToken> GetResourceTokens(IList<Documents.Permission> permissionFeed)
        {
            if (permissionFeed == null)
            {
                throw new ArgumentNullException("permissionFeed");
            }

            return permissionFeed.Select(
                permission => new ResourceToken
                {
                    ResourceLink = permission.ResourceLink,
                    ResourcePartitionKey = permission.ResourcePartitionKey != null ? permission.ResourcePartitionKey.InternalKey.ToObjectArray() : null,
                    Token = permission.Token
                }).ToList();
        }

        /// <summary>
        /// Initializes a new instance of the <see cref="DocumentClient"/> class using the
        /// specified Azure Cosmos DB service endpoint, a list of <see cref="ResourceToken"/> objects and a connection policy.
        /// </summary>
        /// <param name="serviceEndpoint">The service endpoint to use to create the client.</param>
        /// <param name="resourceTokens">A list of <see cref="ResourceToken"/> objects to use to create the client.</param>
        /// <param name="connectionPolicy">(Optional) The <see cref="Microsoft.Azure.Cosmos.ConnectionPolicy"/> to use for this connection.</param>
        /// <param name="desiredConsistencyLevel">(Optional) The default consistency policy for client operations.</param>
        /// <exception cref="System.ArgumentNullException">If <paramref name="resourceTokens"/> is not supplied.</exception>
        /// <exception cref="System.ArgumentException">If <paramref name="resourceTokens"/> is not a valid permission link.</exception>
        /// <remarks>
        /// If no <paramref name="connectionPolicy"/> is provided, then the default <see cref="Microsoft.Azure.Cosmos.ConnectionPolicy"/> will be used.
        /// Using Direct connectivity, wherever possible, is recommended.
        /// </remarks>
        /// <seealso cref="Uri"/>
        /// <seealso cref="Permission"/>
        /// <seealso cref="ConnectionPolicy"/>
        /// <seealso cref="ConsistencyLevel"/>
        internal DocumentClient(Uri serviceEndpoint,
                              IList<ResourceToken> resourceTokens,
                              ConnectionPolicy connectionPolicy = null,
                              Documents.ConsistencyLevel? desiredConsistencyLevel = null)
        {
            if (resourceTokens == null)
            {
                throw new ArgumentNullException("resourceTokens");
            }

            this.resourceTokens = new Dictionary<string, List<PartitionKeyAndResourceTokenPair>>();

            foreach (ResourceToken resourceToken in resourceTokens)
            {
                bool isNameBasedRequest = false;
                bool isFeedRequest = false;
                string resourceTypeString;
                string resourceIdOrFullName;
                if (!PathsHelper.TryParsePathSegments(resourceToken.ResourceLink, out isFeedRequest, out resourceTypeString, out resourceIdOrFullName, out isNameBasedRequest))
                {
                    throw new ArgumentException(RMResources.BadUrl, "resourceToken.ResourceLink");
                }

                List<PartitionKeyAndResourceTokenPair> tokenList;
                if (!this.resourceTokens.TryGetValue(resourceIdOrFullName, out tokenList))
                {
                    tokenList = new List<PartitionKeyAndResourceTokenPair>();
                    this.resourceTokens.Add(resourceIdOrFullName, tokenList);
                }

                tokenList.Add(new PartitionKeyAndResourceTokenPair(
                    resourceToken.ResourcePartitionKey != null ? PartitionKeyInternal.FromObjectArray(resourceToken.ResourcePartitionKey, true) : PartitionKeyInternal.Empty,
                    resourceToken.Token));
            }

            if (!this.resourceTokens.Any())
            {
                throw new ArgumentException("permissionFeed");
            }

            string firstToken = resourceTokens.First().Token;

            if (AuthorizationHelper.IsResourceToken(firstToken))
            {
                this.hasAuthKeyResourceToken = true;
                this.authKeyResourceToken = firstToken;
                this.Initialize(serviceEndpoint, connectionPolicy, desiredConsistencyLevel);
            }
            else
            {
                this.authKeyHashFunction = new StringHMACSHA256Hash(firstToken);
                this.Initialize(serviceEndpoint, connectionPolicy, desiredConsistencyLevel);
            }
        }

        /// <summary>
        /// Initializes a new instance of the Microsoft.Azure.Cosmos.DocumentClient class using the
        /// specified Azure Cosmos DB service endpoint, a dictionary of resource tokens and a connection policy.
        /// </summary>
        /// <param name="serviceEndpoint">The service endpoint to use to create the client.</param>
        /// <param name="resourceTokens">A dictionary of resource ids and resource tokens.</param>
        /// <param name="connectionPolicy">(Optional) The connection policy for the client.</param>
        /// <param name="desiredConsistencyLevel">(Optional) The default consistency policy for client operations.</param>
        /// <remarks>Using Direct connectivity, wherever possible, is recommended</remarks>
        /// <seealso cref="Uri"/>
        /// <seealso cref="ConnectionPolicy"/>
        /// <seealso cref="ConsistencyLevel"/>
        [Obsolete("Please use the constructor that takes a permission list or a resource token list.")]
        public DocumentClient(Uri serviceEndpoint,
            IDictionary<string, string> resourceTokens,
            ConnectionPolicy connectionPolicy = null,
            Documents.ConsistencyLevel? desiredConsistencyLevel = null)
        {
            if (resourceTokens == null)
            {
                throw new ArgumentNullException("resourceTokens");
            }

            if (resourceTokens.Count() == 0)
            {
                throw new DocumentClientException(RMResources.InsufficientResourceTokens, null, null);
            }

            this.resourceTokens = resourceTokens.ToDictionary(
                pair => pair.Key,
                pair => new List<PartitionKeyAndResourceTokenPair> { new PartitionKeyAndResourceTokenPair(PartitionKeyInternal.Empty, pair.Value) });

            string firstToken = resourceTokens.ElementAt(0).Value;
            if (string.IsNullOrEmpty(firstToken))
            {
                throw new DocumentClientException(RMResources.InsufficientResourceTokens, null, null);
            }

            if (AuthorizationHelper.IsResourceToken(firstToken))
            {
                this.hasAuthKeyResourceToken = true;
                this.authKeyResourceToken = firstToken;
                this.Initialize(serviceEndpoint, connectionPolicy, desiredConsistencyLevel);
            }
            else
            {
                this.authKeyHashFunction = new StringHMACSHA256Hash(firstToken);
                this.Initialize(serviceEndpoint, connectionPolicy, desiredConsistencyLevel);
            }
        }

        /// <summary>
        /// Internal constructor purely for unit-testing
        /// </summary>
        internal DocumentClient(Uri serviceEndpoint,
                      string authKey)
        {
            // do nothing 
            this.ServiceEndpoint = serviceEndpoint;
        }

        internal virtual async Task<ClientCollectionCache> GetCollectionCacheAsync()
        {
            await this.EnsureValidClientAsync();
            return this.collectionCache;
        }

        internal virtual async Task<PartitionKeyRangeCache> GetPartitionKeyRangeCacheAsync()
        {
            await this.EnsureValidClientAsync();
            return this.partitionKeyRangeCache;
        }

        internal GlobalAddressResolver AddressResolver { get; private set; }

        internal event EventHandler<SendingRequestEventArgs> SendingRequest
        {
            add
            {
                this.sendingRequest += value;
            }
            remove
            {
                this.sendingRequest -= value;
            }
        }

        internal GlobalEndpointManager GlobalEndpointManager { get; private set; }

        /// <summary>
        /// Open the connection to validate that the client initialization is successful in the Azure Cosmos DB service.
        /// </summary>
        /// <returns>
        /// A <see cref="System.Threading.Tasks.Task"/> object.
        /// </returns>
        /// <remarks>
        /// This method is recommended to be called, after the constructor, but before calling any other methods on the DocumentClient instance.
        /// If there are any initialization exceptions, this method will throw them (set on the task).
        /// Alternately, calling any API will throw initialization exception at the first call.
        /// </remarks>
        /// <example>
        /// <code language="c#">
        /// <![CDATA[
        /// using (IDocumentClient client = new DocumentClient(new Uri("service endpoint"), "auth key"))
        /// {
        ///     await client.OpenAsync();
        /// }
        /// ]]>
        /// </code>
        /// </example>
        public Task OpenAsync(CancellationToken cancellationToken = default(CancellationToken))
        {
            return TaskHelper.InlineIfPossibleAsync(() => this.OpenPrivateInlineAsync(cancellationToken), null, cancellationToken);
        }

        private async Task OpenPrivateInlineAsync(CancellationToken cancellationToken)
        {
            await this.EnsureValidClientAsync();
            await TaskHelper.InlineIfPossibleAsync(() => this.OpenPrivateAsync(cancellationToken), this.ResetSessionTokenRetryPolicy.GetRequestPolicy(), cancellationToken);
        }

        private async Task OpenPrivateAsync(CancellationToken cancellationToken)
        {
            // Initialize caches for all databases and collections
            ResourceFeedReader<Documents.Database> databaseFeedReader = this.CreateDatabaseFeedReader(
                new FeedOptions { MaxItemCount = -1 });

            try
            {
                while (databaseFeedReader.HasMoreResults)
                {
                    foreach (Documents.Database database in await databaseFeedReader.ExecuteNextAsync(cancellationToken))
                    {
                        ResourceFeedReader<DocumentCollection> collectionFeedReader = this.CreateDocumentCollectionFeedReader(
                            database.SelfLink,
                            new FeedOptions { MaxItemCount = -1 });
                        List<Task> tasks = new List<Task>();
                        while (collectionFeedReader.HasMoreResults)
                        {
                            tasks.AddRange((await collectionFeedReader.ExecuteNextAsync(cancellationToken)).Select(collection => this.InitializeCachesAsync(database.Id, collection, cancellationToken)));
                        }

                        await Task.WhenAll(tasks);
                    }
                }
            }
            catch (DocumentClientException ex)
            {
                // Clear the caches to ensure that we don't have partial results
                this.collectionCache = new ClientCollectionCache(this.sessionContainer, this.GatewayStoreModel, this, this.retryPolicy);
                this.partitionKeyRangeCache = new PartitionKeyRangeCache(this, this.GatewayStoreModel, this.collectionCache);

                DefaultTrace.TraceWarning("{0} occurred while OpenAsync. Exception Message: {1}", ex.ToString(), ex.Message);
            }
        }

        internal virtual void Initialize(Uri serviceEndpoint,
            ConnectionPolicy connectionPolicy = null,
            Documents.ConsistencyLevel? desiredConsistencyLevel = null,
            HttpMessageHandler handler = null,
            ISessionContainer sessionContainer = null,
            bool? enableCpuMonitor = null,
            IStoreClientFactory storeClientFactory = null)
        {
            if (serviceEndpoint == null)
            {
                throw new ArgumentNullException("serviceEndpoint");
            }

            DefaultTrace.InitEventListener();

#if !(NETSTANDARD15 || NETSTANDARD16)
#if NETSTANDARD20
            // GetEntryAssembly returns null when loaded from native netstandard2.0
            if (System.Reflection.Assembly.GetEntryAssembly() != null)
            {
#endif
                // For tests we want to allow stronger consistency during construction or per call
                string allowOverrideStrongerConsistencyConfig = System.Configuration.ConfigurationManager.AppSettings[DocumentClient.AllowOverrideStrongerConsistency];
                if (!string.IsNullOrEmpty(allowOverrideStrongerConsistencyConfig))
                {
                    if (!bool.TryParse(allowOverrideStrongerConsistencyConfig, out this.allowOverrideStrongerConsistency))
                    {
                        this.allowOverrideStrongerConsistency = false;
                    }
                }

                // We might want to override the defaults sometime
                string maxConcurrentConnectionOpenRequestsOverrideString = System.Configuration.ConfigurationManager.AppSettings[DocumentClient.MaxConcurrentConnectionOpenConfig];
                if (!string.IsNullOrEmpty(maxConcurrentConnectionOpenRequestsOverrideString))
                {
                    int maxConcurrentConnectionOpenRequestOverrideInt = 0;
                    if (Int32.TryParse(maxConcurrentConnectionOpenRequestsOverrideString, out maxConcurrentConnectionOpenRequestOverrideInt))
                    {
                        this.maxConcurrentConnectionOpenRequests = maxConcurrentConnectionOpenRequestOverrideInt;
                    }
                }

                string openConnectionTimeoutInSecondsOverrideString = System.Configuration.ConfigurationManager.AppSettings[DocumentClient.OpenConnectionTimeoutInSecondsConfig];
                if (!string.IsNullOrEmpty(openConnectionTimeoutInSecondsOverrideString))
                {
                    int openConnectionTimeoutInSecondsOverrideInt = 0;
                    if (Int32.TryParse(openConnectionTimeoutInSecondsOverrideString, out openConnectionTimeoutInSecondsOverrideInt))
                    {
                        this.openConnectionTimeoutInSeconds = openConnectionTimeoutInSecondsOverrideInt;
                    }
                }

                string idleConnectionTimeoutInSecondsOverrideString = System.Configuration.ConfigurationManager.AppSettings[DocumentClient.IdleConnectionTimeoutInSecondsConfig];
                if (!string.IsNullOrEmpty(idleConnectionTimeoutInSecondsOverrideString))
                {
                    int idleConnectionTimeoutInSecondsOverrideInt = 0;
                    if (Int32.TryParse(idleConnectionTimeoutInSecondsOverrideString, out idleConnectionTimeoutInSecondsOverrideInt))
                    {
                        this.idleConnectionTimeoutInSeconds = idleConnectionTimeoutInSecondsOverrideInt;
                    }
                }

                string transportTimerPoolGranularityInSecondsOverrideString = System.Configuration.ConfigurationManager.AppSettings[DocumentClient.TransportTimerPoolGranularityInSecondsConfig];
                if (!string.IsNullOrEmpty(transportTimerPoolGranularityInSecondsOverrideString))
                {
                    int timerPoolGranularityInSecondsOverrideInt = 0;
                    if (Int32.TryParse(transportTimerPoolGranularityInSecondsOverrideString, out timerPoolGranularityInSecondsOverrideInt))
                    {
                        // timeoutgranularity specified should be greater than min(5 seconds)
                        if (timerPoolGranularityInSecondsOverrideInt > this.timerPoolGranularityInSeconds)
                        {
                            this.timerPoolGranularityInSeconds = timerPoolGranularityInSecondsOverrideInt;
                        }
                    }
                }

                string enableRntbdChannelOverrideString = System.Configuration.ConfigurationManager.AppSettings[DocumentClient.EnableTcpChannelConfig];
                if (!string.IsNullOrEmpty(enableRntbdChannelOverrideString))
                {
                    bool enableRntbdChannel = false;
                    if (bool.TryParse(enableRntbdChannelOverrideString, out enableRntbdChannel))
                    {
                        this.enableRntbdChannel = enableRntbdChannel;
                    }
                }

                string maxRequestsPerRntbdChannelOverrideString = System.Configuration.ConfigurationManager.AppSettings[DocumentClient.MaxRequestsPerChannelConfig];
                if (!string.IsNullOrEmpty(maxRequestsPerRntbdChannelOverrideString))
                {
                    int maxRequestsPerChannel = DocumentClient.DefaultMaxRequestsPerRntbdChannel;
                    if (int.TryParse(maxRequestsPerRntbdChannelOverrideString, out maxRequestsPerChannel))
                    {
                        this.maxRequestsPerRntbdChannel = maxRequestsPerChannel;
                    }
                }

                string rntbdPartitionCountOverrideString = System.Configuration.ConfigurationManager.AppSettings[DocumentClient.TcpPartitionCount];
                if (!string.IsNullOrEmpty(rntbdPartitionCountOverrideString))
                {
                    int rntbdPartitionCount = DocumentClient.DefaultRntbdPartitionCount;
                    if (int.TryParse(rntbdPartitionCountOverrideString, out rntbdPartitionCount))
                    {
                        this.rntbdPartitionCount = rntbdPartitionCount;
                    }
                }

                string maxRntbdChannelsOverrideString = System.Configuration.ConfigurationManager.AppSettings[DocumentClient.MaxChannelsPerHostConfig];
                if (!string.IsNullOrEmpty(maxRntbdChannelsOverrideString))
                {
                    int maxRntbdChannels = DefaultMaxRntbdChannelsPerHost;
                    if (int.TryParse(maxRntbdChannelsOverrideString, out maxRntbdChannels))
                    {
                        this.maxRntbdChannels = maxRntbdChannels;
                    }
                }

                string rntbdPortReuseModeOverrideString = System.Configuration.ConfigurationManager.AppSettings[DocumentClient.RntbdPortReuseMode];
                if (!string.IsNullOrEmpty(rntbdPortReuseModeOverrideString))
                {
                    PortReuseMode portReuseMode = DefaultRntbdPortReuseMode;
                    if (Enum.TryParse<PortReuseMode>(rntbdPortReuseModeOverrideString, out portReuseMode))
                    {
                        this.rntbdPortReuseMode = portReuseMode;
                    }
                }

                string rntbdPortPoolReuseThresholdOverrideString = System.Configuration.ConfigurationManager.AppSettings[DocumentClient.RntbdPortPoolReuseThreshold];
                if (!string.IsNullOrEmpty(rntbdPortPoolReuseThresholdOverrideString))
                {
                    int rntbdPortPoolReuseThreshold = DocumentClient.DefaultRntbdPortPoolReuseThreshold;
                    if (int.TryParse(rntbdPortPoolReuseThresholdOverrideString, out rntbdPortPoolReuseThreshold))
                    {
                        this.rntbdPortPoolReuseThreshold = rntbdPortPoolReuseThreshold;
                    }
                }

                string rntbdPortPoolBindAttemptsOverrideString = System.Configuration.ConfigurationManager.AppSettings[DocumentClient.RntbdPortPoolBindAttempts];
                if (!string.IsNullOrEmpty(rntbdPortPoolBindAttemptsOverrideString))
                {
                    int rntbdPortPoolBindAttempts = DocumentClient.DefaultRntbdPortPoolBindAttempts;
                    if (int.TryParse(rntbdPortPoolBindAttemptsOverrideString, out rntbdPortPoolBindAttempts))
                    {
                        this.rntbdPortPoolBindAttempts = rntbdPortPoolBindAttempts;
                    }
                }

                string rntbdReceiveHangDetectionTimeSecondsString = System.Configuration.ConfigurationManager.AppSettings[DocumentClient.RntbdReceiveHangDetectionTimeConfig];
                if (!string.IsNullOrEmpty(rntbdReceiveHangDetectionTimeSecondsString))
                {
                    int rntbdReceiveHangDetectionTimeSeconds = DefaultRntbdReceiveHangDetectionTimeSeconds;
                    if (int.TryParse(rntbdReceiveHangDetectionTimeSecondsString, out rntbdReceiveHangDetectionTimeSeconds))
                    {
                        this.rntbdReceiveHangDetectionTimeSeconds = rntbdReceiveHangDetectionTimeSeconds;
                    }
                }

                string rntbdSendHangDetectionTimeSecondsString = System.Configuration.ConfigurationManager.AppSettings[DocumentClient.RntbdSendHangDetectionTimeConfig];
                if (!string.IsNullOrEmpty(rntbdSendHangDetectionTimeSecondsString))
                {
                    int rntbdSendHangDetectionTimeSeconds = DefaultRntbdSendHangDetectionTimeSeconds;
                    if (int.TryParse(rntbdSendHangDetectionTimeSecondsString, out rntbdSendHangDetectionTimeSeconds))
                    {
                        this.rntbdSendHangDetectionTimeSeconds = rntbdSendHangDetectionTimeSeconds;
                    }
                }

                if (enableCpuMonitor.HasValue)
                {
                    this.enableCpuMonitor = enableCpuMonitor.Value;
                }
                else
                {
                    string enableCpuMonitorString = System.Configuration.ConfigurationManager.AppSettings[DocumentClient.EnableCpuMonitorConfig];
                    if (!string.IsNullOrEmpty(enableCpuMonitorString))
                    {
                        bool enableCpuMonitorFlag = DefaultEnableCpuMonitor;
                        if (bool.TryParse(enableCpuMonitorString, out enableCpuMonitorFlag))
                        {
                            this.enableCpuMonitor = enableCpuMonitorFlag;
                        }
                    }
                }

                string enableAuthFailureTracesString = System.Configuration.ConfigurationManager.AppSettings[EnableAuthFailureTracesConfig];
                if (!string.IsNullOrEmpty(enableAuthFailureTracesString))
                {
                    bool enableAuthFailureTracesFlag = false;
                    if (bool.TryParse(enableAuthFailureTracesString, out enableAuthFailureTracesFlag))
                    {
                        this.enableAuthFailureTraces = enableAuthFailureTracesFlag;
                    }
                }
#if NETSTANDARD20
            }
#endif   
#endif

            // ConnectionPolicy always overrides appconfig
            if (this.ConnectionPolicy != null)
            {
                if (this.ConnectionPolicy.IdleTcpConnectionTimeout.HasValue)
                {
                    this.idleConnectionTimeoutInSeconds = (int)this.ConnectionPolicy.IdleTcpConnectionTimeout.Value.TotalSeconds;
                }

                if (this.ConnectionPolicy.OpenTcpConnectionTimeout.HasValue)
                {
                    this.openConnectionTimeoutInSeconds = (int)this.ConnectionPolicy.OpenTcpConnectionTimeout.Value.TotalSeconds;
                }

                if (this.ConnectionPolicy.MaxRequestsPerTcpConnection.HasValue)
                {
                    this.maxRequestsPerRntbdChannel = this.ConnectionPolicy.MaxRequestsPerTcpConnection.Value;
                }

                if (this.ConnectionPolicy.MaxTcpPartitionCount.HasValue)
                {
                    this.rntbdPartitionCount = this.ConnectionPolicy.MaxTcpPartitionCount.Value;
                }

                if (this.ConnectionPolicy.MaxTcpConnectionsPerEndpoint.HasValue)
                {
                    this.maxRntbdChannels = this.ConnectionPolicy.MaxTcpConnectionsPerEndpoint.Value;
                }

                if (this.ConnectionPolicy.PortReuseMode.HasValue)
                {
                    this.rntbdPortReuseMode = this.ConnectionPolicy.PortReuseMode.Value;
                }
            }

            this.ServiceEndpoint = serviceEndpoint.OriginalString.EndsWith("/", StringComparison.Ordinal) ? serviceEndpoint : new Uri(serviceEndpoint.OriginalString + "/");

            this.ConnectionPolicy = connectionPolicy ?? ConnectionPolicy.Default;

#if !NETSTANDARD16
            ServicePoint servicePoint = ServicePointManager.FindServicePoint(this.ServiceEndpoint);
            servicePoint.ConnectionLimit = this.ConnectionPolicy.MaxConnectionLimit;
#endif

            this.GlobalEndpointManager = new GlobalEndpointManager(this, this.ConnectionPolicy);

            this.httpMessageHandler = new HttpRequestMessageHandler(this.sendingRequest, this.receivedResponse, handler);

            this.mediaClient = new HttpClient(this.httpMessageHandler);

            this.mediaClient.DefaultRequestHeaders.CacheControl = new CacheControlHeaderValue { NoCache = true };
            this.mediaClient.AddUserAgentHeader(this.ConnectionPolicy.UserAgentContainer);

            this.mediaClient.AddApiTypeHeader(this.ApiType);

            // Set requested API version header that can be used for
            // version enforcement.
            this.mediaClient.DefaultRequestHeaders.Add(HttpConstants.HttpHeaders.Version,
                HttpConstants.Versions.CurrentVersion);

            this.mediaClient.DefaultRequestHeaders.Add(HttpConstants.HttpHeaders.Accept,
                RuntimeConstants.MediaTypes.Any);

            if (sessionContainer != null)
            {
                this.sessionContainer = sessionContainer;
            }
            else
            {
                this.sessionContainer = new SessionContainer(this.ServiceEndpoint.Host);
            }

            this.retryPolicy = new RetryPolicy(this.GlobalEndpointManager, this.ConnectionPolicy);
            this.ResetSessionTokenRetryPolicy = this.retryPolicy;

            this.mediaClient.Timeout = this.ConnectionPolicy.MediaRequestTimeout;

            this.desiredConsistencyLevel = desiredConsistencyLevel;
            // Setup the proxy to be  used based on connection mode.
            // For gateway: GatewayProxy.
            // For direct: WFStoreProxy [set in OpenAsync()].
            this.initializationSyncLock = new object();

            this.eventSource = DocumentClientEventSource.Instance;

            this.initializeTask = TaskHelper.InlineIfPossibleAsync(
                () => this.GetInitializationTaskAsync(storeClientFactory: storeClientFactory),
                new ResourceThrottleRetryPolicy(
                    this.ConnectionPolicy.RetryOptions.MaxRetryAttemptsOnThrottledRequests,
                    this.ConnectionPolicy.RetryOptions.MaxRetryWaitTimeInSeconds));

            // ContinueWith on the initialization task is needed for handling the UnobservedTaskException
            // if this task throws for some reason. Awaiting inside a constructor is not supported and
            // even if we had to await inside GetInitializationTask to catch the exception, that will
            // be a blocking call. In such cases, the recommended approach is to "handle" the
            // UnobservedTaskException by using ContinueWith method w/ TaskContinuationOptions.OnlyOnFaulted
            // and accessing the Exception property on the target task.
#pragma warning disable VSTHRD110 // Observe result of async calls
            this.initializeTask.ContinueWith(t =>
#pragma warning restore VSTHRD110 // Observe result of async calls
            {
                DefaultTrace.TraceWarning("initializeTask failed {0}", t.Exception);
            }, TaskContinuationOptions.OnlyOnFaulted);

            this.traceId = Interlocked.Increment(ref DocumentClient.idCounter);
            DefaultTrace.TraceInformation(string.Format(
                CultureInfo.InvariantCulture,
                "DocumentClient with id {0} initialized at endpoint: {1} with ConnectionMode: {2}, connection Protocol: {3}, and consistency level: {4}",
                this.traceId,
                serviceEndpoint.ToString(),
                this.ConnectionPolicy.ConnectionMode.ToString(),
                this.ConnectionPolicy.ConnectionProtocol.ToString(),
                desiredConsistencyLevel != null ? desiredConsistencyLevel.ToString() : "null"));

            this.QueryCompatibilityMode = QueryCompatibilityMode.Default;
        }

        // Always called from under the lock except when called from Intilialize method during construction.
        private async Task GetInitializationTaskAsync(IStoreClientFactory storeClientFactory)
        {
            await this.InitializeGatewayConfigurationReaderAsync();

            if (this.desiredConsistencyLevel.HasValue)
            {
                this.EnsureValidOverwrite(this.desiredConsistencyLevel.Value);
            }

            GatewayStoreModel gatewayStoreModel = new GatewayStoreModel(
                    this.GlobalEndpointManager,
                    this.sessionContainer,
                    this.ConnectionPolicy.RequestTimeout,
                    (Cosmos.ConsistencyLevel)this.accountServiceConfiguration.DefaultConsistencyLevel,
                    this.eventSource,
                    this.serializerSettings,
                    this.ConnectionPolicy.UserAgentContainer,
                    this.ApiType,
                    this.httpMessageHandler);

            this.GatewayStoreModel = gatewayStoreModel;

            this.collectionCache = new ClientCollectionCache(this.sessionContainer, this.GatewayStoreModel, this, this.retryPolicy);
            this.partitionKeyRangeCache = new PartitionKeyRangeCache(this, this.GatewayStoreModel, this.collectionCache);
            this.ResetSessionTokenRetryPolicy = new ResetSessionTokenRetryPolicyFactory(this.sessionContainer, this.collectionCache, this.retryPolicy);

            if (this.ConnectionPolicy.ConnectionMode == ConnectionMode.Gateway)
            {
                this.StoreModel = this.GatewayStoreModel;
            }
            else
            {
                this.InitializeDirectConnectivity(storeClientFactory);
            }
        }

        private async Task InitializeCachesAsync(string databaseName, DocumentCollection collection, CancellationToken cancellationToken)
        {
            if (databaseName == null)
            {
                throw new ArgumentNullException(nameof(databaseName));
            }

            if (collection == null)
            {
                throw new ArgumentNullException(nameof(collection));
            }

            CollectionCache collectionCache = await this.GetCollectionCacheAsync();
            using (
                DocumentServiceRequest request = DocumentServiceRequest.Create(
                    OperationType.Query,
                    ResourceType.Document,
                    collection.SelfLink,
                    AuthorizationTokenType.PrimaryMasterKey))
            {
                ContainerProperties resolvedCollection = await collectionCache.ResolveCollectionAsync(request, CancellationToken.None);
                IReadOnlyList<PartitionKeyRange> ranges = await this.partitionKeyRangeCache.TryGetOverlappingRangesAsync(
                resolvedCollection.ResourceId,
                new Range<string>(
                    PartitionKeyInternal.MinimumInclusiveEffectivePartitionKey,
                    PartitionKeyInternal.MaximumExclusiveEffectivePartitionKey,
                    true,
                    false));

                // In Gateway mode, AddressCache is null
                if (this.AddressResolver != null)
                {
                    await this.AddressResolver.OpenAsync(databaseName, resolvedCollection, cancellationToken);
                }
            }
        }

        /// <summary>
        /// Gets or sets the session object used for session consistency version tracking in the Azure Cosmos DB service.
        /// </summary>
        /// <remarks>
        /// <value>
        /// The session object used for version tracking when the consistency level is set to Session.
        /// </value>
        /// The session object can be saved and shared between two DocumentClient instances within the same AppDomain.
        /// </remarks>
        public object Session
        {
            get
            {
                return this.sessionContainer;
            }

            set
            {
                SessionContainer container = value as SessionContainer;
                if (container == null)
                {
                    throw new ArgumentNullException("value");
                }

                if (!string.Equals(this.ServiceEndpoint.Host, container.HostName, StringComparison.OrdinalIgnoreCase))
                {
                    throw new ArgumentException(string.Format(
                        CultureInfo.CurrentUICulture,
                        ClientResources.BadSession,
                        container.HostName,
                        this.ServiceEndpoint.Host));
                }

                SessionContainer currentSessionContainer = this.sessionContainer as SessionContainer;
                if (currentSessionContainer == null)
                {
                    throw new ArgumentNullException(nameof(currentSessionContainer));
                }

                currentSessionContainer.ReplaceCurrrentStateWithStateOf(container);
            }
        }

        /// <summary>
        /// Gets or sets the session object used for session consistency version tracking for a specific collection in the Azure Cosmos DB service.
        /// </summary>
        /// <param name="collectionLink">Collection for which session token must be retrieved.</param>
        /// <value>
        /// The session token used for version tracking when the consistency level is set to Session.
        /// </value>
        /// <remarks>
        /// The session token can be saved and supplied to a request via <see cref="Documents.Client.RequestOptions.SessionToken"/>.
        /// </remarks>
        internal string GetSessionToken(string collectionLink)
        {
            SessionContainer sessionContainerInternal = this.sessionContainer as SessionContainer;

            if (sessionContainerInternal == null)
            {
                throw new ArgumentNullException(nameof(sessionContainerInternal));
            }

            return sessionContainerInternal.GetSessionToken(collectionLink);
        }

        /// <summary>
        /// Gets the Api type
        /// </summary>
        internal ApiType ApiType
        {
            get; private set;
        }

        internal bool UseMultipleWriteLocations { get; private set; }

        /// <summary>
        /// Gets the endpoint Uri for the service endpoint from the Azure Cosmos DB service.
        /// </summary>
        /// <value>
        /// The Uri for the service endpoint.
        /// </value>
        /// <seealso cref="System.Uri"/>
        public Uri ServiceEndpoint
        {
            get;
            private set;
        }

        /// <summary>
        /// Gets the current write endpoint chosen based on availability and preference from the Azure Cosmos DB service.
        /// </summary>
        public Uri WriteEndpoint
        {
            get
            {
                return this.GlobalEndpointManager.WriteEndpoints.FirstOrDefault();
            }
        }

        /// <summary>
        /// Gets the current read endpoint chosen based on availability and preference from the Azure Cosmos DB service.
        /// </summary>
        public Uri ReadEndpoint
        {
            get
            {
                return this.GlobalEndpointManager.ReadEndpoints.FirstOrDefault();
            }
        }

        /// <summary>
        /// Gets the Connection policy used by the client from the Azure Cosmos DB service.
        /// </summary>
        /// <value>
        /// The Connection policy used by the client.
        /// </value>
        /// <seealso cref="Microsoft.Azure.Cosmos.ConnectionPolicy"/>
        public ConnectionPolicy ConnectionPolicy { get; private set; }

        /// <summary>
        /// Gets a dictionary of resource tokens used by the client from the Azure Cosmos DB service.
        /// </summary>
        /// <value>
        /// A dictionary of resource tokens used by the client.
        /// </value>
        /// <seealso cref="System.Collections.Generic.IDictionary{TKey, TValue}"/>
        [Obsolete]
        public IDictionary<string, string> ResourceTokens
        {
            get
            {
                // NOTE: if DocumentClient was created using construction taking permission feed and there
                // are duplicate resource links, we will choose arbitrary token for it here.
                return (this.resourceTokens != null) ? this.resourceTokens.ToDictionary(pair => pair.Key, pair => pair.Value.First().ResourceToken) : null;
            }
        }

        /// <summary>
        /// Gets the AuthKey used by the client from the Azure Cosmos DB service.
        /// </summary>
        /// <value>
        /// The AuthKey used by the client.
        /// </value>
        /// <seealso cref="System.Security.SecureString"/>
        public SecureString AuthKey
        {
            get
            {
                if (this.authKeyHashFunction != null)
                {
                    return this.authKeyHashFunction.Key;
                }
                else
                {
                    return null;
                }
            }
        }

        /// <summary>
        /// Gets the configured consistency level of the client from the Azure Cosmos DB service.
        /// </summary>
        /// <value>
        /// The configured <see cref="Microsoft.Azure.Cosmos.ConsistencyLevel"/> of the client.
        /// </value>
        /// <seealso cref="Microsoft.Azure.Cosmos.ConsistencyLevel"/>
        public virtual Documents.ConsistencyLevel ConsistencyLevel
        {
            get
            {
#pragma warning disable VSTHRD002 // Avoid problematic synchronous waits
                TaskHelper.InlineIfPossibleAsync(() => this.EnsureValidClientAsync(), null).Wait();
#pragma warning restore VSTHRD002 // Avoid problematic synchronous waits
                return this.desiredConsistencyLevel.HasValue ? this.desiredConsistencyLevel.Value :
                    this.accountServiceConfiguration.DefaultConsistencyLevel;
            }
        }

        /// <summary>
        /// Disposes the client for the Azure Cosmos DB service.
        /// </summary>
        /// <example>
        /// <code language="c#">
        /// <![CDATA[
        /// IDocumentClient client = new DocumentClient(new Uri("service endpoint"), "auth key");
        /// if (client != null) client.Dispose();
        /// ]]>
        /// </code>
        /// </example>
        public void Dispose()
        {
            if (this.isDisposed)
            {
                return;
            }

            if (this.StoreModel != null)
            {
                this.StoreModel.Dispose();
                this.StoreModel = null;
            }

            if (this.storeClientFactory != null)
            {
                // Dispose only if this store client factory was created and is owned by this instance of document client, otherwise just release the reference
                if (this.isStoreClientFactoryCreatedInternally)
                {
                    this.storeClientFactory.Dispose();
                }

                this.storeClientFactory = null;
            }

            if (this.AddressResolver != null)
            {
                this.AddressResolver.Dispose();
                this.AddressResolver = null;
            }

            if (this.mediaClient != null)
            {
                this.mediaClient.Dispose();
                this.mediaClient = null;
            }

            if (this.authKeyHashFunction != null)
            {
                this.authKeyHashFunction.Dispose();
                this.authKeyHashFunction = null;
            }

            if (this.GlobalEndpointManager != null)
            {
                this.GlobalEndpointManager.Dispose();
                this.GlobalEndpointManager = null;
            }

            DefaultTrace.TraceInformation("DocumentClient with id {0} disposed.", this.traceId);
            DefaultTrace.Flush();

            this.isDisposed = true;
        }

        //Compatibility mode:
        // Allows to specify compatibility mode used by client when making query requests.
        // should be removed when application/sql is no longer supported.
        internal QueryCompatibilityMode QueryCompatibilityMode { get; set; }

        /// <summary>
        /// RetryPolicy retries a request when it encounters session unavailable (see ClientRetryPolicy).
        /// Once it exhausts all write regions it clears the session container, then it uses ClientCollectionCache
        /// to resolves the request's collection name. If it differs from the session container's resource id it
        /// explains the session unavailable exception: somebody removed and recreated the collection. In this
        /// case we retry once again (with empty session token) otherwise we return the error to the client
        /// (see RenameCollectionAwareClientRetryPolicy)
        /// </summary>
        internal virtual IRetryPolicyFactory ResetSessionTokenRetryPolicy { get; private set; }

        /// <summary>
        /// Gets and sets the IStoreModel object.
        /// </summary>
        /// <remarks>
        /// Test hook to enable unit test of DocumentClient.
        /// </remarks>
        internal IStoreModel StoreModel { get; set; }

        /// <summary>
        /// Gets and sets the gateway IStoreModel object.
        /// </summary>
        /// <remarks>
        /// Test hook to enable unit test of DocumentClient.
        /// </remarks>
        internal IStoreModel GatewayStoreModel { get; set; }

        /// <summary>
        /// Gets and sets on execute scalar query callback
        /// </summary>
        /// <remarks>
        /// Test hook to enable unit test for scalar queries
        /// </remarks>
        internal Action<IQueryable> OnExecuteScalarQueryCallback { get; set; }

        internal virtual async Task<IDictionary<string, object>> GetQueryEngineConfigurationAsync()
        {
            await this.EnsureValidClientAsync();
            return this.accountServiceConfiguration.QueryEngineConfiguration;
        }

        internal virtual async Task<ConsistencyLevel> GetDefaultConsistencyLevelAsync()
        {
            await this.EnsureValidClientAsync();
            return (ConsistencyLevel)this.accountServiceConfiguration.DefaultConsistencyLevel;
        }

        internal Task<Documents.ConsistencyLevel?> GetDesiredConsistencyLevelAsync()
        {
            return Task.FromResult<Documents.ConsistencyLevel?>(this.desiredConsistencyLevel);
        }

        internal async Task<DocumentServiceResponse> ProcessRequestAsync(
            string verb,
            DocumentServiceRequest request,
            IDocumentClientRetryPolicy retryPolicyInstance,
            CancellationToken cancellationToken,
            string testAuthorization = null) // Only for unit-tests
        {
            if (request == null)
            {
                throw new ArgumentNullException(nameof(request));
            }

            if (verb == null)
            {
                throw new ArgumentNullException(nameof(verb));
            }

            string payload;
            string authorization = ((IAuthorizationTokenProvider)this).GetUserAuthorizationToken(
                request.ResourceAddress,
                PathsHelper.GetResourcePath(request.ResourceType),
                verb,
                request.Headers,
                AuthorizationTokenType.PrimaryMasterKey,
                out payload);

            // Unit-test hook
            if (testAuthorization != null)
            {
                payload = testAuthorization;
                authorization = testAuthorization;
            }
            request.Headers[HttpConstants.HttpHeaders.Authorization] = authorization;

            try
            {
                return await this.ProcessRequestAsync(request, retryPolicyInstance, cancellationToken);
            }
            catch (DocumentClientException dce)
            {
                if (payload != null
                    && dce.Message != null
                    && dce.StatusCode.HasValue
                    && dce.StatusCode.Value == HttpStatusCode.Unauthorized
                    && dce.Message.Contains(DocumentClient.MacSignatureString))
                {
                    // The following code is added such that we get trace data on unexpected 401/HMAC errors and it is
                    //   disabled by default. The trace will be trigger only when "enableAuthFailureTraces" named configuration 
                    //   is set to true (currently true for CTL runs).
                    //   For production we will work directly with specific customers in order to enable this configuration.
                    string normalizedPayload = DocumentClient.NormalizeAuthorizationPayload(payload);
                    if (this.enableAuthFailureTraces)
                    {
                        string tokenFirst5 = HttpUtility.UrlDecode(authorization).Split('&')[2].Split('=')[1].Substring(0, 5);
                        ulong authHash = 0;
                        if (this.authKeyHashFunction?.Key != null)
                        {
                            byte[] bytes = Encoding.UTF8.GetBytes(this.authKeyHashFunction?.Key?.ToString());
                            authHash = MurmurHash3.Hash64(bytes, bytes.Length);
                        }
                        DefaultTrace.TraceError("Un-expected authorization payload mis-match. Actual payload={0}, token={1}..., hash={2:X}..., error={3}",
                            normalizedPayload, tokenFirst5, authHash, dce.Message);
                    }
                    else
                    {
                        DefaultTrace.TraceError("Un-expected authorization payload mis-match. Actual {0} service expected {1}", normalizedPayload, dce.Message);
                    }
                }

                throw;
            }
        }

        internal async Task<DocumentServiceResponse> ProcessRequestAsync(
            DocumentServiceRequest request,
            IDocumentClientRetryPolicy retryPolicyInstance,
            CancellationToken cancellationToken)
        {
            await this.EnsureValidClientAsync();

            if (retryPolicyInstance != null)
            {
                retryPolicyInstance.OnBeforeSendRequest(request);
            }

            using (new ActivityScope(Guid.NewGuid()))
            {
                IStoreModel storeProxy = this.GetStoreProxy(request);
                return await storeProxy.ProcessMessageAsync(request, cancellationToken);
            }
        }

        private static string NormalizeAuthorizationPayload(string input)
        {
            const int expansionBuffer = 12;
            StringBuilder builder = new StringBuilder(input.Length + expansionBuffer);
            for (int i = 0; i < input.Length; i++)
            {
                switch (input[i])
                {
                    case '\n':
                        builder.Append("\\n");
                        break;
                    case '/':
                        builder.Append("\\/");
                        break;
                    default:
                        builder.Append(input[i]);
                        break;
                }
            }

            return builder.ToString();
        }

        private void ThrowIfDisposed()
        {
            if (this.isDisposed)
            {
                throw new ObjectDisposedException("DocumentClient");
            }
        }

        internal virtual async Task EnsureValidClientAsync()
        {
            this.ThrowIfDisposed();

            if (this.isSuccessfullyInitialized)
            {
                return;
            }

            // If the initialization task failed, we should retry initialization.
            // We may end up throwing the same exception but this will ensure that we dont have a
            // client which is unusable and can resume working if it failed initialization once.
            // If we have to reinitialize the client, it needs to happen in thread safe manner so that
            // we dont re-initalize the task again for each incoming call.
            Task initTask = null;

            lock (this.initializationSyncLock)
            {
                initTask = this.initializeTask;
            }

            try
            {
                await initTask;
                this.isSuccessfullyInitialized = true;
                return;
            }
            catch (Exception e)
            {
                DefaultTrace.TraceWarning("initializeTask failed {0}", e.ToString());
            }

            lock (this.initializationSyncLock)
            {
                // if the task has not been updated by another caller, update it
                if (object.ReferenceEquals(this.initializeTask, initTask))
                {
                    this.initializeTask = this.GetInitializationTaskAsync(storeClientFactory: null);
                }

                initTask = this.initializeTask;
            }

            await initTask;
            this.isSuccessfullyInitialized = true;
        }

        #region Create Impl
        /// <summary>
        /// Creates a database resource as an asychronous operation in the Azure Cosmos DB service.
        /// </summary>
        /// <param name="database">The specification for the <see cref="Database"/> to create.</param>
        /// <param name="options">(Optional) The <see cref="Documents.Client.RequestOptions"/> for the request.</param>
        /// <returns>The <see cref="Database"/> that was created within a task object representing the service response for the asynchronous operation.</returns>
        /// <exception cref="ArgumentNullException">If <paramref name="database"/> is not set.</exception>
        /// <exception cref="System.AggregateException">Represents a consolidation of failures that occured during async processing. Look within InnerExceptions to find the actual exception(s).</exception>
        /// <exception cref="DocumentClientException">This exception can encapsulate many different types of errors. To determine the specific error always look at the StatusCode property. Some common codes you may get when creating a Database are:
        /// <list type="table">
        ///     <listheader>
        ///         <term>StatusCode</term><description>Reason for exception</description>
        ///     </listheader>
        ///     <item>
        ///         <term>400</term><description>BadRequest - This means something was wrong with the database object supplied. It is likely that an id was not supplied for the new Database.</description>
        ///     </item>
        ///     <item>
        ///         <term>409</term><description>Conflict - This means a <see cref="Database"/> with an id matching the id field of <paramref name="database"/> already existed.</description>
        ///     </item>
        /// </list>
        /// </exception>
        /// <example>
        /// The example below creates a new <see cref="Database"/> with an Id property of 'MyDatabase'
        /// This code snippet is intended to be used from within an asynchronous method as it uses the await keyword
        /// <code language="c#">
        /// <![CDATA[
        /// using (IDocumentClient client = new DocumentClient(new Uri("service endpoint"), "auth key"))
        /// {
        ///     Database db = await client.CreateDatabaseAsync(new Database { Id = "MyDatabase" });
        /// }
        /// ]]>
        /// </code>
        /// </example>
        /// <example>
        /// If you would like to construct a <see cref="Database"/> from within a synchronous method then you need to use the following code
        /// <code language="c#">
        /// <![CDATA[
        /// using (IDocumentClient client = new DocumentClient(new Uri("service endpoint"), "auth key"))
        /// {
        ///     Database db = client.CreateDatabaseAsync(new Database { Id = "MyDatabase" }).Result;
        /// }
        /// ]]>
        /// </code>
        /// </example>
        /// <seealso cref="Microsoft.Azure.Documents.Database"/>
        /// <seealso cref="Microsoft.Azure.Documents.Client.RequestOptions"/>
        /// <seealso cref="Microsoft.Azure.Documents.Client.ResourceResponse{T}"/>
        /// <seealso cref="System.Threading.Tasks.Task"/>
        public Task<ResourceResponse<Documents.Database>> CreateDatabaseAsync(Documents.Database database, Documents.Client.RequestOptions options = null)
        {
            IDocumentClientRetryPolicy retryPolicyInstance = this.ResetSessionTokenRetryPolicy.GetRequestPolicy();
            return TaskHelper.InlineIfPossible(() => this.CreateDatabasePrivateAsync(database, options, retryPolicyInstance), retryPolicyInstance);
        }

        private async Task<ResourceResponse<Documents.Database>> CreateDatabasePrivateAsync(Documents.Database database, Documents.Client.RequestOptions options, IDocumentClientRetryPolicy retryPolicyInstance)
        {
            await this.EnsureValidClientAsync();

            if (database == null)
            {
                throw new ArgumentNullException("database");
            }

            this.ValidateResource(database);

            INameValueCollection headers = this.GetRequestHeaders(options);

            using (DocumentServiceRequest request = DocumentServiceRequest.Create(
                OperationType.Create,
                Paths.Databases_Root,
                database,
                ResourceType.Database,
                AuthorizationTokenType.PrimaryMasterKey,
                headers,
                SerializationFormattingPolicy.None))
            {
                return new ResourceResponse<Documents.Database>(await this.CreateAsync(request, retryPolicyInstance));
            }
        }

        /// <summary>
        /// Creates(if doesn't exist) or gets(if already exists) a database resource as an asychronous operation in the Azure Cosmos DB service.
        /// You can check the status code from the response to determine whether the database was newly created(201) or existing database was returned(200)
        /// </summary>
        /// <param name="database">The specification for the <see cref="Database"/> to create.</param>
        /// <param name="options">(Optional) The <see cref="Documents.Client.RequestOptions"/> for the request.</param>
        /// <returns>The <see cref="Database"/> that was created within a task object representing the service response for the asynchronous operation.</returns>
        /// <exception cref="ArgumentNullException">If <paramref name="database"/> is not set.</exception>
        /// <exception cref="System.AggregateException">Represents a consolidation of failures that occured during async processing. Look within InnerExceptions to find the actual exception(s).</exception>
        /// <exception cref="DocumentClientException">This exception can encapsulate many different types of errors. To determine the specific error always look at the StatusCode property.</exception>
        /// <example>
        /// The example below creates a new <see cref="Database"/> with an Id property of 'MyDatabase'
        /// This code snippet is intended to be used from within an asynchronous method as it uses the await keyword
        /// <code language="c#">
        /// <![CDATA[
        /// using (IDocumentClient client = new DocumentClient(new Uri("service endpoint"), "auth key"))
        /// {
        ///     Database db = await client.CreateDatabaseIfNotExistsAsync(new Database { Id = "MyDatabase" });
        /// }
        /// ]]>
        /// </code>
        /// </example>
        /// <example>
        /// If you would like to construct a <see cref="Database"/> from within a synchronous method then you need to use the following code
        /// <code language="c#">
        /// <![CDATA[
        /// using (IDocumentClient client = new DocumentClient(new Uri("service endpoint"), "auth key"))
        /// {
        ///     Database db = client.CreateDatabaseIfNotExistsAsync(new Database { Id = "MyDatabase" }).Result;
        /// }
        /// ]]>
        /// </code>
        /// </example>
        /// <seealso cref="Microsoft.Azure.Documents.Database"/>
        /// <seealso cref="Microsoft.Azure.Documents.Client.RequestOptions"/>
        /// <seealso cref="Microsoft.Azure.Documents.Client.ResourceResponse{T}"/>
        /// <seealso cref="System.Threading.Tasks.Task"/>
        public Task<ResourceResponse<Documents.Database>> CreateDatabaseIfNotExistsAsync(Documents.Database database, Documents.Client.RequestOptions options = null)
        {
            return TaskHelper.InlineIfPossible(() => this.CreateDatabaseIfNotExistsPrivateAsync(database, options), null);
        }

        private async Task<ResourceResponse<Documents.Database>> CreateDatabaseIfNotExistsPrivateAsync(Documents.Database database,
            Documents.Client.RequestOptions options)
        {
            if (database == null)
            {
                throw new ArgumentNullException("database");
            }

            // Doing a Read before Create will give us better latency for existing databases
            try
            {
                return await this.ReadDatabaseAsync(UriFactory.CreateDatabaseUri(database.Id));
            }
            catch (DocumentClientException dce)
            {
                if (dce.StatusCode != HttpStatusCode.NotFound)
                {
                    throw;
                }
            }

            try
            {
                return await this.CreateDatabaseAsync(database, options);
            }
            catch (DocumentClientException ex)
            {
                if (ex.StatusCode != HttpStatusCode.Conflict)
                {
                    throw;
                }
            }

            // This second Read is to handle the race condition when 2 or more threads have Read the database and only one succeeds with Create
            // so for the remaining ones we should do a Read instead of throwing Conflict exception
            return await this.ReadDatabaseAsync(UriFactory.CreateDatabaseUri(database.Id));
        }

        /// <summary>
        /// Creates a Document as an asychronous operation in the Azure Cosmos DB service.
        /// </summary>
        /// <param name="documentsFeedOrDatabaseLink">The link of the <see cref="DocumentCollection"/> to create the document in. E.g. dbs/db_rid/colls/coll_rid/ </param>
        /// <param name="document">The document object to create.</param>
        /// <param name="options">(Optional) Any request options you wish to set. E.g. Specifying a Trigger to execute when creating the document. <see cref="Documents.Client.RequestOptions"/></param>
        /// <param name="disableAutomaticIdGeneration">(Optional) Disables the automatic id generation, If this is True the system will throw an exception if the id property is missing from the Document.</param>
        /// <param name="cancellationToken">(Optional) A <see cref="CancellationToken"/> that can be used by other objects or threads to receive notice of cancellation.</param>
        /// <returns>The <see cref="Microsoft.Azure.Documents.Document"/> that was created contained within a <see cref="System.Threading.Tasks.Task"/> object representing the service response for the asynchronous operation.</returns>
        /// <exception cref="ArgumentNullException">If either <paramref name="documentsFeedOrDatabaseLink"/> or <paramref name="document"/> is not set.</exception>
        /// <exception cref="System.AggregateException">Represents a consolidation of failures that occured during async processing. Look within InnerExceptions to find the actual exception(s)</exception>
        /// <exception cref="DocumentClientException">This exception can encapsulate many different types of errors. To determine the specific error always look at the StatusCode property. Some common codes you may get when creating a Document are:
        /// <list type="table">
        ///     <listheader>
        ///         <term>StatusCode</term><description>Reason for exception</description>
        ///     </listheader>
        ///     <item>
        ///         <term>400</term><description>BadRequest - This means something was wrong with the document supplied. It is likely that <paramref name="disableAutomaticIdGeneration"/> was true and an id was not supplied</description>
        ///     </item>
        ///     <item>
        ///         <term>403</term><description>Forbidden - This likely means the collection in to which you were trying to create the document is full.</description>
        ///     </item>
        ///     <item>
        ///         <term>409</term><description>Conflict - This means a <see cref="Document"/> with an id matching the id field of <paramref name="document"/> already existed</description>
        ///     </item>
        ///     <item>
        ///         <term>413</term><description>RequestEntityTooLarge - This means the <see cref="Document"/> exceeds the current max entity size. Consult documentation for limits and quotas.</description>
        ///     </item>
        ///     <item>
        ///         <term>429</term><description>TooManyRequests - This means you have exceeded the number of request units per second. Consult the DocumentClientException.RetryAfter value to see how long you should wait before retrying this operation.</description>
        ///     </item>
        /// </list>
        /// </exception>
        /// <example>
        /// Azure Cosmos DB supports a number of different ways to work with documents. A document can extend <see cref="Resource"/>
        /// <code language="c#">
        /// <![CDATA[
        /// public class MyObject : Resource
        /// {
        ///     public string MyProperty {get; set;}
        /// }
        ///
        /// using (IDocumentClient client = new DocumentClient(new Uri("service endpoint"), "auth key"))
        /// {
        ///     Document doc = await client.CreateDocumentAsync("dbs/db_rid/colls/coll_rid/", new MyObject { MyProperty = "A Value" });
        /// }
        /// ]]>
        /// </code>
        /// </example>
        /// <example>
        /// A document can be any POCO object that can be serialized to JSON, even if it doesn't extend from <see cref="Resource"/>
        /// <code language="c#">
        /// <![CDATA[
        /// public class MyPOCO
        /// {
        ///     public string MyProperty {get; set;}
        /// }
        ///
        /// using (IDocumentClient client = new DocumentClient(new Uri("service endpoint"), "auth key"))
        /// {
        ///     Document doc = await client.CreateDocumentAsync("dbs/db_rid/colls/coll_rid/", new MyPOCO { MyProperty = "A Value" });
        /// }
        /// ]]>
        /// </code>
        /// </example>
        /// <example>
        /// Finally, a Document can also be a dynamic object
        /// <code language="c#">
        /// <![CDATA[
        /// using (IDocumentClient client = new DocumentClient(new Uri("service endpoint"), "auth key"))
        /// {
        ///     Document doc = await client.CreateDocumentAsync("dbs/db_rid/colls/coll_rid/", new { SomeProperty = "A Value" } );
        /// }
        /// ]]>
        /// </code>
        /// </example>
        /// <example>
        /// Create a Document and execute a Pre and Post Trigger
        /// <code language="c#">
        /// <![CDATA[
        /// using (IDocumentClient client = new DocumentClient(new Uri("service endpoint"), "auth key"))
        /// {
        ///     Document doc = await client.CreateDocumentAsync(
        ///         "dbs/db_rid/colls/coll_rid/",
        ///         new { id = "DOC123213443" },
        ///         new RequestOptions
        ///         {
        ///             PreTriggerInclude = new List<string> { "MyPreTrigger" },
        ///             PostTriggerInclude = new List<string> { "MyPostTrigger" }
        ///         });
        /// }
        /// ]]>
        /// </code>
        /// </example>
        /// <seealso cref="Microsoft.Azure.Documents.Document"/>
        /// <seealso cref="Microsoft.Azure.Documents.Client.RequestOptions"/>
        /// <seealso cref="Microsoft.Azure.Documents.Client.ResourceResponse{T}"/>
        /// <seealso cref="System.Threading.Tasks.Task"/>
        public Task<ResourceResponse<Document>> CreateDocumentAsync(string documentsFeedOrDatabaseLink,
            object document, Documents.Client.RequestOptions options = null, bool disableAutomaticIdGeneration = false,
            CancellationToken cancellationToken = default(CancellationToken))
        {
            // This call is to just run CreateDocumentInlineAsync in a SynchronizationContext aware environment
            return TaskHelper.InlineIfPossible(() => this.CreateDocumentInlineAsync(documentsFeedOrDatabaseLink, document, options, disableAutomaticIdGeneration, cancellationToken), null, cancellationToken);
        }

        private async Task<ResourceResponse<Document>> CreateDocumentInlineAsync(string documentsFeedOrDatabaseLink, object document, Documents.Client.RequestOptions options, bool disableAutomaticIdGeneration, CancellationToken cancellationToken)
        {
            IDocumentClientRetryPolicy requestRetryPolicy = this.ResetSessionTokenRetryPolicy.GetRequestPolicy();
            if (options == null || options.PartitionKey == null)
            {
                requestRetryPolicy = new PartitionKeyMismatchRetryPolicy(await this.GetCollectionCacheAsync(), requestRetryPolicy);
            }

            return await TaskHelper.InlineIfPossible(() => this.CreateDocumentPrivateAsync(
                documentsFeedOrDatabaseLink,
                document,
                options,
                disableAutomaticIdGeneration,
                requestRetryPolicy,
                cancellationToken), requestRetryPolicy);
        }

        private async Task<ResourceResponse<Document>> CreateDocumentPrivateAsync(
            string documentCollectionLink,
            object document,
            Documents.Client.RequestOptions options,
            bool disableAutomaticIdGeneration,
            IDocumentClientRetryPolicy retryPolicyInstance,
            CancellationToken cancellationToken)
        {
            await this.EnsureValidClientAsync();

            if (string.IsNullOrEmpty(documentCollectionLink))
            {
                throw new ArgumentNullException("documentCollectionLink");
            }

            if (document == null)
            {
                throw new ArgumentNullException("document");
            }

            INameValueCollection headers = this.GetRequestHeaders(options);
            Document typedDocument = Document.FromObject(document, this.GetSerializerSettingsForRequest(options));

            this.ValidateResource(typedDocument);

            if (string.IsNullOrEmpty(typedDocument.Id) && !disableAutomaticIdGeneration)
            {
                typedDocument.Id = Guid.NewGuid().ToString();
            }

            using (DocumentServiceRequest request = DocumentServiceRequest.Create(
                OperationType.Create,
                documentCollectionLink,
                typedDocument,
                ResourceType.Document,
                AuthorizationTokenType.PrimaryMasterKey,
                headers,
                SerializationFormattingPolicy.None,
                this.GetSerializerSettingsForRequest(options)))
            {
                await this.AddPartitionKeyInformationAsync(request, typedDocument, options);
                return new ResourceResponse<Document>(await this.CreateAsync(request, retryPolicyInstance, cancellationToken));
            }
        }

        /// <summary>
        /// Creates a collection as an asychronous operation in the Azure Cosmos DB service.
        /// </summary>
        /// <param name="databaseLink">The link of the database to create the collection in. E.g. dbs/db_rid/.</param>
        /// <param name="documentCollection">The <see cref="Microsoft.Azure.Documents.DocumentCollection"/> object.</param>
        /// <param name="options">(Optional) Any <see cref="Microsoft.Azure.Documents.Client.RequestOptions"/> you wish to provide when creating a Collection. E.g. RequestOptions.OfferThroughput = 400. </param>
        /// <returns>The <see cref="Microsoft.Azure.Documents.DocumentCollection"/> that was created contained within a <see cref="System.Threading.Tasks.Task"/> object representing the service response for the asynchronous operation.</returns>
        /// <exception cref="ArgumentNullException">If either <paramref name="databaseLink"/> or <paramref name="documentCollection"/> is not set.</exception>
        /// <exception cref="System.AggregateException">Represents a consolidation of failures that occured during async processing. Look within InnerExceptions to find the actual exception(s).</exception>
        /// <exception cref="DocumentClientException">This exception can encapsulate many different types of errors. To determine the specific error always look at the StatusCode property. Some common codes you may get when creating a collection are:
        /// <list type="table">
        ///     <listheader>
        ///         <term>StatusCode</term><description>Reason for exception</description>
        ///     </listheader>
        ///     <item>
        ///         <term>400</term><description>BadRequest - This means something was wrong with the request supplied. It is likely that an id was not supplied for the new collection.</description>
        ///     </item>
        ///     <item>
        ///         <term>403</term><description>Forbidden - This means you attempted to exceed your quota for collections. Contact support to have this quota increased.</description>
        ///     </item>
        ///     <item>
        ///         <term>409</term><description>Conflict - This means a <see cref="Microsoft.Azure.Documents.DocumentCollection"/> with an id matching the id you supplied already existed.</description>
        ///     </item>
        /// </list>
        /// </exception>
        /// <example>
        ///
        /// <code language="c#">
        /// <![CDATA[
        /// using (IDocumentClient client = new DocumentClient(new Uri("service endpoint"), "auth key"))
        /// {
        ///     //Create a new collection with an OfferThroughput set to 10000
        ///     //Not passing in RequestOptions.OfferThroughput will result in a collection with the default OfferThroughput set.
        ///     DocumentCollection coll = await client.CreateDocumentCollectionAsync(databaseLink,
        ///         new DocumentCollection { Id = "My Collection" },
        ///         new RequestOptions { OfferThroughput = 10000} );
        /// }
        /// ]]>
        /// </code>
        /// </example>
        /// <seealso cref="Microsoft.Azure.Documents.DocumentCollection"/>
        /// <seealso cref="Microsoft.Azure.Documents.OfferV2"/>
        /// <seealso cref="Microsoft.Azure.Documents.Client.RequestOptions"/>
        /// <seealso cref="Microsoft.Azure.Documents.Client.ResourceResponse{T}"/>
        /// <seealso cref="System.Threading.Tasks.Task"/>
        public Task<ResourceResponse<DocumentCollection>> CreateDocumentCollectionAsync(string databaseLink, DocumentCollection documentCollection, Documents.Client.RequestOptions options = null)
        {
            IDocumentClientRetryPolicy retryPolicyInstance = this.ResetSessionTokenRetryPolicy.GetRequestPolicy();
            return TaskHelper.InlineIfPossible(() => this.CreateDocumentCollectionPrivateAsync(databaseLink, documentCollection, options, retryPolicyInstance), retryPolicyInstance);
        }

        private async Task<ResourceResponse<DocumentCollection>> CreateDocumentCollectionPrivateAsync(
            string databaseLink,
            DocumentCollection documentCollection,
            Documents.Client.RequestOptions options,
            IDocumentClientRetryPolicy retryPolicyInstance)
        {
            await this.EnsureValidClientAsync();

            if (string.IsNullOrEmpty(databaseLink))
            {
                throw new ArgumentNullException("databaseLink");
            }

            if (documentCollection == null)
            {
                throw new ArgumentNullException("documentCollection");
            }

            this.ValidateResource(documentCollection);
            INameValueCollection headers = this.GetRequestHeaders(options);
            using (DocumentServiceRequest request = DocumentServiceRequest.Create(
                OperationType.Create,
                databaseLink,
                documentCollection,
                ResourceType.Collection,
                AuthorizationTokenType.PrimaryMasterKey,
                headers,
                SerializationFormattingPolicy.None))
            {
                ResourceResponse<DocumentCollection> collection = new ResourceResponse<DocumentCollection>(
                    await this.CreateAsync(request, retryPolicyInstance));
                // set the session token
                this.sessionContainer.SetSessionToken(collection.Resource.ResourceId, collection.Resource.AltLink, collection.Headers);
                return collection;
            }
        }

        /// <summary>
        /// Creates (if doesn't exist) or gets (if already exists) a collection as an asychronous operation in the Azure Cosmos DB service.
        /// You can check the status code from the response to determine whether the collection was newly created (201) or existing collection was returned (200).
        /// </summary>
        /// <param name="databaseLink">The link of the database to create the collection in. E.g. dbs/db_rid/.</param>
        /// <param name="documentCollection">The <see cref="Microsoft.Azure.Documents.DocumentCollection"/> object.</param>
        /// <param name="options">(Optional) Any <see cref="Microsoft.Azure.Documents.Client.RequestOptions"/> you wish to provide when creating a Collection. E.g. RequestOptions.OfferThroughput = 400. </param>
        /// <returns>The <see cref="Microsoft.Azure.Documents.DocumentCollection"/> that was created contained within a <see cref="System.Threading.Tasks.Task"/> object representing the service response for the asynchronous operation.</returns>
        /// <exception cref="ArgumentNullException">If either <paramref name="databaseLink"/> or <paramref name="documentCollection"/> is not set.</exception>
        /// <exception cref="System.AggregateException">Represents a consolidation of failures that occured during async processing. Look within InnerExceptions to find the actual exception(s).</exception>
        /// <exception cref="DocumentClientException">This exception can encapsulate many different types of errors. To determine the specific error always look at the StatusCode property. Some common codes you may get when creating a DocumentCollection are:
        /// <list type="table">
        ///     <listheader>
        ///         <term>StatusCode</term><description>Reason for exception</description>
        ///     </listheader>
        ///     <item>
        ///         <term>400</term><description>BadRequest - This means something was wrong with the request supplied. It is likely that an id was not supplied for the new collection.</description>
        ///     </item>
        ///     <item>
        ///         <term>403</term><description>Forbidden - This means you attempted to exceed your quota for collections. Contact support to have this quota increased.</description>
        ///     </item>
        /// </list>
        /// </exception>
        /// <example>
        ///
        /// <code language="c#">
        /// <![CDATA[
        /// using (IDocumentClient client = new DocumentClient(new Uri("service endpoint"), "auth key"))
        /// {
        ///     //Create a new collection with an OfferThroughput set to 10000
        ///     //Not passing in RequestOptions.OfferThroughput will result in a collection with the default OfferThroughput set.
        ///     DocumentCollection coll = await client.CreateDocumentCollectionIfNotExistsAsync(databaseLink,
        ///         new DocumentCollection { Id = "My Collection" },
        ///         new RequestOptions { OfferThroughput = 10000} );
        /// }
        /// ]]>
        /// </code>
        /// </example>
        /// <seealso cref="Microsoft.Azure.Documents.DocumentCollection"/>
        /// <seealso cref="Microsoft.Azure.Documents.OfferV2"/>
        /// <seealso cref="Microsoft.Azure.Documents.Client.RequestOptions"/>
        /// <seealso cref="Microsoft.Azure.Documents.Client.ResourceResponse{T}"/>
        /// <seealso cref="System.Threading.Tasks.Task"/>
        public Task<ResourceResponse<DocumentCollection>> CreateDocumentCollectionIfNotExistsAsync(string databaseLink, DocumentCollection documentCollection, Documents.Client.RequestOptions options = null)
        {
            return TaskHelper.InlineIfPossible(() => this.CreateDocumentCollectionIfNotExistsPrivateAsync(databaseLink, documentCollection, options), null);
        }

        private async Task<ResourceResponse<DocumentCollection>> CreateDocumentCollectionIfNotExistsPrivateAsync(
            string databaseLink, DocumentCollection documentCollection, Documents.Client.RequestOptions options)
        {
            if (string.IsNullOrEmpty(databaseLink))
            {
                throw new ArgumentNullException("databaseLink");
            }

            if (documentCollection == null)
            {
                throw new ArgumentNullException("documentCollection");
            }

            // ReadDatabaseAsync call is needed to support this API that takes databaseLink as a parameter, to be consistent with CreateDocumentCollectionAsync. We need to construct the collectionLink to make
            // ReadDocumentCollectionAsync call, in case database selfLink got passed to this API. We cannot simply concat the database selfLink with /colls/{collectionId} to get the collectionLink.
            Documents.Database database = await this.ReadDatabaseAsync(databaseLink);

            // Doing a Read before Create will give us better latency for existing collections.
            // Also, in emulator case when you hit the max allowed partition count and you use this API for a collection that already exists,
            // calling Create will throw 503(max capacity reached) even though the intent of this API is to return the collection if it already exists.
            try
            {
                return await this.ReadDocumentCollectionAsync(UriFactory.CreateDocumentCollectionUri(database.Id, documentCollection.Id), null);
            }
            catch (DocumentClientException dce)
            {
                if (dce.StatusCode != HttpStatusCode.NotFound)
                {
                    throw;
                }
            }

            try
            {
                return await this.CreateDocumentCollectionAsync(databaseLink, documentCollection, options);
            }
            catch (DocumentClientException ex)
            {
                if (ex.StatusCode != HttpStatusCode.Conflict)
                {
                    throw;
                }
            }

            // This second Read is to handle the race condition when 2 or more threads have Read the collection and only one succeeds with Create
            // so for the remaining ones we should do a Read instead of throwing Conflict exception
            return await this.ReadDocumentCollectionAsync(UriFactory.CreateDocumentCollectionUri(database.Id, documentCollection.Id), null);
        }

        /// <summary>
        /// Restores a collection as an asychronous operation in the Azure Cosmos DB service.
        /// </summary>
        /// <param name="sourceDocumentCollectionLink">The link to the source <see cref="DocumentCollection"/> object.</param>
        /// <param name="targetDocumentCollection">The target <see cref="DocumentCollection"/> object.</param>
        /// <param name="restoreTime">(optional)The point in time to restore. If null, use the latest restorable time. </param>
        /// <param name="options">(Optional) The <see cref="Documents.Client.RequestOptions"/> for the request.</param>
        /// <returns>The task object representing the service response for the asynchronous operation.</returns>
        internal Task<ResourceResponse<DocumentCollection>> RestoreDocumentCollectionAsync(string sourceDocumentCollectionLink, DocumentCollection targetDocumentCollection, DateTimeOffset? restoreTime = null, Documents.Client.RequestOptions options = null)
        {
            IDocumentClientRetryPolicy retryPolicyInstance = this.ResetSessionTokenRetryPolicy.GetRequestPolicy();
            return TaskHelper.InlineIfPossible(() => this.RestoreDocumentCollectionPrivateAsync(sourceDocumentCollectionLink, targetDocumentCollection, restoreTime, options, retryPolicyInstance), retryPolicyInstance);
        }

        private async Task<ResourceResponse<DocumentCollection>> RestoreDocumentCollectionPrivateAsync(string sourceDocumentCollectionLink, DocumentCollection targetDocumentCollection, DateTimeOffset? restoreTime, Documents.Client.RequestOptions options, IDocumentClientRetryPolicy retryPolicyInstance)
        {
            await this.EnsureValidClientAsync();

            if (string.IsNullOrEmpty(sourceDocumentCollectionLink))
            {
                throw new ArgumentNullException("sourceDocumentCollectionLink");
            }

            if (targetDocumentCollection == null)
            {
                throw new ArgumentNullException("targetDocumentCollection");
            }

            bool isFeed;
            string resourceTypeString;
            string resourceIdOrFullName;
            bool isNameBased;

            string dbsId;
            string databaseLink = PathsHelper.GetDatabasePath(sourceDocumentCollectionLink);
            if (PathsHelper.TryParsePathSegments(databaseLink, out isFeed, out resourceTypeString, out resourceIdOrFullName, out isNameBased) && isNameBased && !isFeed)
            {
                string[] segments = resourceIdOrFullName.Split(new char[] { '/' }, StringSplitOptions.RemoveEmptyEntries);
                dbsId = segments[segments.Length - 1];
            }
            else
            {
                throw new ArgumentNullException("sourceDocumentCollectionLink");
            }

            string sourceCollId;
            if (PathsHelper.TryParsePathSegments(sourceDocumentCollectionLink, out isFeed, out resourceTypeString, out resourceIdOrFullName, out isNameBased) && isNameBased && !isFeed)
            {
                string[] segments = resourceIdOrFullName.Split(new char[] { '/' }, StringSplitOptions.RemoveEmptyEntries);
                sourceCollId = segments[segments.Length - 1];
            }
            else
            {
                throw new ArgumentNullException("sourceDocumentCollectionLink");
            }

            this.ValidateResource(targetDocumentCollection);

            if (options == null)
            {
                options = new Documents.Client.RequestOptions();
            }
            if (!options.RemoteStorageType.HasValue)
            {
                options.RemoteStorageType = RemoteStorageType.Standard;
            }
            options.SourceDatabaseId = dbsId;
            options.SourceCollectionId = sourceCollId;
            if (restoreTime.HasValue)
            {
                options.RestorePointInTime = Helpers.ToUnixTime(restoreTime.Value);
            }

            INameValueCollection headers = this.GetRequestHeaders(options);
            using (DocumentServiceRequest request = DocumentServiceRequest.Create(
                OperationType.Create,
                databaseLink,
                targetDocumentCollection,
                ResourceType.Collection,
                AuthorizationTokenType.PrimaryMasterKey,
                headers,
                SerializationFormattingPolicy.None))
            {
                ResourceResponse<DocumentCollection> collection = new ResourceResponse<DocumentCollection>(await this.CreateAsync(request, retryPolicyInstance));
                // set the session token
                this.sessionContainer.SetSessionToken(collection.Resource.ResourceId, collection.Resource.AltLink, collection.Headers);
                return collection;
            }
        }

        /// <summary>
        /// Get the status of a collection being restored in the Azure Cosmos DB service.
        /// </summary>
        /// <param name="targetDocumentCollectionLink">The link of the document collection being restored.</param>
        /// <returns>The task object representing the service response for the asynchronous operation.</returns>
        internal Task<DocumentCollectionRestoreStatus> GetDocumentCollectionRestoreStatusAsync(string targetDocumentCollectionLink)
        {
            IDocumentClientRetryPolicy retryPolicyInstance = this.ResetSessionTokenRetryPolicy.GetRequestPolicy();
            return TaskHelper.InlineIfPossible(() => this.GetDocumentCollectionRestoreStatusPrivateAsync(targetDocumentCollectionLink, retryPolicyInstance), retryPolicyInstance);
        }

        private async Task<DocumentCollectionRestoreStatus> GetDocumentCollectionRestoreStatusPrivateAsync(string targetDocumentCollectionLink, IDocumentClientRetryPolicy retryPolicyInstance)
        {
            if (string.IsNullOrEmpty(targetDocumentCollectionLink))
            {
                throw new ArgumentNullException("targetDocumentCollectionLink");
            }

            ResourceResponse<DocumentCollection> response = await this.ReadDocumentCollectionPrivateAsync(
                targetDocumentCollectionLink,
                new Documents.Client.RequestOptions { PopulateRestoreStatus = true },
                retryPolicyInstance);
            string restoreState = response.ResponseHeaders.Get(WFConstants.BackendHeaders.RestoreState);
            if (restoreState == null)
            {
                restoreState = RestoreState.RestoreCompleted.ToString();
            }

            DocumentCollectionRestoreStatus ret = new DocumentCollectionRestoreStatus()
            {
                State = restoreState
            };

            return ret;
        }

        /// <summary>
        /// Creates a stored procedure as an asychronous operation in the Azure Cosmos DB service.
        /// </summary>
        /// <param name="collectionLink">The link of the collection to create the stored procedure in. E.g. dbs/db_rid/colls/col_rid/</param>
        /// <param name="storedProcedure">The <see cref="Microsoft.Azure.Documents.StoredProcedure"/> object to create.</param>
        /// <param name="options">(Optional) Any <see cref="Microsoft.Azure.Documents.Client.RequestOptions"/>for this request.</param>
        /// <returns>The <see cref="Microsoft.Azure.Documents.StoredProcedure"/> that was created contained within a <see cref="System.Threading.Tasks.Task"/> object representing the service response for the asynchronous operation.</returns>
        /// <exception cref="ArgumentNullException">If either <paramref name="collectionLink"/> or <paramref name="storedProcedure"/> is not set.</exception>
        /// <exception cref="System.AggregateException">Represents a consolidation of failures that occured during async processing. Look within InnerExceptions to find the actual exception(s)</exception>
        /// <exception cref="DocumentClientException">This exception can encapsulate many different types of errors. To determine the specific error always look at the StatusCode property. Some common codes you may get when creating a Document are:
        /// <list type="table">
        ///     <listheader>
        ///         <term>StatusCode</term><description>Reason for exception</description>
        ///     </listheader>
        ///     <item>
        ///         <term>400</term><description>BadRequest - This means something was wrong with the request supplied. It is likely that an Id was not supplied for the stored procedure or the Body was malformed.</description>
        ///     </item>
        ///     <item>
        ///         <term>403</term><description>Forbidden - You have reached your quota of stored procedures for the collection supplied. Contact support to have this quota increased.</description>
        ///     </item>
        ///     <item>
        ///         <term>409</term><description>Conflict - This means a <see cref="Microsoft.Azure.Documents.StoredProcedure"/> with an id matching the id you supplied already existed.</description>
        ///     </item>
        ///     <item>
        ///         <term>413</term><description>RequestEntityTooLarge - This means the body of the <see cref="Microsoft.Azure.Documents.StoredProcedure"/> you tried to create was too large.</description>
        ///     </item>
        /// </list>
        /// </exception>
        /// <example>
        ///
        /// <code language="c#">
        /// <![CDATA[
        /// //Create a new stored procedure called "HelloWorldSproc" that takes in a single param called "name".
        /// StoredProcedure sproc = await client.CreateStoredProcedureAsync(collectionLink, new StoredProcedure
        /// {
        ///    Id = "HelloWorldSproc",
        ///    Body = @"function (name){
        ///                var response = getContext().getResponse();
        ///                response.setBody('Hello ' + name);
        ///             }"
        /// });
        /// ]]>
        /// </code>
        /// </example>
        /// <seealso cref="Microsoft.Azure.Documents.StoredProcedure"/>
        /// <seealso cref="Microsoft.Azure.Documents.Client.RequestOptions"/>
        /// <seealso cref="Microsoft.Azure.Documents.Client.ResourceResponse{T}"/>
        /// <seealso cref="System.Threading.Tasks.Task"/>
        public Task<ResourceResponse<StoredProcedure>> CreateStoredProcedureAsync(string collectionLink, StoredProcedure storedProcedure, Documents.Client.RequestOptions options = null)
        {
            IDocumentClientRetryPolicy retryPolicyInstance = this.ResetSessionTokenRetryPolicy.GetRequestPolicy();
            return TaskHelper.InlineIfPossible(() => this.CreateStoredProcedurePrivateAsync(collectionLink, storedProcedure, options, retryPolicyInstance), retryPolicyInstance);
        }

        private async Task<ResourceResponse<StoredProcedure>> CreateStoredProcedurePrivateAsync(
            string collectionLink,
            StoredProcedure storedProcedure,
            Documents.Client.RequestOptions options,
            IDocumentClientRetryPolicy retryPolicyInstance)
        {
            await this.EnsureValidClientAsync();

            if (string.IsNullOrEmpty(collectionLink))
            {
                throw new ArgumentNullException("collectionLink");
            }

            if (storedProcedure == null)
            {
                throw new ArgumentNullException("storedProcedure");
            }

            this.ValidateResource(storedProcedure);

            INameValueCollection headers = this.GetRequestHeaders(options);
            using (DocumentServiceRequest request = DocumentServiceRequest.Create(
                OperationType.Create,
                collectionLink,
                storedProcedure,
                ResourceType.StoredProcedure,
                AuthorizationTokenType.PrimaryMasterKey,
                headers,
                SerializationFormattingPolicy.None))
            {
                return new ResourceResponse<StoredProcedure>(await this.CreateAsync(request, retryPolicyInstance));
            }
        }

        /// <summary>
        /// Creates a trigger as an asychronous operation in the Azure Cosmos DB service.
        /// </summary>
        /// <param name="collectionLink">The link of the <see cref="Microsoft.Azure.Documents.DocumentCollection"/> to create the trigger in. E.g. dbs/db_rid/colls/col_rid/ </param>
        /// <param name="trigger">The <see cref="Microsoft.Azure.Documents.Trigger"/> object to create.</param>
        /// <param name="options">(Optional) Any <see cref="Microsoft.Azure.Documents.Client.RequestOptions"/>for this request.</param>
        /// <returns>A task object representing the service response for the asynchronous operation.</returns>
        /// <exception cref="ArgumentNullException">If either <paramref name="collectionLink"/> or <paramref name="trigger"/> is not set.</exception>
        /// <exception cref="System.AggregateException">Represents a consolidation of failures that occured during async processing. Look within InnerExceptions to find the actual exception(s)</exception>
        /// <exception cref="DocumentClientException">This exception can encapsulate many different types of errors. To determine the specific error always look at the StatusCode property. Some common codes you may get when creating a Document are:
        /// <list type="table">
        ///     <listheader>
        ///         <term>StatusCode</term><description>Reason for exception</description>
        ///     </listheader>
        ///     <item>
        ///         <term>400</term><description>BadRequest - This means something was wrong with the request supplied. It is likely that an Id was not supplied for the new trigger or that the Body was malformed.</description>
        ///     </item>
        ///     <item>
        ///         <term>403</term><description>Forbidden - You have reached your quota of triggers for the collection supplied. Contact support to have this quota increased.</description>
        ///     </item>
        ///     <item>
        ///         <term>409</term><description>Conflict - This means a <see cref="Microsoft.Azure.Documents.Trigger"/> with an id matching the id you supplied already existed.</description>
        ///     </item>
        ///     <item>
        ///         <term>413</term><description>RequestEntityTooLarge - This means the body of the <see cref="Microsoft.Azure.Documents.Trigger"/> you tried to create was too large.</description>
        ///     </item>
        /// </list>
        /// </exception>
        /// <example>
        ///
        /// <code language="c#">
        /// <![CDATA[
        /// //Create a trigger that validates the contents of a document as it is created and adds a 'timestamp' property if one was not found.
        /// Trigger trig = await client.CreateTriggerAsync(collectionLink, new Trigger
        /// {
        ///     Id = "ValidateDocuments",
        ///     Body = @"function validate() {
        ///                         var context = getContext();
        ///                         var request = context.getRequest();                                                             
        ///                         var documentToCreate = request.getBody();
        ///                         
        ///                         // validate properties
        ///                         if (!('timestamp' in documentToCreate)) {
        ///                             var ts = new Date();
        ///                             documentToCreate['timestamp'] = ts.getTime();
        ///                         }
        ///                         
        ///                         // update the document that will be created
        ///                         request.setBody(documentToCreate);
        ///                       }",
        ///     TriggerType = TriggerType.Pre,
        ///     TriggerOperation = TriggerOperation.Create
        /// });
        /// ]]>
        /// </code>
        /// </example>
        /// <seealso cref="Microsoft.Azure.Documents.Trigger"/>
        /// <seealso cref="Microsoft.Azure.Documents.Client.RequestOptions"/>
        /// <seealso cref="Microsoft.Azure.Documents.Client.ResourceResponse{T}"/>
        /// <seealso cref="System.Threading.Tasks.Task"/>
        public Task<ResourceResponse<Trigger>> CreateTriggerAsync(string collectionLink, Trigger trigger, Documents.Client.RequestOptions options = null)
        {
            IDocumentClientRetryPolicy retryPolicyInstance = this.ResetSessionTokenRetryPolicy.GetRequestPolicy();
            return TaskHelper.InlineIfPossible(() => this.CreateTriggerPrivateAsync(collectionLink, trigger, options, retryPolicyInstance), retryPolicyInstance);
        }

        private async Task<ResourceResponse<Trigger>> CreateTriggerPrivateAsync(string collectionLink, Trigger trigger, Documents.Client.RequestOptions options, IDocumentClientRetryPolicy retryPolicyInstance)
        {
            await this.EnsureValidClientAsync();

            if (string.IsNullOrEmpty(collectionLink))
            {
                throw new ArgumentNullException("collectionLink");
            }

            if (trigger == null)
            {
                throw new ArgumentNullException("trigger");
            }

            this.ValidateResource(trigger);
            INameValueCollection headers = this.GetRequestHeaders(options);
            using (DocumentServiceRequest request = DocumentServiceRequest.Create(
                OperationType.Create,
                collectionLink,
                trigger,
                ResourceType.Trigger,
                AuthorizationTokenType.PrimaryMasterKey,
                headers,
                SerializationFormattingPolicy.None))
            {
                return new ResourceResponse<Trigger>(await this.CreateAsync(request, retryPolicyInstance));
            }
        }

        /// <summary>
        /// Creates a user defined function as an asychronous operation in the Azure Cosmos DB service.
        /// </summary>
        /// <param name="collectionLink">The link of the <see cref="Microsoft.Azure.Documents.DocumentCollection"/> to create the user defined function in. E.g. dbs/db_rid/colls/col_rid/ </param>
        /// <param name="function">The <see cref="Microsoft.Azure.Documents.UserDefinedFunction"/> object to create.</param>
        /// <param name="options">(Optional) Any <see cref="Microsoft.Azure.Documents.Client.RequestOptions"/>for this request.</param>
        /// <returns>A task object representing the service response for the asynchronous operation.</returns>
        /// <exception cref="ArgumentNullException">If either <paramref name="collectionLink"/> or <paramref name="function"/> is not set.</exception>
        /// <exception cref="System.AggregateException">Represents a consolidation of failures that occured during async processing. Look within InnerExceptions to find the actual exception(s)</exception>
        /// <exception cref="DocumentClientException">This exception can encapsulate many different types of errors. To determine the specific error always look at the StatusCode property. Some common codes you may get when creating a Document are:
        /// <list type="table">
        ///     <listheader>
        ///         <term>StatusCode</term><description>Reason for exception</description>
        ///     </listheader>
        ///     <item>
        ///         <term>400</term><description>BadRequest - This means something was wrong with the request supplied. It is likely that an Id was not supplied for the new user defined function or that the Body was malformed.</description>
        ///     </item>
        ///     <item>
        ///         <term>403</term><description>Forbidden - You have reached your quota of user defined functions for the collection supplied. Contact support to have this quota increased.</description>
        ///     </item>
        ///     <item>
        ///         <term>409</term><description>Conflict - This means a <see cref="Microsoft.Azure.Documents.UserDefinedFunction"/> with an id matching the id you supplied already existed.</description>
        ///     </item>
        ///     <item>
        ///         <term>413</term><description>RequestEntityTooLarge - This means the body of the <see cref="Microsoft.Azure.Documents.UserDefinedFunction"/> you tried to create was too large.</description>
        ///     </item>
        /// </list>
        /// </exception>
        /// <example>
        ///
        /// <code language="c#">
        /// <![CDATA[
        /// //Create a user defined function that converts a string to upper case
        /// UserDefinedFunction udf = client.CreateUserDefinedFunctionAsync(collectionLink, new UserDefinedFunction
        /// {
        ///    Id = "ToUpper",
        ///    Body = @"function toUpper(input) {
        ///                        return input.toUpperCase();
        ///                     }",
        /// });
        /// ]]>
        /// </code>
        /// </example>
        /// <seealso cref="Microsoft.Azure.Documents.UserDefinedFunction"/>
        /// <seealso cref="Microsoft.Azure.Documents.Client.RequestOptions"/>
        /// <seealso cref="Microsoft.Azure.Documents.Client.ResourceResponse{T}"/>
        /// <seealso cref="System.Threading.Tasks.Task"/>
        public Task<ResourceResponse<UserDefinedFunction>> CreateUserDefinedFunctionAsync(string collectionLink, UserDefinedFunction function, Documents.Client.RequestOptions options = null)
        {
            IDocumentClientRetryPolicy retryPolicyInstance = this.ResetSessionTokenRetryPolicy.GetRequestPolicy();
            return TaskHelper.InlineIfPossible(() => this.CreateUserDefinedFunctionPrivateAsync(collectionLink, function, options, retryPolicyInstance), retryPolicyInstance);
        }

        private async Task<ResourceResponse<UserDefinedFunction>> CreateUserDefinedFunctionPrivateAsync(
            string collectionLink,
            UserDefinedFunction function,
            Documents.Client.RequestOptions options,
            IDocumentClientRetryPolicy retryPolicyInstance)
        {
            await this.EnsureValidClientAsync();

            if (string.IsNullOrEmpty(collectionLink))
            {
                throw new ArgumentNullException("collectionLink");
            }

            if (function == null)
            {
                throw new ArgumentNullException("function");
            }

            this.ValidateResource(function);
            INameValueCollection headers = this.GetRequestHeaders(options);
            using (DocumentServiceRequest request = DocumentServiceRequest.Create(
                OperationType.Create,
                collectionLink,
                function,
                ResourceType.UserDefinedFunction,
                AuthorizationTokenType.PrimaryMasterKey,
                headers,
                SerializationFormattingPolicy.None))
            {
                return new ResourceResponse<UserDefinedFunction>(await this.CreateAsync(request, retryPolicyInstance));
            }
        }

        /// <summary>
        /// Creates a user defined type object as an asychronous operation in the Azure Cosmos DB service.
        /// </summary>
        /// <param name="databaseLink">The link of the database to create the user defined type in. E.g. dbs/db_rid/ </param>
        /// <param name="userDefinedType">The <see cref="Microsoft.Azure.Documents.UserDefinedType"/> object to create.</param>
        /// <param name="options">(Optional) The request options for the request.</param>
        /// <returns>A task object representing the service response for the asynchronous operation which contains the created <see cref="Microsoft.Azure.Documents.UserDefinedType"/> object.</returns>
        /// <exception cref="ArgumentNullException">If either <paramref name="databaseLink"/> or <paramref name="userDefinedType"/> is not set.</exception>
        /// <exception cref="System.AggregateException">Represents a consolidation of failures that occured during async processing. Look within InnerExceptions to find the actual exception(s)</exception>
        /// <exception cref="DocumentClientException">This exception can encapsulate many different types of errors. To determine the specific error always look at the StatusCode property. Some common codes you may get when creating a UserDefinedType are:
        /// <list type="table">
        ///     <listheader>
        ///         <term>StatusCode</term><description>Reason for exception</description>
        ///     </listheader>
        ///     <item>
        ///         <term>400</term><description>BadRequest - This means something was wrong with the request supplied.</description>
        ///     </item>
        ///     <item>
        ///         <term>403</term><description>Forbidden - You have reached your quota of user defined type objects for this database. Contact support to have this quota increased.</description>
        ///     </item>
        ///     <item>
        ///         <term>409</term><description>Conflict - This means a <see cref="Microsoft.Azure.Documents.UserDefinedType"/> with an id matching the id you supplied already existed.</description>
        ///     </item>
        /// </list>
        /// </exception>
        /// <example>
        ///
        /// <code language="c#">
        /// <![CDATA[
        /// //Create a new user defined type in the specified database
        /// UserDefinedType userDefinedType = await client.CreateUserDefinedTypeAsync(databaseLink, new UserDefinedType { Id = "userDefinedTypeId5" });
        /// ]]>
        /// </code>
        /// </example>
        /// <seealso cref="Microsoft.Azure.Documents.UserDefinedType"/>
        /// <seealso cref="Microsoft.Azure.Documents.Client.RequestOptions"/>
        /// <seealso cref="Microsoft.Azure.Documents.Client.ResourceResponse{T}"/>
        /// <seealso cref="System.Threading.Tasks.Task"/>
        internal Task<ResourceResponse<UserDefinedType>> CreateUserDefinedTypeAsync(string databaseLink, UserDefinedType userDefinedType, Documents.Client.RequestOptions options = null)
        {
            IDocumentClientRetryPolicy retryPolicyInstance = this.ResetSessionTokenRetryPolicy.GetRequestPolicy();
            return TaskHelper.InlineIfPossible(() => this.CreateUserDefinedTypePrivateAsync(databaseLink, userDefinedType, options, retryPolicyInstance), retryPolicyInstance);
        }

        private async Task<ResourceResponse<UserDefinedType>> CreateUserDefinedTypePrivateAsync(string databaseLink, UserDefinedType userDefinedType, Documents.Client.RequestOptions options, IDocumentClientRetryPolicy retryPolicyInstance)
        {
            await this.EnsureValidClientAsync();

            if (string.IsNullOrEmpty(databaseLink))
            {
                throw new ArgumentNullException("databaseLink");
            }

            if (userDefinedType == null)
            {
                throw new ArgumentNullException("userDefinedType");
            }

            this.ValidateResource(userDefinedType);
            INameValueCollection headers = this.GetRequestHeaders(options);
            using (DocumentServiceRequest request = DocumentServiceRequest.Create(
                OperationType.Create,
                databaseLink,
                userDefinedType,
                ResourceType.UserDefinedType,
                AuthorizationTokenType.PrimaryMasterKey,
                headers,
                SerializationFormattingPolicy.None))
            {
                return new ResourceResponse<UserDefinedType>(await this.CreateAsync(request, retryPolicyInstance));
            }
        }

        /// <summary>
        /// Creates a snapshot resource as an asychronous operation in the Azure Cosmos DB service.
        /// </summary>
        /// <param name="snapshot">The specification for the <see cref="Snapshot"/> to create.</param>
        /// <param name="options">(Optional) The <see cref="Documents.Client.RequestOptions"/> for the request.</param>
        /// <returns>The <see cref="Snapshot"/> that was created within a task object representing the service response for the asynchronous operation.</returns>
        /// <exception cref="ArgumentNullException">If <paramref name="snapshot"/> is not set.</exception>
        /// <exception cref="System.AggregateException">Represents a consolidation of failures that occured during async processing. Look within InnerExceptions to find the actual exception(s).</exception>
        /// <exception cref="DocumentClientException">This exception can encapsulate many different types of errors. To determine the specific error always look at the StatusCode property. Some common codes you may get when creating a Database are:
        /// <list type="table">
        ///     <listheader>
        ///         <term>StatusCode</term><description>Reason for exception</description>
        ///     </listheader>
        ///     <item>
        ///         <term>400</term><description>BadRequest - This means something was wrong with the snapshot object supplied. It is likely that the resource link specified for the Snapshot was invalid.</description>
        ///     </item>
        ///     <item>
        ///         <term>409</term>
        ///         <description>
        ///         Conflict - This means a <see cref="Snapshot"/> with an id matching the id field of <paramref name="snapshot"/> already existed,
        ///         or there is already a pending snapshot for the specified resource link.
        ///         </description>
        ///     </item>
        /// </list>
        /// </exception>
        /// <example>
        /// The example below creates a new <see cref="Snapshot"/> with an Id property of 'MySnapshot'. The ResourceLink indicates that
        /// the snapshot should be created for the collection named "myContainer" in the database "myDatabase".
        /// This code snippet is intended to be used from within an asynchronous method as it uses the await keyword
        /// <code language="c#">
        /// <![CDATA[
        /// using (IDocumentClient client = new DocumentClient(new Uri("service endpoint"), "auth key"))
        /// {
        ///     Snapshot snapshot = await client.CreateSnapshotAsync(new Snapshot { Id = "MySnapshot", ResourceLink = ResourceLink = "dbs/myDatabase/colls/myContainer" });
        /// }
        /// ]]>
        /// </code>
        /// </example>
        /// <example>
        /// If you would like to construct a <see cref="Snapshot"/> from within a synchronous method then you need to use the following code
        /// <code language="c#">
        /// <![CDATA[
        /// using (IDocumentClient client = new DocumentClient(new Uri("service endpoint"), "auth key"))
        /// {
        ///     Snapshot snapshot = client.CreateSnapshotAsync(new Snapshot { Id = "MySnapshot", ResourceLink = ResourceLink = "dbs/myDatabase/colls/myContainer" });.Result;
        /// }
        /// ]]>
        /// </code>
        /// </example>
        /// <seealso cref="Microsoft.Azure.Documents.Snapshot"/>
        /// <seealso cref="Microsoft.Azure.Documents.Client.RequestOptions"/>
        /// <seealso cref="Microsoft.Azure.Documents.Client.ResourceResponse{T}"/>
        /// <seealso cref="System.Threading.Tasks.Task"/>
        internal Task<ResourceResponse<Snapshot>> CreateSnapshotAsync(Snapshot snapshot, Documents.Client.RequestOptions options = null)
        {
            IDocumentClientRetryPolicy retryPolicyInstance = this.ResetSessionTokenRetryPolicy.GetRequestPolicy();
            return TaskHelper.InlineIfPossible(() => this.CreateSnapshotPrivateAsync(snapshot, options, retryPolicyInstance), retryPolicyInstance);
        }

        private async Task<ResourceResponse<Snapshot>> CreateSnapshotPrivateAsync(Snapshot snapshot, Documents.Client.RequestOptions options, IDocumentClientRetryPolicy retryPolicyInstance)
        {
            await this.EnsureValidClientAsync();

            if (snapshot == null)
            {
                throw new ArgumentNullException("snapshot");
            }

            this.ValidateResource(snapshot);

            INameValueCollection headers = this.GetRequestHeaders(options);

            using (DocumentServiceRequest request = DocumentServiceRequest.Create(
                OperationType.Create,
                Paths.Snapshots_Root,
                snapshot,
                ResourceType.Snapshot,
                AuthorizationTokenType.PrimaryMasterKey,
                headers,
                SerializationFormattingPolicy.None))
            {
                return new ResourceResponse<Snapshot>(await this.CreateAsync(request, retryPolicyInstance));
            }
        }

        #endregion

        #region Delete Impl
        /// <summary>
        /// Delete a <see cref="Microsoft.Azure.Documents.Database"/> from the Azure Cosmos DB service as an asynchronous operation.
        /// </summary>
        /// <param name="databaseLink">The link of the <see cref="Microsoft.Azure.Documents.Database"/> to delete. E.g. dbs/db_rid/ </param>
        /// <param name="options">(Optional) The request options for the request.</param>
        /// <returns>A <see cref="System.Threading.Tasks"/> containing a <see cref="Microsoft.Azure.Documents.Client.ResourceResponse{T}"/> which will contain information about the request issued.</returns>
        /// <exception cref="ArgumentNullException">If <paramref name="databaseLink"/> is not set.</exception>
        /// <exception cref="DocumentClientException">This exception can encapsulate many different types of errors. To determine the specific error always look at the StatusCode property. Some common codes you may get when creating a Document are:
        /// <list type="table">
        ///     <listheader>
        ///         <term>StatusCode</term><description>Reason for exception</description>
        ///     </listheader>
        ///     <item>
        ///         <term>404</term><description>NotFound - This means the resource you tried to delete did not exist.</description>
        ///     </item>
        /// </list>
        /// </exception>
        /// <example>
        /// <code language="c#">
        /// <![CDATA[
        /// //Delete a database using its selfLink property
        /// //To get the databaseLink you would have to query for the Database, using CreateDatabaseQuery(),  and then refer to its .SelfLink property
        /// await client.DeleteDatabaseAsync(databaseLink);
        /// ]]>
        /// </code>
        /// </example>
        /// <seealso cref="Microsoft.Azure.Documents.Database"/>
        /// <seealso cref="Microsoft.Azure.Documents.Client.RequestOptions"/>
        /// <seealso cref="Microsoft.Azure.Documents.Client.ResourceResponse{T}"/>
        /// <seealso cref="System.Threading.Tasks.Task"/>
        public Task<ResourceResponse<Documents.Database>> DeleteDatabaseAsync(string databaseLink, Documents.Client.RequestOptions options = null)
        {
            IDocumentClientRetryPolicy retryPolicyInstance = this.ResetSessionTokenRetryPolicy.GetRequestPolicy();
            return TaskHelper.InlineIfPossible(() => this.DeleteDatabasePrivateAsync(databaseLink, options, retryPolicyInstance), retryPolicyInstance);
        }

        private async Task<ResourceResponse<Documents.Database>> DeleteDatabasePrivateAsync(string databaseLink, Documents.Client.RequestOptions options, IDocumentClientRetryPolicy retryPolicyInstance)
        {
            await this.EnsureValidClientAsync();

            if (string.IsNullOrEmpty(databaseLink))
            {
                throw new ArgumentNullException("databaseLink");
            }

            INameValueCollection headers = this.GetRequestHeaders(options);
            using (DocumentServiceRequest request = DocumentServiceRequest.Create(
                OperationType.Delete,
                ResourceType.Database,
                databaseLink,
                AuthorizationTokenType.PrimaryMasterKey,
                headers))
            {
                return new ResourceResponse<Documents.Database>(await this.DeleteAsync(request, retryPolicyInstance));
            }
        }

        /// <summary>
        /// Delete a <see cref="Microsoft.Azure.Documents.Document"/> from the Azure Cosmos DB service as an asynchronous operation.
        /// </summary>
        /// <param name="documentLink">The link of the <see cref="Microsoft.Azure.Documents.Document"/> to delete. E.g. dbs/db_rid/colls/col_rid/docs/doc_rid/ </param>
        /// <param name="options">(Optional) The request options for the request.</param>
        /// <param name="cancellationToken">(Optional) A <see cref="CancellationToken"/> that can be used by other objects or threads to receive notice of cancellation.</param>
        /// <returns>A <see cref="System.Threading.Tasks"/> containing a <see cref="Microsoft.Azure.Documents.Client.ResourceResponse{T}"/> which will contain information about the request issued.</returns>
        /// <exception cref="ArgumentNullException">If <paramref name="documentLink"/> is not set.</exception>
        /// <exception cref="DocumentClientException">This exception can encapsulate many different types of errors. To determine the specific error always look at the StatusCode property. Some common codes you may get when creating a Document are:
        /// <list type="table">
        ///     <listheader>
        ///         <term>StatusCode</term><description>Reason for exception</description>
        ///     </listheader>
        ///     <item>
        ///         <term>404</term><description>NotFound - This means the resource you tried to delete did not exist.</description>
        ///     </item>
        /// </list>
        /// </exception>
        /// <example>
        /// <code language="c#">
        /// <![CDATA[
        /// //Delete a document using its selfLink property
        /// //To get the documentLink you would have to query for the Document, using CreateDocumentQuery(),  and then refer to its .SelfLink property
        /// await client.DeleteDocumentAsync(documentLink);
        /// ]]>
        /// </code>
        /// </example>
        /// <seealso cref="Microsoft.Azure.Documents.Database"/>
        /// <seealso cref="Microsoft.Azure.Documents.Client.RequestOptions"/>
        /// <seealso cref="Microsoft.Azure.Documents.Client.ResourceResponse{T}"/>
        /// <seealso cref="System.Threading.Tasks.Task"/>
        public Task<ResourceResponse<Document>> DeleteDocumentAsync(string documentLink, Documents.Client.RequestOptions options = null, CancellationToken cancellationToken = default(CancellationToken))
        {
            IDocumentClientRetryPolicy retryPolicyInstance = this.ResetSessionTokenRetryPolicy.GetRequestPolicy();
            return TaskHelper.InlineIfPossible(() => this.DeleteDocumentPrivateAsync(documentLink, options, retryPolicyInstance, cancellationToken), retryPolicyInstance, cancellationToken);
        }

        private async Task<ResourceResponse<Document>> DeleteDocumentPrivateAsync(string documentLink, Documents.Client.RequestOptions options, IDocumentClientRetryPolicy retryPolicyInstance, CancellationToken cancellationToken)
        {
            await this.EnsureValidClientAsync();

            if (string.IsNullOrEmpty(documentLink))
            {
                throw new ArgumentNullException("documentLink");
            }

            INameValueCollection headers = this.GetRequestHeaders(options);
            using (DocumentServiceRequest request = DocumentServiceRequest.Create(
                OperationType.Delete,
                ResourceType.Document,
                documentLink,
                AuthorizationTokenType.PrimaryMasterKey,
                headers))
            {
                await this.AddPartitionKeyInformationAsync(request, options);
                request.SerializerSettings = this.GetSerializerSettingsForRequest(options);
                return new ResourceResponse<Document>(await this.DeleteAsync(request, retryPolicyInstance, cancellationToken));
            }
        }

        /// <summary>
        /// Delete a <see cref="Microsoft.Azure.Documents.DocumentCollection"/> from the Azure Cosmos DB service as an asynchronous operation.
        /// </summary>
        /// <param name="documentCollectionLink">The link of the <see cref="Microsoft.Azure.Documents.Document"/> to delete. E.g. dbs/db_rid/colls/col_rid/ </param>
        /// <param name="options">(Optional) The request options for the request.</param>
        /// <returns>A <see cref="System.Threading.Tasks"/> containing a <see cref="Microsoft.Azure.Documents.Client.ResourceResponse{T}"/> which will contain information about the request issued.</returns>
        /// <exception cref="ArgumentNullException">If <paramref name="documentCollectionLink"/> is not set.</exception>
        /// <exception cref="DocumentClientException">This exception can encapsulate many different types of errors. To determine the specific error always look at the StatusCode property. Some common codes you may get when creating a Document are:
        /// <list type="table">
        ///     <listheader>
        ///         <term>StatusCode</term><description>Reason for exception</description>
        ///     </listheader>
        ///     <item>
        ///         <term>404</term><description>NotFound - This means the resource you tried to delete did not exist.</description>
        ///     </item>
        /// </list>
        /// </exception>
        /// <example>
        /// <code language="c#">
        /// <![CDATA[
        /// //Delete a collection using its selfLink property
        /// //To get the collectionLink you would have to query for the Collection, using CreateDocumentCollectionQuery(),  and then refer to its .SelfLink property
        /// await client.DeleteDocumentCollectionAsync(collectionLink);
        /// ]]>
        /// </code>
        /// </example>
        /// <seealso cref="Microsoft.Azure.Documents.DocumentCollection"/>
        /// <seealso cref="Microsoft.Azure.Documents.Client.RequestOptions"/>
        /// <seealso cref="Microsoft.Azure.Documents.Client.ResourceResponse{T}"/>
        /// <seealso cref="System.Threading.Tasks.Task"/>
        public Task<ResourceResponse<DocumentCollection>> DeleteDocumentCollectionAsync(string documentCollectionLink, Documents.Client.RequestOptions options = null)
        {
            IDocumentClientRetryPolicy retryPolicyInstance = this.ResetSessionTokenRetryPolicy.GetRequestPolicy();
            return TaskHelper.InlineIfPossible(() => this.DeleteDocumentCollectionPrivateAsync(documentCollectionLink, options, retryPolicyInstance), retryPolicyInstance);
        }

        private async Task<ResourceResponse<DocumentCollection>> DeleteDocumentCollectionPrivateAsync(string documentCollectionLink, Documents.Client.RequestOptions options, IDocumentClientRetryPolicy retryPolicyInstance)
        {
            await this.EnsureValidClientAsync();

            if (string.IsNullOrEmpty(documentCollectionLink))
            {
                throw new ArgumentNullException("documentCollectionLink");
            }

            INameValueCollection headers = this.GetRequestHeaders(options);
            using (DocumentServiceRequest request = DocumentServiceRequest.Create(
                OperationType.Delete,
                ResourceType.Collection,
                documentCollectionLink,
                AuthorizationTokenType.PrimaryMasterKey,
                headers))
            {
                return new ResourceResponse<DocumentCollection>(await this.DeleteAsync(request, retryPolicyInstance));
            }
        }

        /// <summary>
        /// Delete a <see cref="Microsoft.Azure.Documents.StoredProcedure"/> from the Azure Cosmos DB service as an asynchronous operation.
        /// </summary>
        /// <param name="storedProcedureLink">The link of the <see cref="Microsoft.Azure.Documents.StoredProcedure"/> to delete. E.g. dbs/db_rid/colls/col_rid/sprocs/sproc_rid/ </param>
        /// <param name="options">(Optional) The request options for the request.</param>
        /// <returns>A <see cref="System.Threading.Tasks"/> containing a <see cref="Microsoft.Azure.Documents.Client.ResourceResponse{T}"/> which will contain information about the request issued.</returns>
        /// <exception cref="ArgumentNullException">If <paramref name="storedProcedureLink"/> is not set.</exception>
        /// <exception cref="DocumentClientException">This exception can encapsulate many different types of errors. To determine the specific error always look at the StatusCode property. Some common codes you may get when creating a Document are:
        /// <list type="table">
        ///     <listheader>
        ///         <term>StatusCode</term><description>Reason for exception</description>
        ///     </listheader>
        ///     <item>
        ///         <term>404</term><description>NotFound - This means the resource you tried to delete did not exist.</description>
        ///     </item>
        /// </list>
        /// </exception>
        /// <example>
        /// <code language="c#">
        /// <![CDATA[
        /// //Delete a stored procedure using its selfLink property.
        /// //To get the sprocLink you would have to query for the Stored Procedure, using CreateStoredProcedureQuery(),  and then refer to its .SelfLink property
        /// await client.DeleteStoredProcedureAsync(sprocLink);
        /// ]]>
        /// </code>
        /// </example>
        /// <seealso cref="Microsoft.Azure.Documents.StoredProcedure"/>
        /// <seealso cref="Microsoft.Azure.Documents.Client.RequestOptions"/>
        /// <seealso cref="Microsoft.Azure.Documents.Client.ResourceResponse{T}"/>
        /// <seealso cref="System.Threading.Tasks.Task"/>
        public Task<ResourceResponse<StoredProcedure>> DeleteStoredProcedureAsync(string storedProcedureLink, Documents.Client.RequestOptions options = null)
        {
            IDocumentClientRetryPolicy retryPolicyInstance = this.ResetSessionTokenRetryPolicy.GetRequestPolicy();
            return TaskHelper.InlineIfPossible(() => this.DeleteStoredProcedurePrivateAsync(storedProcedureLink, options, retryPolicyInstance), retryPolicyInstance);
        }

        private async Task<ResourceResponse<StoredProcedure>> DeleteStoredProcedurePrivateAsync(string storedProcedureLink, Documents.Client.RequestOptions options, IDocumentClientRetryPolicy retryPolicyInstance)
        {
            await this.EnsureValidClientAsync();

            if (string.IsNullOrEmpty(storedProcedureLink))
            {
                throw new ArgumentNullException("storedProcedureLink");
            }

            INameValueCollection headers = this.GetRequestHeaders(options);
            using (DocumentServiceRequest request = DocumentServiceRequest.Create(
                OperationType.Delete,
                ResourceType.StoredProcedure,
                storedProcedureLink,
                AuthorizationTokenType.PrimaryMasterKey,
                headers))
            {
                return new ResourceResponse<StoredProcedure>(await this.DeleteAsync(request, retryPolicyInstance));
            }
        }

        /// <summary>
        /// Delete a <see cref="Microsoft.Azure.Documents.Trigger"/> from the Azure Cosmos DB service as an asynchronous operation.
        /// </summary>
        /// <param name="triggerLink">The link of the <see cref="Microsoft.Azure.Documents.Trigger"/> to delete. E.g. dbs/db_rid/colls/col_rid/triggers/trigger_rid/ </param>
        /// <param name="options">(Optional) The request options for the request.</param>
        /// <returns>A <see cref="System.Threading.Tasks"/> containing a <see cref="Microsoft.Azure.Documents.Client.ResourceResponse{T}"/> which will contain information about the request issued.</returns>
        /// <exception cref="ArgumentNullException">If <paramref name="triggerLink"/> is not set.</exception>
        /// <exception cref="DocumentClientException">This exception can encapsulate many different types of errors. To determine the specific error always look at the StatusCode property. Some common codes you may get when creating a Document are:
        /// <list type="table">
        ///     <listheader>
        ///         <term>StatusCode</term><description>Reason for exception</description>
        ///     </listheader>
        ///     <item>
        ///         <term>404</term><description>NotFound - This means the resource you tried to delete did not exist.</description>
        ///     </item>
        /// </list>
        /// </exception>
        /// <example>
        /// <code language="c#">
        /// <![CDATA[
        /// //Delete a trigger using its selfLink property.
        /// //To get the triggerLink you would have to query for the Trigger, using CreateTriggerQuery(),  and then refer to its .SelfLink property
        /// await client.DeleteTriggerAsync(triggerLink);
        /// ]]>
        /// </code>
        /// </example>
        /// <seealso cref="Microsoft.Azure.Documents.Trigger"/>
        /// <seealso cref="Microsoft.Azure.Documents.Client.RequestOptions"/>
        /// <seealso cref="Microsoft.Azure.Documents.Client.ResourceResponse{T}"/>
        /// <seealso cref="System.Threading.Tasks.Task"/>
        public Task<ResourceResponse<Trigger>> DeleteTriggerAsync(string triggerLink, Documents.Client.RequestOptions options = null)
        {
            IDocumentClientRetryPolicy retryPolicyInstance = this.ResetSessionTokenRetryPolicy.GetRequestPolicy();
            return TaskHelper.InlineIfPossible(() => this.DeleteTriggerPrivateAsync(triggerLink, options, retryPolicyInstance), retryPolicyInstance);
        }

        private async Task<ResourceResponse<Trigger>> DeleteTriggerPrivateAsync(string triggerLink, Documents.Client.RequestOptions options, IDocumentClientRetryPolicy retryPolicyInstance)
        {
            await this.EnsureValidClientAsync();

            if (string.IsNullOrEmpty(triggerLink))
            {
                throw new ArgumentNullException("triggerLink");
            }

            INameValueCollection headers = this.GetRequestHeaders(options);
            using (DocumentServiceRequest request = DocumentServiceRequest.Create(
                OperationType.Delete,
                ResourceType.Trigger,
                triggerLink,
                AuthorizationTokenType.PrimaryMasterKey,
                headers))
            {
                return new ResourceResponse<Trigger>(await this.DeleteAsync(request, retryPolicyInstance));
            }
        }

        /// <summary>
        /// Delete a <see cref="Microsoft.Azure.Documents.UserDefinedFunction"/> from the Azure Cosmos DB service as an asynchronous operation.
        /// </summary>
        /// <param name="functionLink">The link of the <see cref="Microsoft.Azure.Documents.UserDefinedFunction"/> to delete. E.g. dbs/db_rid/colls/col_rid/udfs/udf_rid/ </param>
        /// <param name="options">(Optional) The request options for the request.</param>
        /// <returns>A <see cref="System.Threading.Tasks"/> containing a <see cref="Microsoft.Azure.Documents.Client.ResourceResponse{T}"/> which will contain information about the request issued.</returns>
        /// <exception cref="ArgumentNullException">If <paramref name="functionLink"/> is not set.</exception>
        /// <exception cref="DocumentClientException">This exception can encapsulate many different types of errors. To determine the specific error always look at the StatusCode property. Some common codes you may get when creating a Document are:
        /// <list type="table">
        ///     <listheader>
        ///         <term>StatusCode</term><description>Reason for exception</description>
        ///     </listheader>
        ///     <item>
        ///         <term>404</term><description>NotFound - This means the resource you tried to delete did not exist.</description>
        ///     </item>
        /// </list>
        /// </exception>
        /// <example>
        /// <code language="c#">
        /// <![CDATA[
        /// //Delete a user defined function using its selfLink property.
        /// //To get the functionLink you would have to query for the User Defined Function, using CreateUserDefinedFunctionQuery(),  and then refer to its .SelfLink property
        /// await client.DeleteUserDefinedFunctionAsync(functionLink);
        /// ]]>
        /// </code>
        /// </example>
        /// <seealso cref="Microsoft.Azure.Documents.UserDefinedFunction"/>
        /// <seealso cref="Microsoft.Azure.Documents.Client.RequestOptions"/>
        /// <seealso cref="Microsoft.Azure.Documents.Client.ResourceResponse{T}"/>
        /// <seealso cref="System.Threading.Tasks.Task"/>
        public Task<ResourceResponse<UserDefinedFunction>> DeleteUserDefinedFunctionAsync(string functionLink, Documents.Client.RequestOptions options = null)
        {
            IDocumentClientRetryPolicy retryPolicyInstance = this.ResetSessionTokenRetryPolicy.GetRequestPolicy();
            return TaskHelper.InlineIfPossible(() => this.DeleteUserDefinedFunctionPrivateAsync(functionLink, options, retryPolicyInstance), retryPolicyInstance);
        }

        private async Task<ResourceResponse<UserDefinedFunction>> DeleteUserDefinedFunctionPrivateAsync(string functionLink, Documents.Client.RequestOptions options, IDocumentClientRetryPolicy retryPolicyInstance)
        {
            await this.EnsureValidClientAsync();

            if (string.IsNullOrEmpty(functionLink))
            {
                throw new ArgumentNullException("functionLink");
            }

            INameValueCollection headers = this.GetRequestHeaders(options);
            using (DocumentServiceRequest request = DocumentServiceRequest.Create(
                OperationType.Delete,
                ResourceType.UserDefinedFunction,
                functionLink,
                AuthorizationTokenType.PrimaryMasterKey,
                headers))
            {
                return new ResourceResponse<UserDefinedFunction>(await this.DeleteAsync(request, retryPolicyInstance));
            }
        }

        /// <summary>
        /// Delete a <see cref="Microsoft.Azure.Documents.Conflict"/> from the Azure Cosmos DB service as an asynchronous operation.
        /// </summary>
        /// <param name="conflictLink">The link of the <see cref="Microsoft.Azure.Documents.Conflict"/> to delete. E.g. dbs/db_rid/colls/coll_rid/conflicts/ </param>
        /// <param name="options">(Optional) The request options for the request.</param>
        /// <returns>A <see cref="System.Threading.Tasks"/> containing a <see cref="Microsoft.Azure.Documents.Client.ResourceResponse{T}"/> which will contain information about the request issued.</returns>
        /// <exception cref="ArgumentNullException">If <paramref name="conflictLink"/> is not set.</exception>
        /// <exception cref="DocumentClientException">This exception can encapsulate many different types of errors. To determine the specific error always look at the StatusCode property. Some common codes you may get when creating a Document are:
        /// <list type="table">
        ///     <listheader>
        ///         <term>StatusCode</term><description>Reason for exception</description>
        ///     </listheader>
        ///     <item>
        ///         <term>404</term><description>NotFound - This means the resource you tried to delete did not exist.</description>
        ///     </item>
        /// </list>
        /// </exception>
        /// <example>
        /// <code language="c#">
        /// <![CDATA[
        /// //Delete a conflict using its selfLink property.
        /// //To get the conflictLink you would have to query for the Conflict object, using CreateConflictQuery(), and then refer to its .SelfLink property
        /// await client.DeleteConflictAsync(conflictLink);
        /// ]]>
        /// </code>
        /// </example>
        /// <seealso cref="Microsoft.Azure.Documents.Conflict"/>
        /// <seealso cref="Microsoft.Azure.Documents.Client.RequestOptions"/>
        /// <seealso cref="Microsoft.Azure.Documents.Client.ResourceResponse{T}"/>
        /// <seealso cref="System.Threading.Tasks.Task"/>
        public Task<ResourceResponse<Conflict>> DeleteConflictAsync(string conflictLink, Documents.Client.RequestOptions options = null)
        {
            IDocumentClientRetryPolicy retryPolicyInstance = this.ResetSessionTokenRetryPolicy.GetRequestPolicy();
            return TaskHelper.InlineIfPossible(() => this.DeleteConflictPrivateAsync(conflictLink, options, retryPolicyInstance), retryPolicyInstance);
        }

        private async Task<ResourceResponse<Conflict>> DeleteConflictPrivateAsync(string conflictLink, Documents.Client.RequestOptions options, IDocumentClientRetryPolicy retryPolicyInstance)
        {
            await this.EnsureValidClientAsync();

            if (string.IsNullOrEmpty(conflictLink))
            {
                throw new ArgumentNullException("conflictLink");
            }

            INameValueCollection headers = this.GetRequestHeaders(options);
            using (DocumentServiceRequest request = DocumentServiceRequest.Create(
                OperationType.Delete,
                ResourceType.Conflict,
                conflictLink,
                AuthorizationTokenType.PrimaryMasterKey,
                headers))
            {
                await this.AddPartitionKeyInformationAsync(request, options);
                return new ResourceResponse<Conflict>(await this.DeleteAsync(request, retryPolicyInstance));
            }
        }

        /// <summary>
        /// Delete a <see cref="Microsoft.Azure.Documents.Snapshot"/> from the Azure Cosmos DB service as an asynchronous operation.
        /// </summary>
        /// <param name="snapshotLink">The link of the <see cref="Microsoft.Azure.Documents.Snapshot"/> to delete. E.g. snapshots/snapshot_rid/ </param>
        /// <param name="options">(Optional) The request options for the request.</param>
        /// <returns>A <see cref="System.Threading.Tasks"/> containing a <see cref="Microsoft.Azure.Documents.Client.ResourceResponse{T}"/> which will contain information about the request issued.</returns>
        /// <exception cref="ArgumentNullException">If <paramref name="snapshotLink"/> is not set.</exception>
        /// <exception cref="DocumentClientException">This exception can encapsulate many different types of errors. To determine the specific error always look at the StatusCode property. Some common codes you may get when creating a Document are:
        /// <list type="table">
        ///     <listheader>
        ///         <term>StatusCode</term><description>Reason for exception</description>
        ///     </listheader>
        ///     <item>
        ///         <term>404</term><description>NotFound - This means the resource you tried to delete did not exist.</description>
        ///     </item>
        /// </list>
        /// </exception>
        /// <example>
        /// <code language="c#">
        /// <![CDATA[
        /// //Delete a snapshot using its selfLink property
        /// //To get the snapshot you would have to query for the Snapshot, using CreateSnapshotQuery(),  and then refer to its .SelfLink property
        /// await client.DeleteSnapshotAsync(snapshotLink);
        /// ]]>
        /// </code>
        /// </example>
        /// <seealso cref="Microsoft.Azure.Documents.Snapshot"/>
        /// <seealso cref="Microsoft.Azure.Documents.Client.RequestOptions"/>
        /// <seealso cref="Microsoft.Azure.Documents.Client.ResourceResponse{T}"/>
        /// <seealso cref="System.Threading.Tasks.Task"/>
        internal Task<ResourceResponse<Snapshot>> DeleteSnapshotAsync(string snapshotLink, Documents.Client.RequestOptions options = null)
        {
            IDocumentClientRetryPolicy retryPolicyInstance = this.ResetSessionTokenRetryPolicy.GetRequestPolicy();
            return TaskHelper.InlineIfPossible(() => this.DeleteSnapshotPrivateAsync(snapshotLink, options, retryPolicyInstance), retryPolicyInstance);
        }

        private async Task<ResourceResponse<Snapshot>> DeleteSnapshotPrivateAsync(string snapshotLink, Documents.Client.RequestOptions options, IDocumentClientRetryPolicy retryPolicyInstance)
        {
            await this.EnsureValidClientAsync();

            if (string.IsNullOrEmpty(snapshotLink))
            {
                throw new ArgumentNullException("snapshotLink");
            }

            INameValueCollection headers = this.GetRequestHeaders(options);
            using (DocumentServiceRequest request = DocumentServiceRequest.Create(
                OperationType.Delete,
                ResourceType.Snapshot,
                snapshotLink,
                AuthorizationTokenType.PrimaryMasterKey,
                headers))
            {
                return new ResourceResponse<Snapshot>(await this.DeleteAsync(request, retryPolicyInstance));
            }
        }

        #endregion

        #region Replace Impl
        /// <summary>
        /// Replaces a document collection in the Azure Cosmos DB service as an asynchronous operation.
        /// </summary>
        /// <param name="documentCollection">the updated document collection.</param>
        /// <param name="options">the request options for the request.</param>
        /// <returns>
        /// A <see cref="System.Threading.Tasks"/> containing a <see cref="Microsoft.Azure.Documents.Client.ResourceResponse{T}"/> which wraps a <see cref="Microsoft.Azure.Documents.DocumentCollection"/> containing the updated resource record.
        /// </returns>
        public Task<ResourceResponse<DocumentCollection>> ReplaceDocumentCollectionAsync(DocumentCollection documentCollection, Documents.Client.RequestOptions options = null)
        {
            IDocumentClientRetryPolicy retryPolicyInstance = this.ResetSessionTokenRetryPolicy.GetRequestPolicy();
            return TaskHelper.InlineIfPossible(() => this.ReplaceDocumentCollectionPrivateAsync(documentCollection, options, retryPolicyInstance), retryPolicyInstance);
        }

        private async Task<ResourceResponse<DocumentCollection>> ReplaceDocumentCollectionPrivateAsync(
            DocumentCollection documentCollection,
            Documents.Client.RequestOptions options,
            IDocumentClientRetryPolicy retryPolicyInstance,
            string altLink = null)
        {
            await this.EnsureValidClientAsync();

            if (documentCollection == null)
            {
                throw new ArgumentNullException("documentCollection");
            }

            this.ValidateResource(documentCollection);
            INameValueCollection headers = this.GetRequestHeaders(options);
            using (DocumentServiceRequest request = DocumentServiceRequest.Create(
                OperationType.Replace,
                altLink ?? this.GetLinkForRouting(documentCollection),
                documentCollection,
                ResourceType.Collection,
                AuthorizationTokenType.PrimaryMasterKey,
                headers,
                SerializationFormattingPolicy.None))
            {
                ResourceResponse<DocumentCollection> collection = new ResourceResponse<DocumentCollection>(await this.UpdateAsync(request, retryPolicyInstance));
                // set the session token
                if (collection.Resource != null)
                {
                    this.sessionContainer.SetSessionToken(collection.Resource.ResourceId, collection.Resource.AltLink, collection.Headers);
                }
                return collection;
            }
        }

        /// <summary>
        /// Replaces a <see cref="Microsoft.Azure.Documents.Document"/> in the Azure Cosmos DB service as an asynchronous operation.
        /// </summary>
        /// <param name="documentLink">The link of the document to be updated. E.g. dbs/db_rid/colls/col_rid/docs/doc_rid/ </param>
        /// <param name="document">The updated <see cref="Microsoft.Azure.Documents.Document"/> to replace the existing resource with.</param>
        /// <param name="options">(Optional) The request options for the request.</param>
        /// <param name="cancellationToken">(Optional) A <see cref="CancellationToken"/> that can be used by other objects or threads to receive notice of cancellation.</param>
        /// <returns>
        /// A <see cref="System.Threading.Tasks"/> containing a <see cref="Microsoft.Azure.Documents.Client.ResourceResponse{T}"/> which wraps a <see cref="Microsoft.Azure.Documents.Document"/> containing the updated resource record.
        /// </returns>
        /// <exception cref="ArgumentNullException">If either <paramref name="documentLink"/> or <paramref name="document"/> is not set.</exception>
        /// <exception cref="DocumentClientException">This exception can encapsulate many different types of errors. To determine the specific error always look at the StatusCode property. Some common codes you may get when creating a Document are:
        /// <list type="table">
        ///     <listheader>
        ///         <term>StatusCode</term><description>Reason for exception</description>
        ///     </listheader>
        ///     <item>
        ///         <term>404</term><description>NotFound - This means the resource you tried to delete did not exist.</description>
        ///     </item>
        /// </list>
        /// </exception>
        /// <example>
        /// In this example, instead of using a strongly typed <see cref="Document"/>, we will work with our own POCO object and not rely on the dynamic nature of the Document class.
        /// <code language="c#">
        /// <![CDATA[
        /// public class MyPoco
        /// {
        ///     public string Id {get; set;}
        ///     public string MyProperty {get; set;}
        /// }
        ///
        /// //Get the doc back as a Document so you have access to doc.SelfLink
        /// Document doc = client.CreateDocumentQuery<Document>(collectionLink)
        ///                        .Where(r => r.Id == "doc id")
        ///                        .AsEnumerable()
        ///                        .SingleOrDefault();
        ///
        /// //Now dynamically cast doc back to your MyPoco
        /// MyPoco poco = (dynamic)doc;
        ///
        /// //Update some properties of the poco object
        /// poco.MyProperty = "updated value";
        ///
        /// //Now persist these changes to the database using doc.SelLink and the update poco object
        /// Document updated = await client.ReplaceDocumentAsync(doc.SelfLink, poco);
        /// ]]>
        /// </code>
        /// </example>
        /// <seealso cref="Microsoft.Azure.Documents.Document"/>
        /// <seealso cref="Microsoft.Azure.Documents.Client.RequestOptions"/>
        /// <seealso cref="Microsoft.Azure.Documents.Client.ResourceResponse{T}"/>
        /// <seealso cref="System.Threading.Tasks.Task"/>
        public Task<ResourceResponse<Document>> ReplaceDocumentAsync(string documentLink, object document, Documents.Client.RequestOptions options = null, CancellationToken cancellationToken = default(CancellationToken))
        {
            // This call is to just run ReplaceDocumentInlineAsync in a SynchronizationContext aware environment
            return TaskHelper.InlineIfPossible(() => this.ReplaceDocumentInlineAsync(documentLink, document, options, cancellationToken), null, cancellationToken);
        }

        private async Task<ResourceResponse<Document>> ReplaceDocumentInlineAsync(string documentLink, object document, Documents.Client.RequestOptions options, CancellationToken cancellationToken)
        {
            IDocumentClientRetryPolicy requestRetryPolicy = this.ResetSessionTokenRetryPolicy.GetRequestPolicy();
            if (options == null || options.PartitionKey == null)
            {
                requestRetryPolicy = new PartitionKeyMismatchRetryPolicy(await this.GetCollectionCacheAsync(), requestRetryPolicy);
            }
            return await TaskHelper.InlineIfPossible(() => this.ReplaceDocumentPrivateAsync(documentLink, document, options, requestRetryPolicy, cancellationToken), requestRetryPolicy, cancellationToken);
        }

        private Task<ResourceResponse<Document>> ReplaceDocumentPrivateAsync(string documentLink, object document, Documents.Client.RequestOptions options, IDocumentClientRetryPolicy retryPolicyInstance, CancellationToken cancellationToken)
        {
            if (string.IsNullOrEmpty(documentLink))
            {
                throw new ArgumentNullException("documentLink");
            }

            if (document == null)
            {
                throw new ArgumentNullException("document");
            }

            Document typedDocument = Document.FromObject(document, this.GetSerializerSettingsForRequest(options));
            this.ValidateResource(typedDocument);
            return this.ReplaceDocumentPrivateAsync(documentLink, typedDocument, options, retryPolicyInstance, cancellationToken);
        }

        /// <summary>
        /// Replaces a <see cref="Microsoft.Azure.Documents.Document"/> in the Azure Cosmos DB service as an asynchronous operation.
        /// </summary>
        /// <param name="document">The updated <see cref="Microsoft.Azure.Documents.Document"/> to replace the existing resource with.</param>
        /// <param name="options">(Optional) The request options for the request.</param>
        /// <param name="cancellationToken">(Optional) A <see cref="CancellationToken"/> that can be used by other objects or threads to receive notice of cancellation.</param>
        /// <returns>
        /// A <see cref="System.Threading.Tasks"/> containing a <see cref="Microsoft.Azure.Documents.Client.ResourceResponse{T}"/> which wraps a <see cref="Microsoft.Azure.Documents.Document"/> containing the updated resource record.
        /// </returns>
        /// <exception cref="ArgumentNullException">If <paramref name="document"/> is not set.</exception>
        /// <exception cref="DocumentClientException">This exception can encapsulate many different types of errors. To determine the specific error always look at the StatusCode property. Some common codes you may get when creating a Document are:
        /// <list type="table">
        ///     <listheader>
        ///         <term>StatusCode</term><description>Reason for exception</description>
        ///     </listheader>
        ///     <item>
        ///         <term>404</term><description>NotFound - This means the resource you tried to delete did not exist.</description>
        ///     </item>
        /// </list>
        /// </exception>
        /// <example>
        /// This example uses <see cref="Document"/> and takes advantage of the fact that it is a dynamic object and uses SetProperty to dynamically update properties on the document
        /// <code language="c#">
        /// <![CDATA[
        /// //Fetch the Document to be updated
        /// Document doc = client.CreateDocumentQuery<Document>(collectionLink)
        ///                             .Where(r => r.Id == "doc id")
        ///                             .AsEnumerable()
        ///                             .SingleOrDefault();
        ///
        /// //Update some properties on the found resource
        /// doc.SetPropertyValue("MyProperty", "updated value");
        ///
        /// //Now persist these changes to the database by replacing the original resource
        /// Document updated = await client.ReplaceDocumentAsync(doc);
        /// ]]>
        /// </code>
        /// </example>
        /// <seealso cref="Microsoft.Azure.Documents.Document"/>
        /// <seealso cref="Microsoft.Azure.Documents.Client.RequestOptions"/>
        /// <seealso cref="Microsoft.Azure.Documents.Client.ResourceResponse{T}"/>
        /// <seealso cref="System.Threading.Tasks.Task"/>
        public Task<ResourceResponse<Document>> ReplaceDocumentAsync(Document document, Documents.Client.RequestOptions options = null, CancellationToken cancellationToken = default(CancellationToken))
        {
            IDocumentClientRetryPolicy retryPolicyInstance = this.ResetSessionTokenRetryPolicy.GetRequestPolicy();
            return TaskHelper.InlineIfPossible(() => this.ReplaceDocumentPrivateAsync(
                this.GetLinkForRouting(document),
                document,
                options,
                retryPolicyInstance,
                cancellationToken),
                retryPolicyInstance,
                cancellationToken);
        }

        private async Task<ResourceResponse<Document>> ReplaceDocumentPrivateAsync(string documentLink, Document document, Documents.Client.RequestOptions options, IDocumentClientRetryPolicy retryPolicyInstance, CancellationToken cancellationToken)
        {
            await this.EnsureValidClientAsync();

            if (document == null)
            {
                throw new ArgumentNullException("document");
            }

            this.ValidateResource(document);
            INameValueCollection headers = this.GetRequestHeaders(options);
            using (DocumentServiceRequest request = DocumentServiceRequest.Create(
                OperationType.Replace,
                documentLink,
                document,
                ResourceType.Document,
                AuthorizationTokenType.PrimaryMasterKey,
                headers,
                SerializationFormattingPolicy.None,
                this.GetSerializerSettingsForRequest(options)))
            {
                await this.AddPartitionKeyInformationAsync(request, document, options);
                return new ResourceResponse<Document>(await this.UpdateAsync(request, retryPolicyInstance, cancellationToken));
            }
        }

        /// <summary>
        /// Replaces a <see cref="Microsoft.Azure.Documents.StoredProcedure"/> in the Azure Cosmos DB service as an asynchronous operation.
        /// </summary>
        /// <param name="storedProcedure">The updated <see cref="Microsoft.Azure.Documents.StoredProcedure"/> to replace the existing resource with.</param>
        /// <param name="options">(Optional) The request options for the request.</param>
        /// <returns>
        /// A <see cref="System.Threading.Tasks"/> containing a <see cref="Microsoft.Azure.Documents.Client.ResourceResponse{T}"/> which wraps a <see cref="Microsoft.Azure.Documents.StoredProcedure"/> containing the updated resource record.
        /// </returns>
        /// <exception cref="ArgumentNullException">If <paramref name="storedProcedure"/> is not set.</exception>
        /// <exception cref="DocumentClientException">This exception can encapsulate many different types of errors. To determine the specific error always look at the StatusCode property. Some common codes you may get when creating a Document are:
        /// <list type="table">
        ///     <listheader>
        ///         <term>StatusCode</term><description>Reason for exception</description>
        ///     </listheader>
        ///     <item>
        ///         <term>404</term><description>NotFound - This means the resource you tried to delete did not exist.</description>
        ///     </item>
        /// </list>
        /// </exception>
        /// <example>
        /// <code language="c#">
        /// <![CDATA[
        /// //Fetch the resource to be updated
        /// StoredProcedure sproc = client.CreateStoredProcedureQuery(sprocsLink)
        ///                                  .Where(r => r.Id == "sproc id")
        ///                                  .AsEnumerable()
        ///                                  .SingleOrDefault();
        ///
        /// //Update some properties on the found resource
        /// sproc.Body = "function () {new javascript body for sproc}";
        ///
        /// //Now persist these changes to the database by replacing the original resource
        /// StoredProcedure updated = await client.ReplaceStoredProcedureAsync(sproc);
        /// ]]>
        /// </code>
        /// </example>
        /// <seealso cref="Microsoft.Azure.Documents.StoredProcedure"/>
        /// <seealso cref="Microsoft.Azure.Documents.Client.RequestOptions"/>
        /// <seealso cref="Microsoft.Azure.Documents.Client.ResourceResponse{T}"/>
        /// <seealso cref="System.Threading.Tasks.Task"/>
        public Task<ResourceResponse<StoredProcedure>> ReplaceStoredProcedureAsync(StoredProcedure storedProcedure, Documents.Client.RequestOptions options = null)
        {
            IDocumentClientRetryPolicy retryPolicyInstance = this.ResetSessionTokenRetryPolicy.GetRequestPolicy();
            return TaskHelper.InlineIfPossible(() => this.ReplaceStoredProcedurePrivateAsync(storedProcedure, options, retryPolicyInstance), retryPolicyInstance);
        }

        private async Task<ResourceResponse<StoredProcedure>> ReplaceStoredProcedurePrivateAsync(
            StoredProcedure storedProcedure,
            Documents.Client.RequestOptions options,
            IDocumentClientRetryPolicy retryPolicyInstance,
            string altLink = null)
        {
            await this.EnsureValidClientAsync();

            if (storedProcedure == null)
            {
                throw new ArgumentNullException("storedProcedure");
            }

            this.ValidateResource(storedProcedure);
            INameValueCollection headers = this.GetRequestHeaders(options);
            using (DocumentServiceRequest request = DocumentServiceRequest.Create(
                OperationType.Replace,
                altLink ?? this.GetLinkForRouting(storedProcedure),
                storedProcedure,
                ResourceType.StoredProcedure,
                AuthorizationTokenType.PrimaryMasterKey,
                headers,
                SerializationFormattingPolicy.None))
            {
                return new ResourceResponse<StoredProcedure>(await this.UpdateAsync(request, retryPolicyInstance));
            }
        }

        /// <summary>
        /// Replaces a <see cref="Microsoft.Azure.Documents.Trigger"/> in the Azure Cosmos DB service as an asynchronous operation.
        /// </summary>
        /// <param name="trigger">The updated <see cref="Microsoft.Azure.Documents.Trigger"/> to replace the existing resource with.</param>
        /// <param name="options">(Optional) The request options for the request.</param>
        /// <returns>
        /// A <see cref="System.Threading.Tasks"/> containing a <see cref="Microsoft.Azure.Documents.Client.ResourceResponse{T}"/> which wraps a <see cref="Microsoft.Azure.Documents.Trigger"/> containing the updated resource record.
        /// </returns>
        /// <exception cref="ArgumentNullException">If <paramref name="trigger"/> is not set.</exception>
        /// <exception cref="DocumentClientException">This exception can encapsulate many different types of errors. To determine the specific error always look at the StatusCode property. Some common codes you may get when creating a Document are:
        /// <list type="table">
        ///     <listheader>
        ///         <term>StatusCode</term><description>Reason for exception</description>
        ///     </listheader>
        ///     <item>
        ///         <term>404</term><description>NotFound - This means the resource you tried to delete did not exist.</description>
        ///     </item>
        /// </list>
        /// </exception>
        /// <example>
        /// <code language="c#">
        /// <![CDATA[
        /// //Fetch the resource to be updated
        /// Trigger trigger = client.CreateTriggerQuery(sprocsLink)
        ///                               .Where(r => r.Id == "trigger id")
        ///                               .AsEnumerable()
        ///                               .SingleOrDefault();
        ///
        /// //Update some properties on the found resource
        /// trigger.Body = "function () {new javascript body for trigger}";
        ///
        /// //Now persist these changes to the database by replacing the original resource
        /// Trigger updated = await client.ReplaceTriggerAsync(sproc);
        /// ]]>
        /// </code>
        /// </example>
        /// <seealso cref="Microsoft.Azure.Documents.Trigger"/>
        /// <seealso cref="Microsoft.Azure.Documents.Client.RequestOptions"/>
        /// <seealso cref="Microsoft.Azure.Documents.Client.ResourceResponse{T}"/>
        /// <seealso cref="System.Threading.Tasks.Task"/>
        public Task<ResourceResponse<Trigger>> ReplaceTriggerAsync(Trigger trigger, Documents.Client.RequestOptions options = null)
        {
            IDocumentClientRetryPolicy retryPolicyInstance = this.ResetSessionTokenRetryPolicy.GetRequestPolicy();
            return TaskHelper.InlineIfPossible(() => this.ReplaceTriggerPrivateAsync(trigger, options, retryPolicyInstance), retryPolicyInstance);
        }

        private async Task<ResourceResponse<Trigger>> ReplaceTriggerPrivateAsync(Trigger trigger, Documents.Client.RequestOptions options, IDocumentClientRetryPolicy retryPolicyInstance, string altLink = null)
        {
            await this.EnsureValidClientAsync();

            if (trigger == null)
            {
                throw new ArgumentNullException("trigger");
            }

            this.ValidateResource(trigger);
            INameValueCollection headers = this.GetRequestHeaders(options);
            using (DocumentServiceRequest request = DocumentServiceRequest.Create(
                OperationType.Replace,
                altLink ?? this.GetLinkForRouting(trigger),
                trigger,
                ResourceType.Trigger,
                AuthorizationTokenType.PrimaryMasterKey,
                headers,
                SerializationFormattingPolicy.None))
            {
                return new ResourceResponse<Trigger>(await this.UpdateAsync(request, retryPolicyInstance));
            }
        }

        /// <summary>
        /// Replaces a <see cref="Microsoft.Azure.Documents.UserDefinedFunction"/> in the Azure Cosmos DB service as an asynchronous operation.
        /// </summary>
        /// <param name="function">The updated <see cref="Microsoft.Azure.Documents.UserDefinedFunction"/> to replace the existing resource with.</param>
        /// <param name="options">(Optional) The request options for the request.</param>
        /// <returns>
        /// A <see cref="System.Threading.Tasks"/> containing a <see cref="Microsoft.Azure.Documents.Client.ResourceResponse{T}"/> which wraps a <see cref="Microsoft.Azure.Documents.UserDefinedFunction"/> containing the updated resource record.
        /// </returns>
        /// <exception cref="ArgumentNullException">If <paramref name="function"/> is not set.</exception>
        /// <exception cref="DocumentClientException">This exception can encapsulate many different types of errors. To determine the specific error always look at the StatusCode property. Some common codes you may get when creating a Document are:
        /// <list type="table">
        ///     <listheader>
        ///         <term>StatusCode</term><description>Reason for exception</description>
        ///     </listheader>
        ///     <item>
        ///         <term>404</term><description>NotFound - This means the resource you tried to delete did not exist.</description>
        ///     </item>
        /// </list>
        /// </exception>
        /// <example>
        /// <code language="c#">
        /// <![CDATA[
        /// //Fetch the resource to be updated
        /// UserDefinedFunction udf = client.CreateUserDefinedFunctionQuery(functionsLink)
        ///                                     .Where(r => r.Id == "udf id")
        ///                                     .AsEnumerable()
        ///                                     .SingleOrDefault();
        ///
        /// //Update some properties on the found resource
        /// udf.Body = "function () {new javascript body for udf}";
        ///
        /// //Now persist these changes to the database by replacing the original resource
        /// UserDefinedFunction updated = await client.ReplaceUserDefinedFunctionAsync(udf);
        /// ]]>
        /// </code>
        /// </example>
        /// <seealso cref="Microsoft.Azure.Documents.UserDefinedFunction"/>
        /// <seealso cref="Microsoft.Azure.Documents.Client.RequestOptions"/>
        /// <seealso cref="Microsoft.Azure.Documents.Client.ResourceResponse{T}"/>
        /// <seealso cref="System.Threading.Tasks.Task"/>
        public Task<ResourceResponse<UserDefinedFunction>> ReplaceUserDefinedFunctionAsync(UserDefinedFunction function, Documents.Client.RequestOptions options = null)
        {
            IDocumentClientRetryPolicy retryPolicyInstance = this.ResetSessionTokenRetryPolicy.GetRequestPolicy();
            return TaskHelper.InlineIfPossible(() => this.ReplaceUserDefinedFunctionPrivateAsync(function, options, retryPolicyInstance), retryPolicyInstance);
        }

        private async Task<ResourceResponse<UserDefinedFunction>> ReplaceUserDefinedFunctionPrivateAsync(
            UserDefinedFunction function,
            Documents.Client.RequestOptions options,
            IDocumentClientRetryPolicy retryPolicyInstance,
            string altLink = null)
        {
            await this.EnsureValidClientAsync();

            if (function == null)
            {
                throw new ArgumentNullException("function");
            }

            this.ValidateResource(function);
            INameValueCollection headers = this.GetRequestHeaders(options);
            using (DocumentServiceRequest request = DocumentServiceRequest.Create(
                OperationType.Replace,
                altLink ?? this.GetLinkForRouting(function),
                function,
                ResourceType.UserDefinedFunction,
                AuthorizationTokenType.PrimaryMasterKey,
                headers,
                SerializationFormattingPolicy.None))
            {
                return new ResourceResponse<UserDefinedFunction>(await this.UpdateAsync(request, retryPolicyInstance));
            }
        }

        /// <summary>
        /// Replaces a <see cref="Microsoft.Azure.Documents.Offer"/> in the Azure Cosmos DB service as an asynchronous operation.
        /// </summary>
        /// <param name="offer">The updated <see cref="Microsoft.Azure.Documents.Offer"/> to replace the existing resource with.</param>
        /// <returns>
        /// A <see cref="System.Threading.Tasks"/> containing a <see cref="Microsoft.Azure.Documents.Client.ResourceResponse{T}"/> which wraps a <see cref="Microsoft.Azure.Documents.Offer"/> containing the updated resource record.
        /// </returns>
        /// <exception cref="ArgumentNullException">If <paramref name="offer"/> is not set.</exception>
        /// <exception cref="DocumentClientException">This exception can encapsulate many different types of errors. To determine the specific error always look at the StatusCode property. Some common codes you may get when creating a Document are:
        /// <list type="table">
        ///     <listheader>
        ///         <term>StatusCode</term><description>Reason for exception</description>
        ///     </listheader>
        ///     <item>
        ///         <term>404</term><description>NotFound - This means the resource you tried to delete did not exist.</description>
        ///     </item>
        ///     <item>
        ///        <term>429</term><description>TooManyRequests - The replace offer is throttled as the offer scale down operation is attempted within the idle timeout period of 4 hours. Consult the DocumentClientException.RetryAfter value to see how long you should wait before retrying this operation.</description>
        ///     </item>
        /// </list>
        /// </exception>
        /// <example>
        /// <code language="c#">
        /// <![CDATA[
        /// //Fetch the resource to be updated
        /// Offer offer = client.CreateOfferQuery()
        ///                          .Where(r => r.ResourceLink == "collection selfLink")
        ///                          .AsEnumerable()
        ///                          .SingleOrDefault();
        ///
        /// //Create a new offer with the changed throughput
        /// OfferV2 newOffer = new OfferV2(offer, 5000);
        ///
        /// //Now persist these changes to the database by replacing the original resource
        /// Offer updated = await client.ReplaceOfferAsync(newOffer);
        /// ]]>
        /// </code>
        /// </example>
        /// <seealso cref="Microsoft.Azure.Documents.Offer"/>
        /// <seealso cref="Microsoft.Azure.Documents.Client.RequestOptions"/>
        /// <seealso cref="Microsoft.Azure.Documents.Client.ResourceResponse{T}"/>
        /// <seealso cref="System.Threading.Tasks.Task"/>
        public Task<ResourceResponse<Offer>> ReplaceOfferAsync(Offer offer)
        {
            IDocumentClientRetryPolicy retryPolicyInstance = this.ResetSessionTokenRetryPolicy.GetRequestPolicy();
            return TaskHelper.InlineIfPossible(() => this.ReplaceOfferPrivateAsync(offer, retryPolicyInstance), retryPolicyInstance);
        }

        private async Task<ResourceResponse<Offer>> ReplaceOfferPrivateAsync(Offer offer, IDocumentClientRetryPolicy retryPolicyInstance)
        {
            if (offer == null)
            {
                throw new ArgumentNullException("offer");
            }

            using (DocumentServiceRequest request = DocumentServiceRequest.Create(
                OperationType.Replace,
                offer.SelfLink,
                offer,
                ResourceType.Offer,
                AuthorizationTokenType.PrimaryMasterKey))
            {
                return new ResourceResponse<Offer>(
                    await this.UpdateAsync(request, retryPolicyInstance),
                    OfferTypeResolver.ResponseOfferTypeResolver);
            }
        }

        /// <summary>
        /// Replaces a <see cref="Microsoft.Azure.Documents.UserDefinedType"/> in the Azure Cosmos DB service as an asynchronous operation.
        /// </summary>
        /// <param name="userDefinedType">The updated <see cref="Microsoft.Azure.Documents.UserDefinedType"/> to replace the existing resource with.</param>
        /// <param name="options">(Optional) The request options for the request.</param>
        /// <returns>
        /// A <see cref="System.Threading.Tasks"/> containing a <see cref="Microsoft.Azure.Documents.Client.ResourceResponse{T}"/> which wraps a <see cref="Microsoft.Azure.Documents.UserDefinedType"/> containing the updated resource record.
        /// </returns>
        /// <exception cref="ArgumentNullException">If <paramref name="userDefinedType"/> is not set.</exception>
        /// <exception cref="DocumentClientException">This exception can encapsulate many different types of errors. To determine the specific error always look at the StatusCode property. Some common codes you may get when creating a Document are:
        /// <list type="table">
        ///     <listheader>
        ///         <term>StatusCode</term><description>Reason for exception</description>
        ///     </listheader>
        ///     <item>
        ///         <term>404</term><description>NotFound - This means the resource you tried to delete did not exist.</description>
        ///     </item>
        /// </list>
        /// </exception>
        /// <example>
        /// <code language="c#">
        /// <![CDATA[
        /// //Fetch the resource to be updated
        /// UserDefinedType userDefinedType = client.CreateUserDefinedTypeQuery(userDefinedTypesLink)
        ///                          .Where(r => r.Id == "user defined type id")
        ///                          .AsEnumerable()
        ///                          .SingleOrDefault();
        ///
        /// //Now persist these changes to the database by replacing the original resource
        /// UserDefinedType updated = await client.ReplaceUserDefinedTypeAsync(userDefinedType);
        /// ]]>
        /// </code>
        /// </example>
        /// <seealso cref="Microsoft.Azure.Documents.UserDefinedType"/>
        /// <seealso cref="Microsoft.Azure.Documents.Client.RequestOptions"/>
        /// <seealso cref="Microsoft.Azure.Documents.Client.ResourceResponse{T}"/>
        /// <seealso cref="System.Threading.Tasks.Task"/>
        internal Task<ResourceResponse<UserDefinedType>> ReplaceUserDefinedTypeAsync(UserDefinedType userDefinedType, Documents.Client.RequestOptions options = null)
        {
            IDocumentClientRetryPolicy retryPolicyInstance = this.ResetSessionTokenRetryPolicy.GetRequestPolicy();
            return TaskHelper.InlineIfPossible(() => this.ReplaceUserDefinedTypePrivateAsync(userDefinedType, options, retryPolicyInstance), retryPolicyInstance);
        }

        private async Task<ResourceResponse<UserDefinedType>> ReplaceUserDefinedTypePrivateAsync(UserDefinedType userDefinedType, Documents.Client.RequestOptions options, IDocumentClientRetryPolicy retryPolicyInstance, string altLink = null)
        {
            await this.EnsureValidClientAsync();

            if (userDefinedType == null)
            {
                throw new ArgumentNullException("userDefinedType");
            }

            this.ValidateResource(userDefinedType);
            INameValueCollection headers = this.GetRequestHeaders(options);
            using (DocumentServiceRequest request = DocumentServiceRequest.Create(
                OperationType.Replace,
                altLink ?? this.GetLinkForRouting(userDefinedType),
                userDefinedType,
                ResourceType.UserDefinedType,
                AuthorizationTokenType.PrimaryMasterKey,
                headers,
                SerializationFormattingPolicy.None))
            {
                return new ResourceResponse<UserDefinedType>(await this.UpdateAsync(request, retryPolicyInstance));
            }
        }

        #endregion

        #region Read Impl
        /// <summary>
        /// Reads a <see cref="Microsoft.Azure.Documents.Database"/> from the Azure Cosmos DB service as an asynchronous operation.
        /// </summary>
        /// <param name="databaseLink">The link of the Database resource to be read.</param>
        /// <param name="options">(Optional) The request options for the request.</param>
        /// <returns>
        /// A <see cref="System.Threading.Tasks"/> containing a <see cref="Microsoft.Azure.Documents.Client.ResourceResponse{T}"/> which wraps a <see cref="Microsoft.Azure.Documents.Database"/> containing the read resource record.
        /// </returns>
        /// <exception cref="ArgumentNullException">If <paramref name="databaseLink"/> is not set.</exception>
        /// <exception cref="DocumentClientException">This exception can encapsulate many different types of errors. To determine the specific error always look at the StatusCode property. Some common codes you may get when creating a Document are:
        /// <list type="table">
        ///     <listheader>
        ///         <term>StatusCode</term><description>Reason for exception</description>
        ///     </listheader>
        ///     <item>
        ///         <term>404</term><description>NotFound - This means the resource you tried to read did not exist.</description>
        ///     </item>
        ///     <item>
        ///         <term>429</term><description>TooManyRequests - This means you have exceeded the number of request units per second. Consult the DocumentClientException.RetryAfter value to see how long you should wait before retrying this operation.</description>
        ///     </item>
        /// </list>
        /// </exception>
        /// <example>
        /// <code language="c#">
        /// <![CDATA[
        /// //Reads a Database resource where
        /// // - database_id is the ID property of the Database resource you wish to read.
        /// var dbLink = "/dbs/database_id";
        /// Database database = await client.ReadDatabaseAsync(dbLink);
        /// ]]>
        /// </code>
        /// </example>
        /// <remarks>
        /// <para>
        /// Doing a read of a resource is the most efficient way to get a resource from the Database. If you know the resource's ID, do a read instead of a query by ID.
        /// </para>
        /// <para>
        /// The example shown uses ID-based links, where the link is composed of the ID properties used when the resources were created.
        /// You can still use the <see cref="Microsoft.Azure.Documents.Resource.SelfLink"/> property of the Database if you prefer. A self-link is a URI for a resource that is made up of Resource Identifiers  (or the _rid properties).
        /// ID-based links and SelfLink will both work.
        /// The format for <paramref name="databaseLink"/> is always "/dbs/{db identifier}" only
        /// the values within the {} change depending on which method you wish to use to address the resource.
        /// </para>
        /// </remarks>
        /// <seealso cref="Microsoft.Azure.Documents.Database"/>
        /// <seealso cref="Microsoft.Azure.Documents.Client.RequestOptions"/>
        /// <seealso cref="Microsoft.Azure.Documents.Client.ResourceResponse{T}"/>
        /// <seealso cref="System.Threading.Tasks.Task"/>
        /// <seealso cref="System.Uri"/>
        public Task<ResourceResponse<Documents.Database>> ReadDatabaseAsync(string databaseLink, Documents.Client.RequestOptions options = null)
        {
            IDocumentClientRetryPolicy retryPolicyInstance = this.ResetSessionTokenRetryPolicy.GetRequestPolicy();
            return TaskHelper.InlineIfPossible(() => this.ReadDatabasePrivateAsync(databaseLink, options, retryPolicyInstance), retryPolicyInstance);
        }

        private async Task<ResourceResponse<Documents.Database>> ReadDatabasePrivateAsync(string databaseLink, Documents.Client.RequestOptions options, IDocumentClientRetryPolicy retryPolicyInstance)
        {
            await this.EnsureValidClientAsync();

            if (string.IsNullOrEmpty(databaseLink))
            {
                throw new ArgumentNullException("databaseLink");
            }

            INameValueCollection headers = this.GetRequestHeaders(options);
            using (DocumentServiceRequest request = DocumentServiceRequest.Create(
                OperationType.Read,
                ResourceType.Database,
                databaseLink,
                AuthorizationTokenType.PrimaryMasterKey,
                headers))
            {
                return new ResourceResponse<Documents.Database>(await this.ReadAsync(request, retryPolicyInstance));
            }
        }

        /// <summary>
        /// Reads a <see cref="Microsoft.Azure.Documents.Document"/> from the Azure Cosmos DB service as an asynchronous operation.
        /// </summary>
        /// <param name="documentLink">The link for the document to be read.</param>
        /// <param name="options">(Optional) The request options for the request.</param>
        /// <param name="cancellationToken">(Optional) A <see cref="CancellationToken"/> that can be used by other objects or threads to receive notice of cancellation.</param>
        /// <returns>
        /// A <see cref="System.Threading.Tasks"/> containing a <see cref="Microsoft.Azure.Documents.Client.ResourceResponse{T}"/> which wraps a <see cref="Microsoft.Azure.Documents.Document"/> containing the read resource record.
        /// </returns>
        /// <exception cref="ArgumentNullException">If <paramref name="documentLink"/> is not set.</exception>
        /// <exception cref="DocumentClientException">This exception can encapsulate many different types of errors. To determine the specific error always look at the StatusCode property. Some common codes you may get when creating a Document are:
        /// <list type="table">
        ///     <listheader>
        ///         <term>StatusCode</term><description>Reason for exception</description>
        ///     </listheader>
        ///     <item>
        ///         <term>404</term><description>NotFound - This means the resource you tried to read did not exist.</description>
        ///     </item>
        ///     <item>
        ///         <term>429</term><description>TooManyRequests - This means you have exceeded the number of request units per second. Consult the DocumentClientException.RetryAfter value to see how long you should wait before retrying this operation.</description>
        ///     </item>
        /// </list>
        /// </exception>
        /// <example>
        /// <code language="c#">
        /// <![CDATA[
        /// //This reads a document record from a database & collection where
        /// // - sample_database is the ID of the database
        /// // - sample_collection is the ID of the collection
        /// // - document_id is the ID of the document resource
        /// var docLink = "dbs/sample_database/colls/sample_collection/docs/document_id";
        /// Document doc = await client.ReadDocumentAsync(docLink);
        /// ]]>
        /// </code>
        /// </example>
        /// <remarks>
        /// <para>
        /// Doing a read of a resource is the most efficient way to get a resource from the Database. If you know the resource's ID, do a read instead of a query by ID.
        /// </para>
        /// <para>
        /// The example shown uses ID-based links, where the link is composed of the ID properties used when the resources were created.
        /// You can still use the <see cref="Microsoft.Azure.Documents.Resource.SelfLink"/> property of the Document if you prefer. A self-link is a URI for a resource that is made up of Resource Identifiers  (or the _rid properties).
        /// ID-based links and SelfLink will both work.
        /// The format for <paramref name="documentLink"/> is always "dbs/{db identifier}/colls/{coll identifier}/docs/{doc identifier}" only
        /// the values within the {} change depending on which method you wish to use to address the resource.
        /// </para>
        /// </remarks>
        /// <seealso cref="Microsoft.Azure.Documents.Document"/>
        /// <seealso cref="Microsoft.Azure.Documents.Client.RequestOptions"/>
        /// <seealso cref="Microsoft.Azure.Documents.Client.ResourceResponse{T}"/>
        /// <seealso cref="System.Threading.Tasks.Task"/>
        /// <seealso cref="System.Uri"/>
        public Task<ResourceResponse<Document>> ReadDocumentAsync(string documentLink, Documents.Client.RequestOptions options = null, CancellationToken cancellationToken = default(CancellationToken))
        {
            IDocumentClientRetryPolicy retryPolicyInstance = this.ResetSessionTokenRetryPolicy.GetRequestPolicy();
            return TaskHelper.InlineIfPossible(
                () => this.ReadDocumentPrivateAsync(documentLink, options, retryPolicyInstance, cancellationToken), retryPolicyInstance, cancellationToken);
        }

        private async Task<ResourceResponse<Document>> ReadDocumentPrivateAsync(string documentLink, Documents.Client.RequestOptions options, IDocumentClientRetryPolicy retryPolicyInstance, CancellationToken cancellationToken)
        {
            await this.EnsureValidClientAsync();

            if (string.IsNullOrEmpty(documentLink))
            {
                throw new ArgumentNullException("documentLink");
            }

            INameValueCollection headers = this.GetRequestHeaders(options);
            using (DocumentServiceRequest request = DocumentServiceRequest.Create(
                OperationType.Read,
                ResourceType.Document,
                documentLink,
                AuthorizationTokenType.PrimaryMasterKey,
                headers))
            {
                await this.AddPartitionKeyInformationAsync(request, options);
                request.SerializerSettings = this.GetSerializerSettingsForRequest(options);
                return new ResourceResponse<Document>(await this.ReadAsync(request, retryPolicyInstance, cancellationToken));
            }
        }

        /// <summary>
        /// Reads a <see cref="Microsoft.Azure.Documents.Document"/> as a generic type T from the Azure Cosmos DB service as an asynchronous operation.
        /// </summary>
        /// <param name="documentLink">The link for the document to be read.</param>
        /// <param name="options">(Optional) The request options for the request.</param>
        /// <param name="cancellationToken">(Optional) A <see cref="CancellationToken"/> that can be used by other objects or threads to receive notice of cancellation.</param>
        /// <returns>
        /// A <see cref="System.Threading.Tasks"/> containing a <see cref="Microsoft.Azure.Documents.Client.DocumentResponse{T}"/> which wraps a <see cref="Microsoft.Azure.Documents.Document"/> containing the read resource record.
        /// </returns>
        /// <exception cref="ArgumentNullException">If <paramref name="documentLink"/> is not set.</exception>
        /// <exception cref="DocumentClientException">This exception can encapsulate many different types of errors. To determine the specific error always look at the StatusCode property. Some common codes you may get when creating a Document are:
        /// <list type="table">
        ///     <listheader>
        ///         <term>StatusCode</term><description>Reason for exception</description>
        ///     </listheader>
        ///     <item>
        ///         <term>404</term><description>NotFound - This means the resource you tried to read did not exist.</description>
        ///     </item>
        ///     <item>
        ///         <term>429</term><description>TooManyRequests - This means you have exceeded the number of request units per second. Consult the DocumentClientException.RetryAfter value to see how long you should wait before retrying this operation.</description>
        ///     </item>
        /// </list>
        /// </exception>
        /// <example>
        /// <code language="c#">
        /// <![CDATA[
        /// //This reads a document record from a database & collection where
        /// // - sample_database is the ID of the database
        /// // - sample_collection is the ID of the collection
        /// // - document_id is the ID of the document resource
        /// var docLink = "dbs/sample_database/colls/sample_collection/docs/document_id";
        /// Customer customer = await client.ReadDocumentAsync<Customer>(docLink);
        /// ]]>
        /// </code>
        /// </example>
        /// <remarks>
        /// <para>
        /// Doing a read of a resource is the most efficient way to get a resource from the Database. If you know the resource's ID, do a read instead of a query by ID.
        /// </para>
        /// <para>
        /// The example shown uses ID-based links, where the link is composed of the ID properties used when the resources were created.
        /// You can still use the <see cref="Microsoft.Azure.Documents.Resource.SelfLink"/> property of the Document if you prefer. A self-link is a URI for a resource that is made up of Resource Identifiers  (or the _rid properties).
        /// ID-based links and SelfLink will both work.
        /// The format for <paramref name="documentLink"/> is always "dbs/{db identifier}/colls/{coll identifier}/docs/{doc identifier}" only
        /// the values within the {} change depending on which method you wish to use to address the resource.
        /// </para>
        /// </remarks>
        /// <seealso cref="Microsoft.Azure.Documents.Document"/>
        /// <seealso cref="Microsoft.Azure.Documents.Client.RequestOptions"/>
        /// <seealso cref="Microsoft.Azure.Documents.Client.DocumentResponse{T}"/>
        /// <seealso cref="System.Threading.Tasks.Task"/>
        /// <seealso cref="System.Uri"/>
        public Task<DocumentResponse<T>> ReadDocumentAsync<T>(string documentLink, Documents.Client.RequestOptions options = null, CancellationToken cancellationToken = default(CancellationToken))
        {
            IDocumentClientRetryPolicy retryPolicyInstance = this.ResetSessionTokenRetryPolicy.GetRequestPolicy();
            return TaskHelper.InlineIfPossible(
                () => this.ReadDocumentPrivateAsync<T>(documentLink, options, retryPolicyInstance, cancellationToken), retryPolicyInstance, cancellationToken);
        }

        private async Task<DocumentResponse<T>> ReadDocumentPrivateAsync<T>(string documentLink, Documents.Client.RequestOptions options, IDocumentClientRetryPolicy retryPolicyInstance, CancellationToken cancellationToken)
        {
            await this.EnsureValidClientAsync();

            if (string.IsNullOrEmpty(documentLink))
            {
                throw new ArgumentNullException("documentLink");
            }

            INameValueCollection headers = this.GetRequestHeaders(options);
            using (DocumentServiceRequest request = DocumentServiceRequest.Create(
                OperationType.Read,
                ResourceType.Document,
                documentLink,
                AuthorizationTokenType.PrimaryMasterKey,
                headers))
            {
                await this.AddPartitionKeyInformationAsync(request, options);
                request.SerializerSettings = this.GetSerializerSettingsForRequest(options);
                return new DocumentResponse<T>(await this.ReadAsync(request, retryPolicyInstance, cancellationToken), this.GetSerializerSettingsForRequest(options));
            }
        }

        /// <summary>
        /// Reads a <see cref="Microsoft.Azure.Documents.DocumentCollection"/> from the Azure Cosmos DB service as an asynchronous operation.
        /// </summary>
        /// <param name="documentCollectionLink">The link for the DocumentCollection to be read.</param>
        /// <param name="options">(Optional) The request options for the request.</param>
        /// <returns>
        /// A <see cref="System.Threading.Tasks"/> containing a <see cref="Microsoft.Azure.Documents.Client.ResourceResponse{T}"/> which wraps a <see cref="Microsoft.Azure.Documents.DocumentCollection"/> containing the read resource record.
        /// </returns>
        /// <exception cref="ArgumentNullException">If <paramref name="documentCollectionLink"/> is not set.</exception>
        /// <exception cref="DocumentClientException">This exception can encapsulate many different types of errors. To determine the specific error always look at the StatusCode property. Some common codes you may get when creating a Document are:
        /// <list type="table">
        ///     <listheader>
        ///         <term>StatusCode</term><description>Reason for exception</description>
        ///     </listheader>
        ///     <item>
        ///         <term>404</term><description>NotFound - This means the resource you tried to read did not exist.</description>
        ///     </item>
        ///     <item>
        ///         <term>429</term><description>TooManyRequests - This means you have exceeded the number of request units per second. Consult the DocumentClientException.RetryAfter value to see how long you should wait before retrying this operation.</description>
        ///     </item>
        /// </list>
        /// </exception>
        /// <example>
        /// <code language="c#">
        /// <![CDATA[
        /// //This reads a DocumentCollection record from a database where
        /// // - sample_database is the ID of the database
        /// // - collection_id is the ID of the collection resource to be read
        /// var collLink = "/dbs/sample_database/colls/collection_id";
        /// DocumentCollection coll = await client.ReadDocumentCollectionAsync(collLink);
        /// ]]>
        /// </code>
        /// </example>
        /// <remarks>
        /// <para>
        /// Doing a read of a resource is the most efficient way to get a resource from the Database. If you know the resource's ID, do a read instead of a query by ID.
        /// </para>
        /// <para>
        /// The example shown uses ID-based links, where the link is composed of the ID properties used when the resources were created.
        /// You can still use the <see cref="Microsoft.Azure.Documents.Resource.SelfLink"/> property of the DocumentCollection if you prefer. A self-link is a URI for a resource that is made up of Resource Identifiers  (or the _rid properties).
        /// ID-based links and SelfLink will both work.
        /// The format for <paramref name="documentCollectionLink"/> is always "/dbs/{db identifier}/colls/{coll identifier}" only
        /// the values within the {} change depending on which method you wish to use to address the resource.
        /// </para>
        /// </remarks>
        /// <seealso cref="Microsoft.Azure.Documents.DocumentCollection"/>
        /// <seealso cref="Microsoft.Azure.Documents.Client.RequestOptions"/>
        /// <seealso cref="Microsoft.Azure.Documents.Client.ResourceResponse{T}"/>
        /// <seealso cref="System.Threading.Tasks.Task"/>
        /// <seealso cref="System.Uri"/>
        public Task<ResourceResponse<DocumentCollection>> ReadDocumentCollectionAsync(string documentCollectionLink, Documents.Client.RequestOptions options = null)
        {
            IDocumentClientRetryPolicy retryPolicyInstance = this.ResetSessionTokenRetryPolicy.GetRequestPolicy();
            return TaskHelper.InlineIfPossible(
                () => this.ReadDocumentCollectionPrivateAsync(documentCollectionLink, options, retryPolicyInstance), retryPolicyInstance);
        }

        private async Task<ResourceResponse<DocumentCollection>> ReadDocumentCollectionPrivateAsync(
            string documentCollectionLink,
            Documents.Client.RequestOptions options,
            IDocumentClientRetryPolicy retryPolicyInstance)
        {
            await this.EnsureValidClientAsync();

            if (string.IsNullOrEmpty(documentCollectionLink))
            {
                throw new ArgumentNullException("documentCollectionLink");
            }

            INameValueCollection headers = this.GetRequestHeaders(options);
            using (DocumentServiceRequest request = DocumentServiceRequest.Create(
                OperationType.Read,
                ResourceType.Collection,
                documentCollectionLink,
                AuthorizationTokenType.PrimaryMasterKey,
                headers))
            {
                return new ResourceResponse<DocumentCollection>(await this.ReadAsync(request, retryPolicyInstance));
            }
        }

        /// <summary>
        /// Reads a <see cref="Microsoft.Azure.Documents.StoredProcedure"/> from the Azure Cosmos DB service as an asynchronous operation.
        /// </summary>
        /// <param name="storedProcedureLink">The link of the stored procedure to be read.</param>
        /// <param name="options">(Optional) The request options for the request.</param>
        /// <returns>
        /// A <see cref="System.Threading.Tasks"/> containing a <see cref="Microsoft.Azure.Documents.Client.ResourceResponse{T}"/> which wraps a <see cref="Microsoft.Azure.Documents.StoredProcedure"/> containing the read resource record.
        /// </returns>
        /// <exception cref="ArgumentNullException">If <paramref name="storedProcedureLink"/> is not set.</exception>
        /// <exception cref="DocumentClientException">This exception can encapsulate many different types of errors. To determine the specific error always look at the StatusCode property. Some common codes you may get when creating a Document are:
        /// <list type="table">
        ///     <listheader>
        ///         <term>StatusCode</term><description>Reason for exception</description>
        ///     </listheader>
        ///     <item>
        ///         <term>404</term><description>NotFound - This means the resource you tried to read did not exist.</description>
        ///     </item>
        ///     <item>
        ///         <term>429</term><description>TooManyRequests - This means you have exceeded the number of request units per second. Consult the DocumentClientException.RetryAfter value to see how long you should wait before retrying this operation.</description>
        ///     </item>
        /// </list>
        /// </exception>
        /// <example>
        /// <code language="c#">
        /// <![CDATA[
        /// //Reads a StoredProcedure from a Database and DocumentCollection where
        /// // - sample_database is the ID of the database
        /// // - sample_collection is the ID of the collection
        /// // - sproc_id is the ID of the stored procedure to be read
        /// var sprocLink = "/dbs/sample_database/colls/sample_collection/sprocs/sproc_id";
        /// StoredProcedure sproc = await client.ReadStoredProcedureAsync(sprocLink);
        /// ]]>
        /// </code>
        /// </example>
        /// <remarks>
        /// <para>
        /// Doing a read of a resource is the most efficient way to get a resource from the Database. If you know the resource's ID, do a read instead of a query by ID.
        /// </para>
        /// <para>
        /// The example shown uses ID-based links, where the link is composed of the ID properties used when the resources were created.
        /// You can still use the <see cref="Microsoft.Azure.Documents.Resource.SelfLink"/> property of the Stored Procedure if you prefer. A self-link is a URI for a resource that is made up of Resource Identifiers  (or the _rid properties).
        /// ID-based links and SelfLink will both work.
        /// The format for <paramref name="storedProcedureLink"/> is always "/dbs/{db identifier}/colls/{coll identifier}/sprocs/{sproc identifier}"
        /// only the values within the {...} change depending on which method you wish to use to address the resource.
        /// </para>
        /// </remarks>
        /// <seealso cref="Microsoft.Azure.Documents.StoredProcedure"/>
        /// <seealso cref="Microsoft.Azure.Documents.Client.RequestOptions"/>
        /// <seealso cref="Microsoft.Azure.Documents.Client.ResourceResponse{T}"/>
        /// <seealso cref="System.Threading.Tasks.Task"/>
        /// <seealso cref="System.Uri"/>
        public Task<ResourceResponse<StoredProcedure>> ReadStoredProcedureAsync(string storedProcedureLink, Documents.Client.RequestOptions options = null)
        {
            IDocumentClientRetryPolicy retryPolicyInstance = this.ResetSessionTokenRetryPolicy.GetRequestPolicy();
            return TaskHelper.InlineIfPossible(
                () => this.ReadStoredProcedureAsync(storedProcedureLink, options, retryPolicyInstance), retryPolicyInstance);
        }

        private async Task<ResourceResponse<StoredProcedure>> ReadStoredProcedureAsync(string storedProcedureLink, Documents.Client.RequestOptions options, IDocumentClientRetryPolicy retryPolicyInstance)
        {
            await this.EnsureValidClientAsync();

            if (string.IsNullOrEmpty(storedProcedureLink))
            {
                throw new ArgumentNullException("storedProcedureLink");
            }

            INameValueCollection headers = this.GetRequestHeaders(options);
            using (DocumentServiceRequest request = DocumentServiceRequest.Create(
                OperationType.Read,
                ResourceType.StoredProcedure,
                storedProcedureLink,
                AuthorizationTokenType.PrimaryMasterKey,
                headers))
            {
                return new ResourceResponse<StoredProcedure>(await this.ReadAsync(request, retryPolicyInstance));
            }
        }

        /// <summary>
        /// Reads a <see cref="Microsoft.Azure.Documents.Trigger"/> from the Azure Cosmos DB service as an asynchronous operation.
        /// </summary>
        /// <param name="triggerLink">The link to the Trigger to be read.</param>
        /// <param name="options">(Optional) The request options for the request.</param>
        /// <returns>
        /// A <see cref="System.Threading.Tasks"/> containing a <see cref="Microsoft.Azure.Documents.Client.ResourceResponse{T}"/> which wraps a <see cref="Microsoft.Azure.Documents.Trigger"/> containing the read resource record.
        /// </returns>
        /// <exception cref="ArgumentNullException">If <paramref name="triggerLink"/> is not set.</exception>
        /// <exception cref="DocumentClientException">This exception can encapsulate many different types of errors. To determine the specific error always look at the StatusCode property. Some common codes you may get when creating a Document are:
        /// <list type="table">
        ///     <listheader>
        ///         <term>StatusCode</term><description>Reason for exception</description>
        ///     </listheader>
        ///     <item>
        ///         <term>404</term><description>NotFound - This means the resource you tried to read did not exist.</description>
        ///     </item>
        ///     <item>
        ///         <term>429</term><description>TooManyRequests - This means you have exceeded the number of request units per second. Consult the DocumentClientException.RetryAfter value to see how long you should wait before retrying this operation.</description>
        ///     </item>
        /// </list>
        /// </exception>
        /// <example>
        /// <code language="c#">
        /// <![CDATA[
        /// //Reads a Trigger from a Database and DocumentCollection where
        /// // - sample_database is the ID of the database
        /// // - sample_collection is the ID of the collection
        /// // - trigger_id is the ID of the trigger to be read
        /// var triggerLink = "/dbs/sample_database/colls/sample_collection/triggers/trigger_id";
        /// Trigger trigger = await client.ReadTriggerAsync(triggerLink);
        /// ]]>
        /// </code>
        /// </example>
        /// <remarks>
        /// <para>
        /// Doing a read of a resource is the most efficient way to get a resource from the Database. If you know the resource's ID, do a read instead of a query by ID.
        /// </para>
        /// <para>
        /// The example shown uses ID-based links, where the link is composed of the ID properties used when the resources were created.
        /// You can still use the <see cref="Microsoft.Azure.Documents.Resource.SelfLink"/> property of the Trigger if you prefer. A self-link is a URI for a resource that is made up of Resource Identifiers  (or the _rid properties).
        /// ID-based links and SelfLink will both work.
        /// The format for <paramref name="triggerLink"/> is always "/dbs/{db identifier}/colls/{coll identifier}/triggers/{trigger identifier}"
        /// only the values within the {...} change depending on which method you wish to use to address the resource.
        /// </para>
        /// </remarks>
        /// <seealso cref="Microsoft.Azure.Documents.Trigger"/>
        /// <seealso cref="Microsoft.Azure.Documents.Client.RequestOptions"/>
        /// <seealso cref="Microsoft.Azure.Documents.Client.ResourceResponse{T}"/>
        /// <seealso cref="System.Threading.Tasks.Task"/>
        /// <seealso cref="System.Uri"/>
        public Task<ResourceResponse<Trigger>> ReadTriggerAsync(string triggerLink, Documents.Client.RequestOptions options = null)
        {
            IDocumentClientRetryPolicy retryPolicyInstance = this.ResetSessionTokenRetryPolicy.GetRequestPolicy();
            return TaskHelper.InlineIfPossible(
                () => this.ReadTriggerPrivateAsync(triggerLink, options, retryPolicyInstance), retryPolicyInstance);
        }

        private async Task<ResourceResponse<Trigger>> ReadTriggerPrivateAsync(string triggerLink, Documents.Client.RequestOptions options, IDocumentClientRetryPolicy retryPolicyInstance)
        {
            await this.EnsureValidClientAsync();

            if (string.IsNullOrEmpty(triggerLink))
            {
                throw new ArgumentNullException("triggerLink");
            }

            INameValueCollection headers = this.GetRequestHeaders(options);
            using (DocumentServiceRequest request = DocumentServiceRequest.Create(
                OperationType.Read,
                ResourceType.Trigger,
                triggerLink,
                AuthorizationTokenType.PrimaryMasterKey,
                headers))
            {
                return new ResourceResponse<Trigger>(await this.ReadAsync(request, retryPolicyInstance));
            }
        }

        /// <summary>
        /// Reads a <see cref="Microsoft.Azure.Documents.UserDefinedFunction"/> from the Azure Cosmos DB service as an asynchronous operation.
        /// </summary>
        /// <param name="functionLink">The link to the User Defined Function to be read.</param>
        /// <param name="options">(Optional) The request options for the request.</param>
        /// <returns>
        /// A <see cref="System.Threading.Tasks"/> containing a <see cref="Microsoft.Azure.Documents.Client.ResourceResponse{T}"/> which wraps a <see cref="Microsoft.Azure.Documents.UserDefinedFunction"/> containing the read resource record.
        /// </returns>
        /// <exception cref="ArgumentNullException">If <paramref name="functionLink"/> is not set.</exception>
        /// <exception cref="DocumentClientException">This exception can encapsulate many different types of errors. To determine the specific error always look at the StatusCode property. Some common codes you may get when creating a Document are:
        /// <list type="table">
        ///     <listheader>
        ///         <term>StatusCode</term><description>Reason for exception</description>
        ///     </listheader>
        ///     <item>
        ///         <term>404</term><description>NotFound - This means the resource you tried to read did not exist.</description>
        ///     </item>
        ///     <item>
        ///         <term>429</term><description>TooManyRequests - This means you have exceeded the number of request units per second. Consult the DocumentClientException.RetryAfter value to see how long you should wait before retrying this operation.</description>
        ///     </item>
        /// </list>
        /// </exception>
        /// <example>
        /// <code language="c#">
        /// <![CDATA[
        /// //Reads a User Defined Function from a Database and DocumentCollection where
        /// // - sample_database is the ID of the database
        /// // - sample_collection is the ID of the collection
        /// // - udf_id is the ID of the user-defined function to be read
        /// var udfLink = "/dbs/sample_database/colls/sample_collection/udfs/udf_id";
        /// UserDefinedFunction udf = await client.ReadUserDefinedFunctionAsync(udfLink);
        /// ]]>
        /// </code>
        /// </example>
        /// <remarks>
        /// <para>
        /// Doing a read of a resource is the most efficient way to get a resource from the Database. If you know the resource's ID, do a read instead of a query by ID.
        /// </para>
        /// <para>
        /// The example shown uses ID-based links, where the link is composed of the ID properties used when the resources were created.
        /// You can still use the <see cref="Microsoft.Azure.Documents.Resource.SelfLink"/> property of the User Defined Function if you prefer. A self-link is a URI for a resource that is made up of Resource Identifiers  (or the _rid properties).
        /// ID-based links and SelfLink will both work.
        /// The format for <paramref name="functionLink"/> is always "/dbs/{db identifier}/colls/{coll identifier}/udfs/{udf identifier}"
        /// only the values within the {...} change depending on which method you wish to use to address the resource.
        /// </para>
        /// </remarks>
        /// <seealso cref="Microsoft.Azure.Documents.UserDefinedFunction"/>
        /// <seealso cref="Microsoft.Azure.Documents.Client.RequestOptions"/>
        /// <seealso cref="Microsoft.Azure.Documents.Client.ResourceResponse{T}"/>
        /// <seealso cref="System.Threading.Tasks.Task"/>
        /// <seealso cref="System.Uri"/>
        public Task<ResourceResponse<UserDefinedFunction>> ReadUserDefinedFunctionAsync(string functionLink, Documents.Client.RequestOptions options = null)
        {
            IDocumentClientRetryPolicy retryPolicyInstance = this.ResetSessionTokenRetryPolicy.GetRequestPolicy();
            return TaskHelper.InlineIfPossible(
                () => this.ReadUserDefinedFunctionPrivateAsync(functionLink, options, retryPolicyInstance), retryPolicyInstance);
        }

        private async Task<ResourceResponse<UserDefinedFunction>> ReadUserDefinedFunctionPrivateAsync(string functionLink, Documents.Client.RequestOptions options, IDocumentClientRetryPolicy retryPolicyInstance)
        {
            await this.EnsureValidClientAsync();

            if (string.IsNullOrEmpty(functionLink))
            {
                throw new ArgumentNullException("functionLink");
            }

            INameValueCollection headers = this.GetRequestHeaders(options);
            using (DocumentServiceRequest request = DocumentServiceRequest.Create(
                OperationType.Read,
                ResourceType.UserDefinedFunction,
                functionLink,
                AuthorizationTokenType.PrimaryMasterKey,
                headers))
            {
                return new ResourceResponse<UserDefinedFunction>(await this.ReadAsync(request, retryPolicyInstance));
            }
        }

        /// <summary>
        /// Reads a <see cref="Microsoft.Azure.Documents.Conflict"/> from the Azure Cosmos DB service as an asynchronous operation.
        /// </summary>
        /// <param name="conflictLink">The link to the Conflict to be read.</param>
        /// <param name="options">(Optional) The request options for the request.</param>
        /// <returns>
        /// A <see cref="System.Threading.Tasks"/> containing a <see cref="Microsoft.Azure.Documents.Client.ResourceResponse{T}"/> which wraps a <see cref="Microsoft.Azure.Documents.Conflict"/> containing the read resource record.
        /// </returns>
        /// <exception cref="ArgumentNullException">If <paramref name="conflictLink"/> is not set.</exception>
        /// <exception cref="DocumentClientException">This exception can encapsulate many different types of errors. To determine the specific error always look at the StatusCode property. Some common codes you may get when creating a Document are:
        /// <list type="table">
        ///     <listheader>
        ///         <term>StatusCode</term><description>Reason for exception</description>
        ///     </listheader>
        ///     <item>
        ///         <term>404</term><description>NotFound - This means the resource you tried to read did not exist.</description>
        ///     </item>
        ///     <item>
        ///         <term>429</term><description>TooManyRequests - This means you have exceeded the number of request units per second. Consult the DocumentClientException.RetryAfter value to see how long you should wait before retrying this operation.</description>
        ///     </item>
        /// </list>
        /// </exception>
        /// <example>
        /// <code language="c#">
        /// <![CDATA[
        /// //Reads a Conflict resource from a Database
        /// // - sample_database is the ID of the database
        /// // - sample_collection is the ID of the collection
        /// // - conflict_id is the ID of the conflict to be read
        /// var conflictLink = "/dbs/sample_database/colls/sample_collection/conflicts/conflict_id";
        /// Conflict conflict = await client.ReadConflictAsync(conflictLink);
        /// ]]>
        /// </code>
        /// </example>
        /// <remarks>
        /// <para>
        /// Doing a read of a resource is the most efficient way to get a resource from the Database. If you know the resource's ID, do a read instead of a query by ID.
        /// </para>
        /// <para>
        /// The example shown uses ID-based links, where the link is composed of the ID properties used when the resources were created.
        /// You can still use the <see cref="Microsoft.Azure.Documents.Resource.SelfLink"/> property of the Conflict if you prefer. A self-link is a URI for a resource that is made up of Resource Identifiers  (or the _rid properties).
        /// ID-based links and SelfLink will both work.
        /// The format for <paramref name="conflictLink"/> is always "/dbs/{db identifier}/colls/{collectioon identifier}/conflicts/{conflict identifier}"
        /// only the values within the {...} change depending on which method you wish to use to address the resource.
        /// </para>
        /// </remarks>
        /// <seealso cref="Microsoft.Azure.Documents.Conflict"/>
        /// <seealso cref="Microsoft.Azure.Documents.Client.RequestOptions"/>
        /// <seealso cref="Microsoft.Azure.Documents.Client.ResourceResponse{T}"/>
        /// <seealso cref="System.Threading.Tasks.Task"/>
        /// <seealso cref="System.Uri"/>
        public Task<ResourceResponse<Conflict>> ReadConflictAsync(string conflictLink, Documents.Client.RequestOptions options = null)
        {
            IDocumentClientRetryPolicy retryPolicyInstance = this.ResetSessionTokenRetryPolicy.GetRequestPolicy();
            return TaskHelper.InlineIfPossible(
                () => this.ReadConflictPrivateAsync(conflictLink, options, retryPolicyInstance), retryPolicyInstance);
        }

        private async Task<ResourceResponse<Conflict>> ReadConflictPrivateAsync(string conflictLink, Documents.Client.RequestOptions options, IDocumentClientRetryPolicy retryPolicyInstance)
        {
            await this.EnsureValidClientAsync();

            if (string.IsNullOrEmpty(conflictLink))
            {
                throw new ArgumentNullException("conflictLink");
            }

            INameValueCollection headers = this.GetRequestHeaders(options);
            using (DocumentServiceRequest request = DocumentServiceRequest.Create(
                OperationType.Read,
                ResourceType.Conflict,
                conflictLink,
                AuthorizationTokenType.PrimaryMasterKey,
                headers))
            {
                await this.AddPartitionKeyInformationAsync(request, options);
                return new ResourceResponse<Conflict>(await this.ReadAsync(request, retryPolicyInstance));
            }
        }

        /// <summary>
        /// Reads an <see cref="Microsoft.Azure.Documents.Offer"/> from the Azure Cosmos DB service as an asynchronous operation.
        /// </summary>
        /// <param name="offerLink">The link to the Offer to be read.</param>
        /// <returns>
        /// A <see cref="System.Threading.Tasks"/> containing a <see cref="Microsoft.Azure.Documents.Client.ResourceResponse{T}"/> which wraps a <see cref="Microsoft.Azure.Documents.Offer"/> containing the read resource record.
        /// </returns>
        /// <exception cref="ArgumentNullException">If <paramref name="offerLink"/> is not set.</exception>
        /// <exception cref="DocumentClientException">This exception can encapsulate many different types of errors. To determine the specific error always look at the StatusCode property. Some common codes you may get when creating a Document are:
        /// <list type="table">
        ///     <listheader>
        ///         <term>StatusCode</term><description>Reason for exception</description>
        ///     </listheader>
        ///     <item>
        ///         <term>404</term><description>NotFound - This means the resource you tried to read did not exist.</description>
        ///     </item>
        ///     <item>
        ///         <term>429</term><description>TooManyRequests - This means you have exceeded the number of request units per second. Consult the DocumentClientException.RetryAfter value to see how long you should wait before retrying this operation.</description>
        ///     </item>
        /// </list>
        /// </exception>
        /// <example>
        /// <code language="c#">
        /// <![CDATA[
        /// //Reads an Offer resource from a Database
        /// // - offer_id is the ID of the offer to be read
        /// var offerLink = "/offers/offer_id";
        /// Offer offer = await client.ReadOfferAsync(offerLink);
        /// ]]>
        /// </code>
        /// </example>
        /// <remarks>
        /// <para>
        /// Doing a read of a resource is the most efficient way to get a resource from the Database. If you know the resource's ID, do a read instead of a query by ID.
        /// </para>
        /// <para>
        /// For an Offer, id is always generated internally by the system when the linked resource is created. id and _rid are always the same for Offer.
        /// </para>
        /// <para>
        /// Refer to https://docs.microsoft.com/en-us/azure/cosmos-db/how-to-provision-container-throughput to learn more about 
        /// minimum throughput of a Cosmos container (or a database)
        /// To retrieve the minimum throughput for a collection/database, use the following sample 
        /// <code language="c#">
        /// <![CDATA[
        /// // Find the offer for the collection by SelfLink
        /// Offer offer = client.CreateOfferQuery(
        ///     string.Format("SELECT * FROM offers o WHERE o.resource = '{0}'", collectionSelfLink)).AsEnumerable().FirstOrDefault();
        /// ResourceResponse<Offer> response = await client.ReadOfferAsync(offer.SelfLink);
        /// string minimumRUsForCollection = readResponse.Headers["x-ms-cosmos-min-throughput"];
        /// ]]>
        /// </code>
        /// </para>
        /// </remarks>
        /// <seealso cref="Microsoft.Azure.Documents.Conflict"/>
        /// <seealso cref="Microsoft.Azure.Documents.Client.RequestOptions"/>
        /// <seealso cref="Microsoft.Azure.Documents.Client.ResourceResponse{T}"/>
        /// <seealso cref="System.Threading.Tasks.Task"/>
        /// <seealso cref="System.Uri"/>
        public Task<ResourceResponse<Offer>> ReadOfferAsync(string offerLink)
        {
            IDocumentClientRetryPolicy retryPolicyInstance = this.ResetSessionTokenRetryPolicy.GetRequestPolicy();
            return TaskHelper.InlineIfPossible(
                () => this.ReadOfferPrivateAsync(offerLink, retryPolicyInstance), retryPolicyInstance);
        }

        private async Task<ResourceResponse<Offer>> ReadOfferPrivateAsync(string offerLink, IDocumentClientRetryPolicy retryPolicyInstance)
        {
            await this.EnsureValidClientAsync();

            if (string.IsNullOrEmpty(offerLink))
            {
                throw new ArgumentNullException("offerLink");
            }

            using (DocumentServiceRequest request = DocumentServiceRequest.Create(
                OperationType.Read,
                ResourceType.Offer,
                offerLink,
                null,
                AuthorizationTokenType.PrimaryMasterKey))
            {
                return new ResourceResponse<Offer>(await this.ReadAsync(request, retryPolicyInstance), OfferTypeResolver.ResponseOfferTypeResolver);
            }
        }

        /// <summary>
        /// Reads a <see cref="Microsoft.Azure.Documents.Schema"/> as an asynchronous operation.
        /// </summary>
        /// <param name="documentSchemaLink">The link for the schema to be read.</param>
        /// <param name="options">(Optional) The request options for the request.</param>
        /// <returns>
        /// A <see cref="System.Threading.Tasks"/> containing a <see cref="Microsoft.Azure.Documents.Client.ResourceResponse{T}"/> which wraps a <see cref="Microsoft.Azure.Documents.Document"/> containing the read resource record.
        /// </returns>
        /// <exception cref="ArgumentNullException">If <paramref name="documentSchemaLink"/> is not set.</exception>
        /// <exception cref="DocumentClientException">This exception can encapsulate many different types of errors. To determine the specific error always look at the StatusCode property. Some common codes you may get when reading a Schema are:
        /// <list type="table">
        ///     <listheader>
        ///         <term>StatusCode</term><description>Reason for exception</description>
        ///     </listheader>
        ///     <item>
        ///         <term>404</term><description>NotFound - This means the resource you tried to read did not exist.</description>
        ///     </item>
        ///     <item>
        ///         <term>429</term><description>TooManyRequests - This means you have exceeded the number of request units per second. Consult the DocumentClientException.RetryAfter value to see how long you should wait before retrying this operation.</description>
        ///     </item>
        /// </list>
        /// </exception>
        /// <example>
        /// <code language="c#">
        /// <![CDATA[
        /// //This reads a schema record from a database & collection where
        /// // - sample_database is the ID of the database
        /// // - sample_collection is the ID of the collection
        /// // - schema_id is the ID of the document resource
        /// var docLink = "/dbs/sample_database/colls/sample_collection/schemas/schemas_id";
        /// Schema schema = await client.ReadSchemaAsync(docLink);
        /// ]]>
        /// </code>
        /// </example>
        /// <remarks>
        /// <para>
        /// Doing a read of a resource is the most efficient way to get a resource from the Database. If you know the resource's ID, do a read instead of a query by ID.
        /// </para>
        /// <para>
        /// The example shown uses ID-based links, where the link is composed of the ID properties used when the resources were created.
        /// You can still use the <see cref="Microsoft.Azure.Documents.Resource.SelfLink"/> property of the Document if you prefer. A self-link is a URI for a resource that is made up of Resource Identifiers  (or the _rid properties).
        /// ID-based links and SelfLink will both work.
        /// The format for <paramref name="documentSchemaLink"/> is always "/dbs/{db identifier}/colls/{coll identifier}/schema/{schema identifier}" only
        /// the values within the {} change depending on which method you wish to use to address the resource.
        /// </para>
        /// </remarks>
        /// <seealso cref="Microsoft.Azure.Documents.Schema"/>
        /// <seealso cref="Microsoft.Azure.Documents.Client.RequestOptions"/>
        /// <seealso cref="Microsoft.Azure.Documents.Client.ResourceResponse{T}"/>
        /// <seealso cref="System.Threading.Tasks.Task"/>
        /// <seealso cref="System.Uri"/>
        internal Task<ResourceResponse<Schema>> ReadSchemaAsync(string documentSchemaLink, Documents.Client.RequestOptions options = null)
        {
            IDocumentClientRetryPolicy retryPolicyInstance = this.ResetSessionTokenRetryPolicy.GetRequestPolicy();
            return TaskHelper.InlineIfPossible(
                () => this.ReadSchemaPrivateAsync(documentSchemaLink, options, retryPolicyInstance), retryPolicyInstance);
        }

        private async Task<ResourceResponse<Schema>> ReadSchemaPrivateAsync(string documentSchemaLink, Documents.Client.RequestOptions options, IDocumentClientRetryPolicy retryPolicyInstance)
        {
            await this.EnsureValidClientAsync();

            if (string.IsNullOrEmpty(documentSchemaLink))
            {
                throw new ArgumentNullException("documentSchemaLink");
            }

            INameValueCollection headers = this.GetRequestHeaders(options);
            using (DocumentServiceRequest request = DocumentServiceRequest.Create(
                OperationType.Read,
                ResourceType.Schema,
                documentSchemaLink,
                AuthorizationTokenType.PrimaryMasterKey,
                headers))
            {
                await this.AddPartitionKeyInformationAsync(request, options);
                request.SerializerSettings = this.GetSerializerSettingsForRequest(options);
                return new ResourceResponse<Schema>(await this.ReadAsync(request, retryPolicyInstance));
            }
        }

        /// <summary>
        /// Reads a <see cref="Microsoft.Azure.Documents.UserDefinedType"/> from the Azure Cosmos DB service as an asynchronous operation.
        /// </summary>
        /// <param name="userDefinedTypeLink">The link to the UserDefinedType resource to be read.</param>
        /// <param name="options">(Optional) The request options for the request.</param>
        /// <returns>
        /// A <see cref="System.Threading.Tasks"/> containing a <see cref="Microsoft.Azure.Documents.Client.ResourceResponse{T}"/> which wraps a <see cref="Microsoft.Azure.Documents.UserDefinedType"/> containing the read resource record.
        /// </returns>
        /// <exception cref="ArgumentNullException">If <paramref name="userDefinedTypeLink"/> is not set.</exception>
        /// <exception cref="DocumentClientException">This exception can encapsulate many different types of errors. To determine the specific error always look at the StatusCode property. Some common codes you may get when creating a UserDefinedType are:
        /// <list type="table">
        ///     <listheader>
        ///         <term>StatusCode</term><description>Reason for exception</description>
        ///     </listheader>
        ///     <item>
        ///         <term>404</term><description>NotFound - This means the resource you tried to read did not exist.</description>
        ///     </item>
        ///     <item>
        ///         <term>429</term><description>TooManyRequests - This means you have exceeded the number of request units per second. Consult the DocumentClientException.RetryAfter value to see how long you should wait before retrying this operation.</description>
        ///     </item>
        /// </list>
        /// </exception>
        /// <example>
        /// <code language="c#">
        /// <![CDATA[
        /// //Reads a User resource from a Database
        /// // - sample_database is the ID of the database
        /// // - userDefinedType_id is the ID of the user defined type to be read
        /// var userDefinedTypeLink = "/dbs/sample_database/udts/userDefinedType_id";
        /// UserDefinedType userDefinedType = await client.ReadUserDefinedTypeAsync(userDefinedTypeLink);
        /// ]]>
        /// </code>
        /// </example>
        /// <remarks>
        /// <para>
        /// Doing a read of a resource is the most efficient way to get a resource from the Database. If you know the resource's ID, do a read instead of a query by ID.
        /// </para>
        /// <para>
        /// The example shown user defined type ID-based links, where the link is composed of the ID properties used when the resources were created.
        /// You can still use the <see cref="Microsoft.Azure.Documents.Resource.SelfLink"/> property of the UserDefinedType if you prefer. A self-link is a URI for a resource that is made up of Resource Identifiers  (or the _rid properties).
        /// ID-based links and SelfLink will both work.
        /// The format for <paramref name="userDefinedTypeLink"/> is always "/dbs/{db identifier}/udts/{user defined type identifier}"
        /// only the values within the {...} change depending on which method you wish to use to address the resource.
        /// </para>
        /// </remarks>
        /// <seealso cref="Microsoft.Azure.Documents.UserDefinedType"/>
        /// <seealso cref="Microsoft.Azure.Documents.Client.RequestOptions"/>
        /// <seealso cref="Microsoft.Azure.Documents.Client.ResourceResponse{T}"/>
        /// <seealso cref="System.Threading.Tasks.Task"/>
        /// <seealso cref="System.Uri"/>
        internal Task<ResourceResponse<UserDefinedType>> ReadUserDefinedTypeAsync(string userDefinedTypeLink, Documents.Client.RequestOptions options = null)
        {
            IDocumentClientRetryPolicy retryPolicyInstance = this.ResetSessionTokenRetryPolicy.GetRequestPolicy();
            return TaskHelper.InlineIfPossible(
                () => this.ReadUserDefinedTypePrivateAsync(userDefinedTypeLink, options, retryPolicyInstance), retryPolicyInstance);
        }

        private async Task<ResourceResponse<UserDefinedType>> ReadUserDefinedTypePrivateAsync(string userDefinedTypeLink, Documents.Client.RequestOptions options, IDocumentClientRetryPolicy retryPolicyInstance)
        {
            await this.EnsureValidClientAsync();

            if (string.IsNullOrEmpty(userDefinedTypeLink))
            {
                throw new ArgumentNullException("userDefinedTypeLink");
            }

            INameValueCollection headers = this.GetRequestHeaders(options);
            using (DocumentServiceRequest request = DocumentServiceRequest.Create(
                OperationType.Read,
                ResourceType.UserDefinedType,
                userDefinedTypeLink,
                AuthorizationTokenType.PrimaryMasterKey,
                headers))
            {
                return new ResourceResponse<UserDefinedType>(await this.ReadAsync(request, retryPolicyInstance));
            }
        }

        /// <summary>
        /// Reads a <see cref="Microsoft.Azure.Documents.Snapshot"/> from the Azure Cosmos DB service as an asynchronous operation.
        /// </summary>
        /// <param name="snapshotLink">The link of the Snapshot resource to be read.</param>
        /// <param name="options">(Optional) The request options for the request.</param>
        /// <returns>
        /// A <see cref="System.Threading.Tasks"/> containing a <see cref="Microsoft.Azure.Documents.Client.ResourceResponse{T}"/> which wraps a <see cref="Microsoft.Azure.Documents.Snapshot"/> containing the read resource record.
        /// </returns>
        /// <exception cref="ArgumentNullException">If <paramref name="snapshotLink"/> is not set.</exception>
        /// <exception cref="DocumentClientException">This exception can encapsulate many different types of errors. To determine the specific error always look at the StatusCode property. Some common codes you may get when reading a Snapshot are:
        /// <list type="table">
        ///     <listheader>
        ///         <term>StatusCode</term><description>Reason for exception</description>
        ///     </listheader>
        ///     <item>
        ///         <term>404</term><description>NotFound - This means the resource you tried to read did not exist.</description>
        ///     </item>
        ///     <item>
        ///         <term>429</term><description>TooManyRequests - This means you have exceeded the number of request units per second. Consult the DocumentClientException.RetryAfter value to see how long you should wait before retrying this operation.</description>
        ///     </item>
        /// </list>
        /// </exception>
        /// <example>
        /// <code language="c#">
        /// <![CDATA[
        /// //Reads a Snapshot resource where
        /// // - snapshot_id is the ID property of the Snapshot resource you wish to read.
        /// var snapshotLink = "/snapshots/snapshot_id";
        /// Snapshot snapshot= await client.ReadSnapshotAsync(snapshotLink);
        /// ]]>
        /// </code>
        /// </example>
        /// <remarks>
        /// <para>
        /// Doing a read of a resource is the most efficient way to get a resource from the Azure Cosmos DB service. If you know the resource's ID, do a read instead of a query by ID.
        /// </para>
        /// <para>
        /// The example shown uses ID-based links, where the link is composed of the ID properties used when the resources were created.
        /// You can still use the <see cref="Microsoft.Azure.Documents.Resource.SelfLink"/> property of the Snapshot if you prefer. A self-link is a URI for a resource that is made up of Resource Identifiers  (or the _rid properties).
        /// ID-based links and SelfLink will both work.
        /// The format for <paramref name="snapshotLink"/> is always "/snapshots/{snapshot identifier}" only
        /// the values within the {} change depending on which method you wish to use to address the resource.
        /// </para>
        /// </remarks>
        /// <seealso cref="Microsoft.Azure.Documents.Snapshot"/>
        /// <seealso cref="Microsoft.Azure.Documents.Client.RequestOptions"/>
        /// <seealso cref="Microsoft.Azure.Documents.Client.ResourceResponse{T}"/>
        /// <seealso cref="System.Threading.Tasks.Task"/>
        /// <seealso cref="System.Uri"/>
        internal Task<ResourceResponse<Snapshot>> ReadSnapshotAsync(string snapshotLink, Documents.Client.RequestOptions options = null)
        {
            IDocumentClientRetryPolicy retryPolicyInstance = this.ResetSessionTokenRetryPolicy.GetRequestPolicy();
            return TaskHelper.InlineIfPossible(() => this.ReadSnapshotPrivateAsync(snapshotLink, options, retryPolicyInstance), retryPolicyInstance);
        }

        private async Task<ResourceResponse<Snapshot>> ReadSnapshotPrivateAsync(string snapshotLink, Documents.Client.RequestOptions options, IDocumentClientRetryPolicy retryPolicyInstance)
        {
            await this.EnsureValidClientAsync();

            if (string.IsNullOrEmpty(snapshotLink))
            {
                throw new ArgumentNullException("snapshotLink");
            }

            INameValueCollection headers = this.GetRequestHeaders(options);
            using (DocumentServiceRequest request = DocumentServiceRequest.Create(
                OperationType.Read,
                ResourceType.Snapshot,
                snapshotLink,
                AuthorizationTokenType.PrimaryMasterKey,
                headers))
            {
                return new ResourceResponse<Snapshot>(await this.ReadAsync(request, retryPolicyInstance));
            }
        }

        #endregion

        #region ReadFeed Impl
        /// <summary>
        /// Reads the feed (sequence) of <see cref="Microsoft.Azure.Documents.Database"/> for a database account from the Azure Cosmos DB service as an asynchronous operation.
        /// </summary>
        /// <param name="options">(Optional) The request options for the request.</param>
        /// <returns>
        /// A <see cref="System.Threading.Tasks"/> containing a <see cref="Microsoft.Azure.Documents.Client.ResourceResponse{T}"/> which wraps a <see cref="Microsoft.Azure.Documents.Database"/> containing the read resource record.
        /// </returns>
        /// <exception cref="DocumentClientException">This exception can encapsulate many different types of errors. To determine the specific error always look at the StatusCode property. Some common codes you may get when creating a Document are:
        /// <list type="table">
        ///     <listheader>
        ///         <term>StatusCode</term><description>Reason for exception</description>
        ///     </listheader>
        ///     <item>
        ///         <term>429</term><description>TooManyRequests - This means you have exceeded the number of request units per second. Consult the DocumentClientException.RetryAfter value to see how long you should wait before retrying this operation.</description>
        ///     </item>
        /// </list>
        /// </exception>
        /// <example>
        /// <code language="c#">
        /// <![CDATA[
        /// int count = 0;
        /// string continuation = string.Empty;
        /// do
        /// {
        ///     // Read the feed 10 items at a time until there are no more items to read
        ///     DoucmentFeedResponse<Database> response = await client.ReadDatabaseFeedAsync(new FeedOptions
        ///                                                                 {
        ///                                                                     MaxItemCount = 10,
        ///                                                                     RequestContinuation = continuation
        ///                                                                 });
        ///
        ///     // Append the item count
        ///     count += response.Count;
        ///
        ///     // Get the continuation so that we know when to stop.
        ///      continuation = response.ResponseContinuation;
        /// } while (!string.IsNullOrEmpty(continuation));
        /// ]]>
        /// </code>
        /// </example>
        /// <seealso cref="Microsoft.Azure.Documents.Database"/>
        /// <seealso cref="Microsoft.Azure.Documents.Client.RequestOptions"/>
        /// <seealso cref="Microsoft.Azure.Documents.Client.ResourceResponse{T}"/>
        /// <seealso cref="System.Threading.Tasks.Task"/>
        public Task<DocumentFeedResponse<Documents.Database>> ReadDatabaseFeedAsync(FeedOptions options = null)
        {
            IDocumentClientRetryPolicy retryPolicyInstance = this.ResetSessionTokenRetryPolicy.GetRequestPolicy();
            return TaskHelper.InlineIfPossible(
                () => this.ReadDatabaseFeedPrivateAsync(options, retryPolicyInstance), retryPolicyInstance);
        }

        private async Task<DocumentFeedResponse<Documents.Database>> ReadDatabaseFeedPrivateAsync(FeedOptions options, IDocumentClientRetryPolicy retryPolicyInstance)
        {
            await this.EnsureValidClientAsync();

            return await this.CreateDatabaseFeedReader(options).ExecuteNextAsync();
        }

        /// <summary>
        /// Reads the feed (sequence) of <see cref="Microsoft.Azure.Documents.PartitionKeyRange"/> for a database account from the Azure Cosmos DB service as an asynchronous operation.
        /// </summary>
        /// <param name="partitionKeyRangesOrCollectionLink">The link of the resources to be read, or owner collection link, SelfLink or AltLink. E.g. /dbs/db_rid/colls/coll_rid/pkranges</param>
        /// <param name="options">(Optional) The request options for the request.</param>
        /// <returns>
        /// A <see cref="System.Threading.Tasks"/> containing a <see cref="Microsoft.Azure.Documents.Client.ResourceResponse{T}"/> which wraps a <see cref="Microsoft.Azure.Documents.Database"/> containing the read resource record.
        /// </returns>
        /// <exception cref="DocumentClientException">This exception can encapsulate many different types of errors. To determine the specific error always look at the StatusCode property. Some common codes you may get when creating a Document are:
        /// <list type="table">
        ///     <listheader>
        ///         <term>StatusCode</term><description>Reason for exception</description>
        ///     </listheader>
        ///     <item>
        ///         <term>429</term><description>TooManyRequests - This means you have exceeded the number of request units per second. Consult the DocumentClientException.RetryAfter value to see how long you should wait before retrying this operation.</description>
        ///     </item>
        /// </list>
        /// </exception>
        /// <example>
        /// <code language="c#">
        /// <![CDATA[
        /// DoucmentFeedResponse<PartitionKeyRange> response = null;
        /// List<string> ids = new List<string>();
        /// do
        /// {
        ///     response = await client.ReadPartitionKeyRangeFeedAsync(collection.SelfLink, new FeedOptions { MaxItemCount = 1000 });
        ///     foreach (var item in response)
        ///     {
        ///         ids.Add(item.Id);
        ///     }
        /// }
        /// while (!string.IsNullOrEmpty(response.ResponseContinuation));
        /// ]]>
        /// </code>
        /// </example>
        /// <seealso cref="Microsoft.Azure.Documents.PartitionKeyRange"/>
        /// <seealso cref="Microsoft.Azure.Cosmos.FeedOptions"/>
        /// <seealso cref="Microsoft.Azure.Cosmos.DocumentFeedResponse{T}"/>
        /// <seealso cref="System.Threading.Tasks.Task"/>
        public Task<DocumentFeedResponse<PartitionKeyRange>> ReadPartitionKeyRangeFeedAsync(string partitionKeyRangesOrCollectionLink, FeedOptions options = null)
        {
            IDocumentClientRetryPolicy retryPolicyInstance = this.ResetSessionTokenRetryPolicy.GetRequestPolicy();
            return TaskHelper.InlineIfPossible(
                () => this.ReadPartitionKeyRangeFeedPrivateAsync(partitionKeyRangesOrCollectionLink, options, retryPolicyInstance), retryPolicyInstance);
        }

        private async Task<DocumentFeedResponse<PartitionKeyRange>> ReadPartitionKeyRangeFeedPrivateAsync(string partitionKeyRangesLink, FeedOptions options, IDocumentClientRetryPolicy retryPolicyInstance)
        {
            await this.EnsureValidClientAsync();

            if (string.IsNullOrEmpty(partitionKeyRangesLink))
            {
                throw new ArgumentNullException("partitionKeyRangesLink");
            }

            return await this.CreatePartitionKeyRangeFeedReader(partitionKeyRangesLink, options).ExecuteNextAsync();
        }

        /// <summary>
        /// Reads the feed (sequence) of <see cref="Microsoft.Azure.Documents.DocumentCollection"/> for a database from the Azure Cosmos DB service as an asynchronous operation.
        /// </summary>
        /// <param name="collectionsLink">The SelfLink of the resources to be read. E.g. /dbs/db_rid/colls/ </param>
        /// <param name="options">(Optional) The request options for the request.</param>
        /// <returns>
        /// A <see cref="System.Threading.Tasks"/> containing a <see cref="Microsoft.Azure.Documents.Client.ResourceResponse{T}"/> which wraps a <see cref="Microsoft.Azure.Documents.DocumentCollection"/> containing the read resource record.
        /// </returns>
        /// <exception cref="ArgumentNullException">If <paramref name="collectionsLink"/> is not set.</exception>
        /// <exception cref="DocumentClientException">This exception can encapsulate many different types of errors. To determine the specific error always look at the StatusCode property. Some common codes you may get when creating a Document are:
        /// <list type="table">
        ///     <listheader>
        ///         <term>StatusCode</term><description>Reason for exception</description>
        ///     </listheader>
        ///     <item>
        ///         <term>404</term><description>NotFound - This means the resource feed you tried to read did not exist. Check the parent rids are correct.</description>
        ///     </item>
        ///     <item>
        ///         <term>429</term><description>TooManyRequests - This means you have exceeded the number of request units per second. Consult the DocumentClientException.RetryAfter value to see how long you should wait before retrying this operation.</description>
        ///     </item>
        /// </list>
        /// </exception>
        /// <example>
        /// <code language="c#">
        /// <![CDATA[
        /// int count = 0;
        /// string continuation = string.Empty;
        /// do
        /// {
        ///     // Read the feed 10 items at a time until there are no more items to read
        ///     DoucmentFeedResponse<DocumentCollection> response = await client.ReadDocumentCollectionFeedAsync("/dbs/db_rid/colls/",
        ///                                                     new FeedOptions
        ///                                                     {
        ///                                                         MaxItemCount = 10,
        ///                                                         RequestContinuation = continuation
        ///                                                     });
        ///
        ///     // Append the item count
        ///     count += response.Count;
        ///
        ///     // Get the continuation so that we know when to stop.
        ///      continuation = response.ResponseContinuation;
        /// } while (!string.IsNullOrEmpty(continuation));
        /// ]]>
        /// </code>
        /// </example>
        /// <seealso cref="Microsoft.Azure.Documents.DocumentCollection"/>
        /// <seealso cref="Microsoft.Azure.Documents.Client.RequestOptions"/>
        /// <seealso cref="Microsoft.Azure.Documents.Client.ResourceResponse{T}"/>
        /// <seealso cref="System.Threading.Tasks.Task"/>
        public Task<DocumentFeedResponse<DocumentCollection>> ReadDocumentCollectionFeedAsync(string collectionsLink, FeedOptions options = null)
        {
            IDocumentClientRetryPolicy retryPolicyInstance = this.ResetSessionTokenRetryPolicy.GetRequestPolicy();
            return TaskHelper.InlineIfPossible(
                () => this.ReadDocumentCollectionFeedPrivateAsync(collectionsLink, options, retryPolicyInstance), retryPolicyInstance);
        }

        private async Task<DocumentFeedResponse<DocumentCollection>> ReadDocumentCollectionFeedPrivateAsync(string collectionsLink, FeedOptions options, IDocumentClientRetryPolicy retryPolicyInstance)
        {
            await this.EnsureValidClientAsync();

            if (string.IsNullOrEmpty(collectionsLink))
            {
                throw new ArgumentNullException("collectionsLink");
            }

            return await this.CreateDocumentCollectionFeedReader(collectionsLink, options).ExecuteNextAsync();
        }

        /// <summary>
        /// Reads the feed (sequence) of <see cref="Microsoft.Azure.Documents.StoredProcedure"/> for a collection from the Azure Cosmos DB service as an asynchronous operation.
        /// </summary>
        /// <param name="storedProceduresLink">The SelfLink of the resources to be read. E.g. /dbs/db_rid/colls/col_rid/sprocs/ </param>
        /// <param name="options">(Optional) The request options for the request.</param>
        /// <returns>
        /// A <see cref="System.Threading.Tasks"/> containing a <see cref="Microsoft.Azure.Documents.Client.ResourceResponse{T}"/> which wraps a <see cref="Microsoft.Azure.Documents.StoredProcedure"/> containing the read resource record.
        /// </returns>
        /// <exception cref="ArgumentNullException">If <paramref name="storedProceduresLink"/> is not set.</exception>
        /// <exception cref="DocumentClientException">This exception can encapsulate many different types of errors. To determine the specific error always look at the StatusCode property. Some common codes you may get when creating a Document are:
        /// <list type="table">
        ///     <listheader>
        ///         <term>StatusCode</term><description>Reason for exception</description>
        ///     </listheader>
        ///     <item>
        ///         <term>404</term><description>NotFound - This means the resource feed you tried to read did not exist. Check the parent rids are correct.</description>
        ///     </item>
        ///     <item>
        ///         <term>429</term><description>TooManyRequests - This means you have exceeded the number of request units per second. Consult the DocumentClientException.RetryAfter value to see how long you should wait before retrying this operation.</description>
        ///     </item>
        /// </list>
        /// </exception>
        /// <example>
        /// <code language="c#">
        /// <![CDATA[
        /// int count = 0;
        /// string continuation = string.Empty;
        /// do
        /// {
        ///     // Read the feed 10 items at a time until there are no more items to read
        ///     DoucmentFeedResponse<StoredProcedure> response = await client.ReadStoredProcedureFeedAsync("/dbs/db_rid/colls/col_rid/sprocs/",
        ///                                                     new FeedOptions
        ///                                                     {
        ///                                                         MaxItemCount = 10,
        ///                                                         RequestContinuation = continuation
        ///                                                     });
        ///
        ///     // Append the item count
        ///     count += response.Count;
        ///
        ///     // Get the continuation so that we know when to stop.
        ///      continuation = response.ResponseContinuation;
        /// } while (!string.IsNullOrEmpty(continuation));
        /// ]]>
        /// </code>
        /// </example>
        /// <seealso cref="Microsoft.Azure.Documents.StoredProcedure"/>
        /// <seealso cref="Microsoft.Azure.Documents.Client.RequestOptions"/>
        /// <seealso cref="Microsoft.Azure.Documents.Client.ResourceResponse{T}"/>
        /// <seealso cref="System.Threading.Tasks.Task"/>
        public Task<DocumentFeedResponse<StoredProcedure>> ReadStoredProcedureFeedAsync(string storedProceduresLink, FeedOptions options = null)
        {
            IDocumentClientRetryPolicy retryPolicyInstance = this.ResetSessionTokenRetryPolicy.GetRequestPolicy();
            return TaskHelper.InlineIfPossible(
                () => this.ReadStoredProcedureFeedPrivateAsync(storedProceduresLink, options, retryPolicyInstance), retryPolicyInstance);
        }

        private async Task<DocumentFeedResponse<StoredProcedure>> ReadStoredProcedureFeedPrivateAsync(string storedProceduresLink, FeedOptions options, IDocumentClientRetryPolicy retryPolicyInstance)
        {
            await this.EnsureValidClientAsync();

            if (string.IsNullOrEmpty(storedProceduresLink))
            {
                throw new ArgumentNullException("storedProceduresLink");
            }

            return await this.CreateStoredProcedureFeedReader(storedProceduresLink, options).ExecuteNextAsync();
        }

        /// <summary>
        /// Reads the feed (sequence) of <see cref="Microsoft.Azure.Documents.Trigger"/> for a collection from the Azure Cosmos DB service as an asynchronous operation.
        /// </summary>
        /// <param name="triggersLink">The SelfLink of the resources to be read. E.g. /dbs/db_rid/colls/col_rid/triggers/ </param>
        /// <param name="options">(Optional) The request options for the request.</param>
        /// <returns>
        /// A <see cref="System.Threading.Tasks"/> containing a <see cref="Microsoft.Azure.Documents.Client.ResourceResponse{T}"/> which wraps a <see cref="Microsoft.Azure.Documents.Trigger"/> containing the read resource record.
        /// </returns>
        /// <exception cref="ArgumentNullException">If <paramref name="triggersLink"/> is not set.</exception>
        /// <exception cref="DocumentClientException">This exception can encapsulate many different types of errors. To determine the specific error always look at the StatusCode property. Some common codes you may get when creating a Document are:
        /// <list type="table">
        ///     <listheader>
        ///         <term>StatusCode</term><description>Reason for exception</description>
        ///     </listheader>
        ///     <item>
        ///         <term>404</term><description>NotFound - This means the resource feed you tried to read did not exist. Check the parent rids are correct.</description>
        ///     </item>
        ///     <item>
        ///         <term>429</term><description>TooManyRequests - This means you have exceeded the number of request units per second. Consult the DocumentClientException.RetryAfter value to see how long you should wait before retrying this operation.</description>
        ///     </item>
        /// </list>
        /// </exception>
        /// <example>
        /// <code language="c#">
        /// <![CDATA[
        /// int count = 0;
        /// string continuation = string.Empty;
        /// do
        /// {
        ///     // Read the feed 10 items at a time until there are no more items to read
        ///     DoucmentFeedResponse<Trigger> response = await client.ReadTriggerFeedAsync("/dbs/db_rid/colls/col_rid/triggers/",
        ///                                                     new FeedOptions
        ///                                                     {
        ///                                                         MaxItemCount = 10,
        ///                                                         RequestContinuation = continuation
        ///                                                     });
        ///
        ///     // Append the item count
        ///     count += response.Count;
        ///
        ///     // Get the continuation so that we know when to stop.
        ///      continuation = response.ResponseContinuation;
        /// } while (!string.IsNullOrEmpty(continuation));
        /// ]]>
        /// </code>
        /// </example>
        /// <seealso cref="Microsoft.Azure.Documents.Trigger"/>
        /// <seealso cref="Microsoft.Azure.Documents.Client.RequestOptions"/>
        /// <seealso cref="Microsoft.Azure.Documents.Client.ResourceResponse{T}"/>
        /// <seealso cref="System.Threading.Tasks.Task"/>
        public Task<DocumentFeedResponse<Trigger>> ReadTriggerFeedAsync(string triggersLink, FeedOptions options = null)
        {
            IDocumentClientRetryPolicy retryPolicyInstance = this.ResetSessionTokenRetryPolicy.GetRequestPolicy();
            return TaskHelper.InlineIfPossible(
                () => this.ReadTriggerFeedPrivateAsync(triggersLink, options, retryPolicyInstance), retryPolicyInstance);
        }

        private async Task<DocumentFeedResponse<Trigger>> ReadTriggerFeedPrivateAsync(string triggersLink, FeedOptions options, IDocumentClientRetryPolicy retryPolicyInstance)
        {
            await this.EnsureValidClientAsync();

            if (string.IsNullOrEmpty(triggersLink))
            {
                throw new ArgumentNullException("triggersLink");
            }

            return await this.CreateTriggerFeedReader(triggersLink, options).ExecuteNextAsync();
        }

        /// <summary>
        /// Reads the feed (sequence) of <see cref="Microsoft.Azure.Documents.UserDefinedFunction"/> for a collection from the Azure Cosmos DB service as an asynchronous operation.
        /// </summary>
        /// <param name="userDefinedFunctionsLink">The SelfLink of the resources to be read. E.g. /dbs/db_rid/colls/col_rid/udfs/ </param>
        /// <param name="options">(Optional) The request options for the request.</param>
        /// <returns>
        /// A <see cref="System.Threading.Tasks"/> containing a <see cref="Microsoft.Azure.Documents.Client.ResourceResponse{T}"/> which wraps a <see cref="Microsoft.Azure.Documents.UserDefinedFunction"/> containing the read resource record.
        /// </returns>
        /// <exception cref="ArgumentNullException">If <paramref name="userDefinedFunctionsLink"/> is not set.</exception>
        /// <exception cref="DocumentClientException">This exception can encapsulate many different types of errors. To determine the specific error always look at the StatusCode property. Some common codes you may get when creating a Document are:
        /// <list type="table">
        ///     <listheader>
        ///         <term>StatusCode</term><description>Reason for exception</description>
        ///     </listheader>
        ///     <item>
        ///         <term>404</term><description>NotFound - This means the resource feed you tried to read did not exist. Check the parent rids are correct.</description>
        ///     </item>
        ///     <item>
        ///         <term>429</term><description>TooManyRequests - This means you have exceeded the number of request units per second. Consult the DocumentClientException.RetryAfter value to see how long you should wait before retrying this operation.</description>
        ///     </item>
        /// </list>
        /// </exception>
        /// <example>
        /// <code language="c#">
        /// <![CDATA[
        /// int count = 0;
        /// string continuation = string.Empty;
        /// do
        /// {
        ///     // Read the feed 10 items at a time until there are no more items to read
        ///     DoucmentFeedResponse<UserDefinedFunction> response = await client.ReadUserDefinedFunctionFeedAsync("/dbs/db_rid/colls/col_rid/udfs/",
        ///                                                     new FeedOptions
        ///                                                     {
        ///                                                         MaxItemCount = 10,
        ///                                                         RequestContinuation = continuation
        ///                                                     });
        ///
        ///     // Append the item count
        ///     count += response.Count;
        ///
        ///     // Get the continuation so that we know when to stop.
        ///      continuation = response.ResponseContinuation;
        /// } while (!string.IsNullOrEmpty(continuation));
        /// ]]>
        /// </code>
        /// </example>
        /// <seealso cref="Microsoft.Azure.Documents.UserDefinedFunction"/>
        /// <seealso cref="Microsoft.Azure.Documents.Client.RequestOptions"/>
        /// <seealso cref="Microsoft.Azure.Documents.Client.ResourceResponse{T}"/>
        /// <seealso cref="System.Threading.Tasks.Task"/>
        public Task<DocumentFeedResponse<UserDefinedFunction>> ReadUserDefinedFunctionFeedAsync(string userDefinedFunctionsLink, FeedOptions options = null)
        {
            IDocumentClientRetryPolicy retryPolicyInstance = this.ResetSessionTokenRetryPolicy.GetRequestPolicy();
            return TaskHelper.InlineIfPossible(
                () => this.ReadUserDefinedFunctionFeedPrivateAsync(userDefinedFunctionsLink, options, retryPolicyInstance), retryPolicyInstance);
        }

        private async Task<DocumentFeedResponse<UserDefinedFunction>> ReadUserDefinedFunctionFeedPrivateAsync(string userDefinedFunctionsLink, FeedOptions options, IDocumentClientRetryPolicy retryPolicyInstance)
        {
            await this.EnsureValidClientAsync();

            if (string.IsNullOrEmpty(userDefinedFunctionsLink))
            {
                throw new ArgumentNullException("userDefinedFunctionsLink");
            }

            return await this.CreateUserDefinedFunctionFeedReader(userDefinedFunctionsLink, options).ExecuteNextAsync();
        }

        /// <summary>
        /// Reads the feed (sequence) of documents for a specified collection from the Azure Cosmos DB service.
        /// This takes returns a <see cref="Microsoft.Azure.Documents.Client.ResourceResponse{T}"/> which will contain an enumerable list of dynamic objects.
        /// </summary>
        /// <param name="documentsLink">The SelfLink of the resources to be read. E.g. /dbs/db_rid/colls/coll_rid/docs/ </param>
        /// <param name="options">(Optional) The request options for the request.</param>
        /// <param name="cancellationToken">(Optional) A <see cref="CancellationToken"/> that can be used by other objects or threads to receive notice of cancellation.</param>
        /// <returns>
        /// A <see cref="System.Threading.Tasks"/> containing a <see cref="Microsoft.Azure.Documents.Client.ResourceResponse{T}"/> containing dynamic objects representing the items in the feed.
        /// </returns>
        /// <exception cref="ArgumentNullException">If <paramref name="documentsLink"/> is not set.</exception>
        /// <exception cref="DocumentClientException">This exception can encapsulate many different types of errors. To determine the specific error always look at the StatusCode property. Some common codes you may get when creating a Document are:
        /// <list type="table">
        ///     <listheader>
        ///         <term>StatusCode</term><description>Reason for exception</description>
        ///     </listheader>
        ///     <item>
        ///         <term>404</term><description>NotFound - This means the resource feed you tried to read did not exist. Check the parent rids are correct.</description>
        ///     </item>
        ///     <item>
        ///         <term>429</term><description>TooManyRequests - This means you have exceeded the number of request units per second. Consult the DocumentClientException.RetryAfter value to see how long you should wait before retrying this operation.</description>
        ///     </item>
        /// </list>
        /// </exception>
        /// <example>
        /// <code language="c#">
        /// <![CDATA[
        /// int count = 0;
        /// string continuation = string.Empty;
        /// do
        /// {
        ///     // Read the feed 10 items at a time until there are no more items to read
        ///     DoucmentFeedResponse<dynamic> response = await client.ReadDocumentFeedAsync("/dbs/db_rid/colls/coll_rid/docs/",
        ///                                                     new FeedOptions
        ///                                                     {
        ///                                                         MaxItemCount = 10,
        ///                                                         RequestContinuation = continuation
        ///                                                     });
        ///
        ///     // Append the item count
        ///     count += response.Count;
        ///
        ///     // Get the continuation so that we know when to stop.
        ///      continuation = response.ResponseContinuation;
        /// } while (!string.IsNullOrEmpty(continuation));
        /// ]]>
        /// </code>
        /// </example>
        /// <remarks>
        /// Instead of DoucmentFeedResponse{Document} this method takes advantage of dynamic objects in .NET. This way a single feed result can contain any kind of Document, or POCO object.
        /// This is important becuse a DocumentCollection can contain different kinds of documents.
        /// </remarks>
        /// <seealso cref="Microsoft.Azure.Documents.Client.RequestOptions"/>
        /// <seealso cref="Microsoft.Azure.Documents.Client.ResourceResponse{T}"/>
        /// <seealso cref="System.Threading.Tasks.Task"/>
        public Task<DocumentFeedResponse<dynamic>> ReadDocumentFeedAsync(string documentsLink, FeedOptions options = null, CancellationToken cancellationToken = default(CancellationToken))
        {
            return TaskHelper.InlineIfPossible(() => this.ReadDocumentFeedInlineAsync(documentsLink, options, cancellationToken), null, cancellationToken);
        }

        private async Task<DocumentFeedResponse<dynamic>> ReadDocumentFeedInlineAsync(string documentsLink, FeedOptions options, CancellationToken cancellationToken)
        {
            await this.EnsureValidClientAsync();

            if (string.IsNullOrEmpty(documentsLink))
            {
                throw new ArgumentNullException("documentsLink");
            }

            DocumentFeedResponse<Document> response = await this.CreateDocumentFeedReader(documentsLink, options).ExecuteNextAsync(cancellationToken);
            return new DocumentFeedResponse<dynamic>(
                response.Cast<dynamic>(),
                response.Count,
                response.Headers,
                response.UseETagAsContinuation,
                response.QueryMetrics,
                response.RequestStatistics,
                responseLengthBytes: response.ResponseLengthBytes);
        }

        /// <summary>
        /// Reads the feed (sequence) of <see cref="Microsoft.Azure.Documents.Conflict"/> for a collection from the Azure Cosmos DB service as an asynchronous operation.
        /// </summary>
        /// <param name="conflictsLink">The SelfLink of the resources to be read. E.g. /dbs/db_rid/colls/coll_rid/conflicts/ </param>
        /// <param name="options">(Optional) The request options for the request.</param>
        /// <returns>
        /// A <see cref="System.Threading.Tasks"/> containing a <see cref="Microsoft.Azure.Documents.Client.ResourceResponse{T}"/> which wraps a <see cref="Microsoft.Azure.Documents.Conflict"/> containing the read resource record.
        /// </returns>
        /// <exception cref="ArgumentNullException">If <paramref name="conflictsLink"/> is not set.</exception>
        /// <exception cref="DocumentClientException">This exception can encapsulate many different types of errors. To determine the specific error always look at the StatusCode property. Some common codes you may get when creating a Document are:
        /// <list type="table">
        ///     <listheader>
        ///         <term>StatusCode</term><description>Reason for exception</description>
        ///     </listheader>
        ///     <item>
        ///         <term>404</term><description>NotFound - This means the resource feed you tried to read did not exist. Check the parent rids are correct.</description>
        ///     </item>
        ///     <item>
        ///         <term>429</term><description>TooManyRequests - This means you have exceeded the number of request units per second. Consult the DocumentClientException.RetryAfter value to see how long you should wait before retrying this operation.</description>
        ///     </item>
        /// </list>
        /// </exception>
        /// <example>
        /// <code language="c#">
        /// <![CDATA[
        /// int count = 0;
        /// string continuation = string.Empty;
        /// do
        /// {
        ///     // Read the feed 10 items at a time until there are no more items to read
        ///     DoucmentFeedResponse<Conflict> response = await client.ReadConflictAsync("/dbs/db_rid/colls/coll_rid/conflicts/",
        ///                                                     new FeedOptions
        ///                                                     {
        ///                                                         MaxItemCount = 10,
        ///                                                         RequestContinuation = continuation
        ///                                                     });
        ///
        ///     // Append the item count
        ///     count += response.Count;
        ///
        ///     // Get the continuation so that we know when to stop.
        ///      continuation = response.ResponseContinuation;
        /// } while (!string.IsNullOrEmpty(continuation));
        /// ]]>
        /// </code>
        /// </example>
        /// <seealso cref="Microsoft.Azure.Documents.Conflict"/>
        /// <seealso cref="Microsoft.Azure.Documents.Client.RequestOptions"/>
        /// <seealso cref="Microsoft.Azure.Documents.Client.ResourceResponse{T}"/>
        /// <seealso cref="System.Threading.Tasks.Task"/>
        public Task<DocumentFeedResponse<Conflict>> ReadConflictFeedAsync(string conflictsLink, FeedOptions options = null)
        {
            return TaskHelper.InlineIfPossible(() => this.ReadConflictFeedInlineAsync(conflictsLink, options), null);
        }

        private async Task<DocumentFeedResponse<Conflict>> ReadConflictFeedInlineAsync(string conflictsLink, FeedOptions options)
        {
            await this.EnsureValidClientAsync();

            if (string.IsNullOrEmpty(conflictsLink))
            {
                throw new ArgumentNullException("conflictsLink");
            }

            return await this.CreateConflictFeedReader(conflictsLink, options).ExecuteNextAsync();
        }

        /// <summary>
        /// Reads the feed (sequence) of <see cref="Microsoft.Azure.Documents.Offer"/> for a database account from the Azure Cosmos DB service
        /// as an asynchronous operation.
        /// </summary>
        /// <param name="options">(Optional) The request options for the request.</param>
        /// <returns>
        /// A <see cref="System.Threading.Tasks"/> containing a <see cref="Microsoft.Azure.Documents.Client.ResourceResponse{T}"/> which wraps a <see cref="Microsoft.Azure.Documents.Offer"/> containing the read resource record.
        /// </returns>
        /// <exception cref="DocumentClientException">This exception can encapsulate many different types of errors. To determine the specific error always look at the StatusCode property. Some common codes you may get when creating a Document are:
        /// <list type="table">
        ///     <listheader>
        ///         <term>StatusCode</term><description>Reason for exception</description>
        ///     </listheader>
        ///     <item>
        ///         <term>429</term><description>TooManyRequests - This means you have exceeded the number of request units per second. Consult the DocumentClientException.RetryAfter value to see how long you should wait before retrying this operation.</description>
        ///     </item>
        /// </list>
        /// </exception>
        /// <example>
        /// <code language="c#">
        /// <![CDATA[
        /// int count = 0;
        /// string continuation = string.Empty;
        /// do
        /// {
        ///     // Read the feed 10 items at a time until there are no more items to read
        ///     DoucmentFeedResponse<Offer> response = await client.ReadOfferAsync(new FeedOptions
        ///                                                                 {
        ///                                                                     MaxItemCount = 10,
        ///                                                                     RequestContinuation = continuation
        ///                                                                 });
        ///
        ///     // Append the item count
        ///     count += response.Count;
        ///
        ///     // Get the continuation so that we know when to stop.
        ///      continuation = response.ResponseContinuation;
        /// } while (!string.IsNullOrEmpty(continuation));
        /// ]]>
        /// </code>
        /// </example>
        /// <seealso cref="Microsoft.Azure.Documents.Offer"/>
        /// <seealso cref="Microsoft.Azure.Documents.Client.RequestOptions"/>
        /// <seealso cref="Microsoft.Azure.Documents.Client.ResourceResponse{T}"/>
        /// <seealso cref="System.Threading.Tasks.Task"/>
        public Task<DocumentFeedResponse<Offer>> ReadOffersFeedAsync(FeedOptions options = null)
        {
            IDocumentClientRetryPolicy retryPolicyInstance = this.ResetSessionTokenRetryPolicy.GetRequestPolicy();
            return TaskHelper.InlineIfPossible(
                () => this.ReadOfferFeedPrivateAsync(options, retryPolicyInstance), retryPolicyInstance);
        }

        private async Task<DocumentFeedResponse<Offer>> ReadOfferFeedPrivateAsync(FeedOptions options, IDocumentClientRetryPolicy retryPolicyInstance)
        {
            await this.EnsureValidClientAsync();

            return await this.CreateOfferFeedReader(options).ExecuteNextAsync();
        }

        /// <summary>
        /// Reads the feed (sequence) of <see cref="Microsoft.Azure.Documents.Schema"/> for a collection as an asynchronous operation.
        /// </summary>
        /// <param name="documentCollectionSchemaLink">The SelfLink of the resources to be read. E.g. /dbs/db_rid/colls/coll_rid/schemas </param>
        /// <param name="options">(Optional) The request options for the request.</param>
        /// <returns>
        /// A <see cref="System.Threading.Tasks"/> containing a <see cref="Microsoft.Azure.Documents.Client.ResourceResponse{T}"/> which wraps a <see cref="Microsoft.Azure.Documents.Schema"/> containing the read resource record.
        /// </returns>
        /// <exception cref="DocumentClientException">This exception can encapsulate many different types of errors. To determine the specific error always look at the StatusCode property. Some common codes you may get when creating a Document are:
        /// <list type="table">
        ///     <listheader>
        ///         <term>StatusCode</term><description>Reason for exception</description>
        ///     </listheader>
        ///     <item>
        ///         <term>404</term><description>NotFound - This means the resource feed you tried to read did not exist. Check the parent rids are correct.</description>
        ///     </item>
        ///     <item>
        ///         <term>429</term><description>TooManyRequests - This means you have exceeded the number of request units per second. Consult the DocumentClientException.RetryAfter value to see how long you should wait before retrying this operation.</description>
        ///     </item>
        /// </list>
        /// </exception>
        /// <example>
        /// <code language="c#">
        /// <![CDATA[
        /// int count = 0;
        /// string continuation = string.Empty;
        /// do
        /// {
        ///     // Read the feed 10 items at a time until there are no more items to read
        ///     DoucmentFeedResponse<User> response = await client.ReadUserFeedAsync("/dbs/db_rid/colls/coll_rid/schemas",
        ///                                                     new FeedOptions
        ///                                                     {
        ///                                                         MaxItemCount = 10,
        ///                                                         RequestContinuation = continuation
        ///                                                     });
        ///
        ///     // Append the item count
        ///     count += response.Count;
        ///
        ///     // Get the continuation so that we know when to stop.
        ///      continuation = response.ResponseContinuation;
        /// } while (!string.IsNullOrEmpty(continuation));
        /// ]]>
        /// </code>
        /// </example>
        /// <seealso cref="Microsoft.Azure.Documents.Schema"/>
        /// <seealso cref="Microsoft.Azure.Documents.Client.RequestOptions"/>
        /// <seealso cref="Microsoft.Azure.Documents.Client.ResourceResponse{T}"/>
        /// <seealso cref="System.Threading.Tasks.Task"/>
        internal Task<DocumentFeedResponse<Schema>> ReadSchemaFeedAsync(string documentCollectionSchemaLink, FeedOptions options = null)
        {
            IDocumentClientRetryPolicy retryPolicyInstance = this.ResetSessionTokenRetryPolicy.GetRequestPolicy();
            return TaskHelper.InlineIfPossible(() => this.ReadSchemaFeedPrivateAsync(documentCollectionSchemaLink, options, retryPolicyInstance), retryPolicyInstance);
        }

        private async Task<DocumentFeedResponse<Schema>> ReadSchemaFeedPrivateAsync(string documentCollectionSchemaLink, FeedOptions options, IDocumentClientRetryPolicy retryPolicyInstance)
        {
            await this.EnsureValidClientAsync();

            if (string.IsNullOrEmpty(documentCollectionSchemaLink))
            {
                throw new ArgumentNullException("documentCollectionSchemaLink");
            }

            return await this.CreateSchemaFeedReader(documentCollectionSchemaLink, options).ExecuteNextAsync();
        }

        /// <summary>
        /// Reads the feed (sequence) of <see cref="Microsoft.Azure.Documents.UserDefinedType"/> for a database from the Azure Cosmos DB service as an asynchronous operation.
        /// </summary>
        /// <param name="userDefinedTypesLink">The SelfLink of the resources to be read. E.g. /dbs/db_rid/udts/ </param>
        /// <param name="options">(Optional) The request options for the request.</param>
        /// <returns>
        /// A <see cref="System.Threading.Tasks"/> containing a <see cref="Microsoft.Azure.Documents.Client.ResourceResponse{T}"/> which wraps a <see cref="Microsoft.Azure.Documents.UserDefinedType"/> containing the read resource record.
        /// </returns>
        /// <exception cref="ArgumentNullException">If <paramref name="userDefinedTypesLink"/> is not set.</exception>
        /// <exception cref="DocumentClientException">This exception can encapsulate many different types of errors. To determine the specific error always look at the StatusCode property. Some common codes you may get when creating a UserDefinedType are:
        /// <list type="table">
        ///     <listheader>
        ///         <term>StatusCode</term><description>Reason for exception</description>
        ///     </listheader>
        ///     <item>
        ///         <term>404</term><description>NotFound - This means the resource feed you tried to read did not exist. Check the parent rids are correct.</description>
        ///     </item>
        ///     <item>
        ///         <term>429</term><description>TooManyRequests - This means you have exceeded the number of request units per second. Consult the DocumentClientException.RetryAfter value to see how long you should wait before retrying this operation.</description>
        ///     </item>
        /// </list>
        /// </exception>
        /// <example>
        /// <code language="c#">
        /// <![CDATA[
        /// int count = 0;
        /// string continuation = string.Empty;
        /// do
        /// {
        ///     // Read the feed 10 items at a time until there are no more items to read
        ///     DoucmentFeedResponse<UserDefinedType> response = await client.ReadUserDefinedTypeFeedAsync("/dbs/db_rid/udts/",
        ///                                                     new FeedOptions
        ///                                                     {
        ///                                                         MaxItemCount = 10,
        ///                                                         RequestContinuation = continuation
        ///                                                     });
        ///
        ///     // Append the item count
        ///     count += response.Count;
        ///
        ///     // Get the continuation so that we know when to stop.
        ///      continuation = response.ResponseContinuation;
        /// } while (!string.IsNullOrEmpty(continuation));
        /// ]]>
        /// </code>
        /// </example>
        /// <seealso cref="Microsoft.Azure.Documents.UserDefinedType"/>
        /// <seealso cref="Microsoft.Azure.Documents.Client.RequestOptions"/>
        /// <seealso cref="Microsoft.Azure.Documents.Client.ResourceResponse{T}"/>
        /// <seealso cref="System.Threading.Tasks.Task"/>
        internal Task<DocumentFeedResponse<UserDefinedType>> ReadUserDefinedTypeFeedAsync(string userDefinedTypesLink, FeedOptions options = null)
        {
            IDocumentClientRetryPolicy retryPolicyInstance = this.ResetSessionTokenRetryPolicy.GetRequestPolicy();
            return TaskHelper.InlineIfPossible(
                () => this.ReadUserDefinedTypeFeedPrivateAsync(userDefinedTypesLink, options, retryPolicyInstance), retryPolicyInstance);
        }

        private async Task<DocumentFeedResponse<UserDefinedType>> ReadUserDefinedTypeFeedPrivateAsync(string userDefinedTypesLink, FeedOptions options, IDocumentClientRetryPolicy retryPolicyInstance)
        {
            await this.EnsureValidClientAsync();

            if (string.IsNullOrEmpty(userDefinedTypesLink))
            {
                throw new ArgumentNullException("userDefinedTypesLink");
            }

            return await this.CreateUserDefinedTypeFeedReader(userDefinedTypesLink, options).ExecuteNextAsync();
        }

        /// <summary>
        /// Reads the feed (sequence) of <see cref="Microsoft.Azure.Documents.Snapshot"/> for a database account from the Azure Cosmos DB service as an asynchronous operation.
        /// </summary>
        /// <param name="options">(Optional) The request options for the request.</param>
        /// <returns>
        /// A <see cref="System.Threading.Tasks"/> containing a <see cref="Microsoft.Azure.Cosmos.DocumentFeedResponse{T}"/> which wraps a set of <see cref="Microsoft.Azure.Documents.Snapshot"/> containing the read resource record.
        /// </returns>
        /// <exception cref="DocumentClientException">This exception can encapsulate many different types of errors. To determine the specific error always look at the StatusCode property. Some common codes you may get when creating a Document are:
        /// <list type="table">
        ///     <listheader>
        ///         <term>StatusCode</term><description>Reason for exception</description>
        ///     </listheader>
        ///     <item>
        ///         <term>429</term><description>TooManyRequests - This means you have exceeded the number of request units per second. Consult the DocumentClientException.RetryAfter value to see how long you should wait before retrying this operation.</description>
        ///     </item>
        /// </list>
        /// </exception>
        /// <example>
        /// <code language="c#">
        /// <![CDATA[
        /// int count = 0;
        /// string continuation = string.Empty;
        /// do
        /// {
        ///     // Read the feed 10 items at a time until there are no more items to read
        ///     DocumentFeedResponse<Snapshot> response = await client.ReadSnapshotFeedAsync(new FeedOptions
        ///                                                                 {
        ///                                                                     MaxItemCount = 10,
        ///                                                                     RequestContinuation = continuation
        ///                                                                 });
        ///
        ///     // Append the item count
        ///     count += response.Count;
        ///
        ///     // Get the continuation so that we know when to stop.
        ///      continuation = response.ResponseContinuation;
        /// } while (!string.IsNullOrEmpty(continuation));
        /// ]]>
        /// </code>
        /// </example>
        /// <seealso cref="Microsoft.Azure.Documents.Snapshot"/>
        /// <seealso cref="Microsoft.Azure.Documents.Client.RequestOptions"/>
        /// <seealso cref="Microsoft.Azure.Documents.Client.ResourceResponse{T}"/>
        /// <seealso cref="System.Threading.Tasks.Task"/>
        internal Task<DocumentFeedResponse<Snapshot>> ReadSnapshotFeedAsync(FeedOptions options = null)
        {
            IDocumentClientRetryPolicy retryPolicyInstance = this.ResetSessionTokenRetryPolicy.GetRequestPolicy();
            return TaskHelper.InlineIfPossible(
                () => this.ReadSnapshotFeedPrivateAsync(options, retryPolicyInstance), retryPolicyInstance);
        }

        private async Task<DocumentFeedResponse<Snapshot>> ReadSnapshotFeedPrivateAsync(FeedOptions options, IDocumentClientRetryPolicy retryPolicyInstance)
        {
            await this.EnsureValidClientAsync();

            return await this.CreateSnapshotFeedReader(options).ExecuteNextAsync();
        }

        #endregion

        #region Stored procs
        /// <summary>
        /// Executes a stored procedure against a collection as an asynchronous operation in the Azure Cosmos DB service.
        /// </summary>
        /// <typeparam name="TValue">The type of the stored procedure's return value.</typeparam>
        /// <param name="storedProcedureLink">The link to the stored procedure to execute.</param>
        /// <param name="procedureParams">(Optional) An array of dynamic objects representing the parameters for the stored procedure.</param>
        /// <exception cref="ArgumentNullException">If <paramref name="storedProcedureLink"/> is not set.</exception>
        /// <returns>The task object representing the service response for the asynchronous operation which would contain any response set in the stored procedure.</returns>
        /// <example>
        /// <code language="c#">
        /// <![CDATA[
        /// //Execute a StoredProcedure with ResourceId of "sproc_rid" that takes two "Player" documents, does some stuff, and returns a bool
        /// StoredProcedureResponse<bool> sprocResponse = await client.ExecuteStoredProcedureAsync<bool>(
        ///                                                         "/dbs/db_rid/colls/col_rid/sprocs/sproc_rid/",
        ///                                                         new Player { id="1", name="joe" } ,
        ///                                                         new Player { id="2", name="john" }
        ///                                                     );
        ///
        /// if (sprocResponse.Response) Console.WriteLine("Congrats, the stored procedure did some stuff");
        /// ]]>
        /// </code>
        /// </example>
        /// <seealso cref="Microsoft.Azure.Documents.StoredProcedure"/>
        /// <seealso cref="Microsoft.Azure.Cosmos.StoredProcedureResponse{TValue}"/>
        /// <seealso cref="System.Threading.Tasks.Task"/>
        public Task<StoredProcedureResponse<TValue>> ExecuteStoredProcedureAsync<TValue>(string storedProcedureLink, params dynamic[] procedureParams)
        {
            return this.ExecuteStoredProcedureAsync<TValue>(storedProcedureLink, null, default(CancellationToken), procedureParams);
        }

        /// <summary>
        /// Executes a stored procedure against a partitioned collection in the Azure Cosmos DB service as an asynchronous operation, specifiying a target partition.
        /// </summary>
        /// <typeparam name="TValue">The type of the stored procedure's return value.</typeparam>
        /// <param name="storedProcedureLink">The link to the stored procedure to execute.</param>
        /// <param name="options">(Optional) The request options for the request.</param>
        /// <param name="procedureParams">(Optional) An array of dynamic objects representing the parameters for the stored procedure.</param>
        /// <exception cref="ArgumentNullException">If <paramref name="storedProcedureLink"/> is not set.</exception>
        /// <returns>The task object representing the service response for the asynchronous operation which would contain any response set in the stored procedure.</returns>
        /// <example>
        /// <code language="c#">
        /// <![CDATA[
        /// //Execute a StoredProcedure with ResourceId of "sproc_rid" that takes two "Player" documents, does some stuff, and returns a bool
        /// StoredProcedureResponse<bool> sprocResponse = await client.ExecuteStoredProcedureAsync<bool>(
        ///                                                         "/dbs/db_rid/colls/col_rid/sprocs/sproc_rid/",
        ///                                                         new RequestOptions { PartitionKey = new PartitionKey(1) },
        ///                                                         new Player { id="1", name="joe" } ,
        ///                                                         new Player { id="2", name="john" }
        ///                                                     );
        ///
        /// if (sprocResponse.Response) Console.WriteLine("Congrats, the stored procedure did some stuff");
        /// ]]>
        /// </code>
        /// </example>
        /// <seealso cref="Microsoft.Azure.Documents.StoredProcedure"/>
        /// <seealso cref="Microsoft.Azure.Documents.Client.RequestOptions"/>
        /// <seealso cref="Microsoft.Azure.Cosmos.StoredProcedureResponse{TValue}"/>
        /// <seealso cref="System.Threading.Tasks.Task"/>
        public Task<StoredProcedureResponse<TValue>> ExecuteStoredProcedureAsync<TValue>(string storedProcedureLink, Documents.Client.RequestOptions options, params dynamic[] procedureParams)
        {
            IDocumentClientRetryPolicy retryPolicyInstance = this.ResetSessionTokenRetryPolicy.GetRequestPolicy();
            return TaskHelper.InlineIfPossible(
                () => this.ExecuteStoredProcedurePrivateAsync<TValue>(
                    storedProcedureLink,
                    options,
                    retryPolicyInstance,
                    default(CancellationToken),
                    procedureParams),
                retryPolicyInstance);
        }

        /// <summary>
        /// Executes a stored procedure against a partitioned collection in the Azure Cosmos DB service as an asynchronous operation, specifiying a target partition.
        /// </summary>
        /// <typeparam name="TValue">The type of the stored procedure's return value.</typeparam>
        /// <param name="storedProcedureLink">The link to the stored procedure to execute.</param>
        /// <param name="options">(Optional) The request options for the request.</param>
        /// <param name="cancellationToken">(Optional) A <see cref="CancellationToken"/> that can be used by other objects or threads to receive notice of cancellation.</param>
        /// <param name="procedureParams">(Optional) An array of dynamic objects representing the parameters for the stored procedure.</param>
        /// <exception cref="ArgumentNullException">If <paramref name="storedProcedureLink"/> is not set.</exception>
        /// <returns>The task object representing the service response for the asynchronous operation which would contain any response set in the stored procedure.</returns>
        /// <example>
        /// <code language="c#">
        /// <![CDATA[
        /// //Execute a StoredProcedure with ResourceId of "sproc_rid" that takes two "Player" documents, does some stuff, and returns a bool
        /// StoredProcedureResponse<bool> sprocResponse = await client.ExecuteStoredProcedureAsync<bool>(
        ///                                                         "/dbs/db_rid/colls/col_rid/sprocs/sproc_rid/",
        ///                                                         new RequestOptions { PartitionKey = new PartitionKey(1) },
        ///                                                         new Player { id="1", name="joe" } ,
        ///                                                         new Player { id="2", name="john" }
        ///                                                     );
        ///
        /// if (sprocResponse.Response) Console.WriteLine("Congrats, the stored procedure did some stuff");
        /// ]]>
        /// </code>
        /// </example>
        /// <seealso cref="Microsoft.Azure.Documents.StoredProcedure"/>
        /// <seealso cref="Microsoft.Azure.Documents.Client.RequestOptions"/>
        /// <seealso cref="Microsoft.Azure.Cosmos.StoredProcedureResponse{TValue}"/>
        /// <seealso cref="System.Threading.Tasks.Task"/>
        public Task<StoredProcedureResponse<TValue>> ExecuteStoredProcedureAsync<TValue>(string storedProcedureLink, Documents.Client.RequestOptions options, CancellationToken cancellationToken, params dynamic[] procedureParams)
        {
            IDocumentClientRetryPolicy retryPolicyInstance = this.ResetSessionTokenRetryPolicy.GetRequestPolicy();
            return TaskHelper.InlineIfPossible(
                () => this.ExecuteStoredProcedurePrivateAsync<TValue>(
                    storedProcedureLink,
                    options,
                    retryPolicyInstance,
                    cancellationToken,
                    procedureParams),
                retryPolicyInstance,
                cancellationToken);
        }

        private async Task<StoredProcedureResponse<TValue>> ExecuteStoredProcedurePrivateAsync<TValue>(
            string storedProcedureLink,
            Documents.Client.RequestOptions options,
            IDocumentClientRetryPolicy retryPolicyInstance,
            CancellationToken cancellationToken,
            params dynamic[] procedureParams)
        {
            await this.EnsureValidClientAsync();

            if (string.IsNullOrEmpty(storedProcedureLink))
            {
                throw new ArgumentNullException("storedProcedureLink");
            }

            JsonSerializerSettings serializerSettings = this.GetSerializerSettingsForRequest(options);
            string storedProcedureInput = serializerSettings == null ?
                JsonConvert.SerializeObject(procedureParams) :
                JsonConvert.SerializeObject(procedureParams, serializerSettings);
            using (MemoryStream storedProcedureInputStream = new MemoryStream())
            {
                using (StreamWriter writer = new StreamWriter(storedProcedureInputStream))
                {
                    await writer.WriteAsync(storedProcedureInput);
                    await writer.FlushAsync();
                    storedProcedureInputStream.Position = 0;

                    INameValueCollection headers = this.GetRequestHeaders(options);
                    using (DocumentServiceRequest request = DocumentServiceRequest.Create(
                        OperationType.ExecuteJavaScript,
                        ResourceType.StoredProcedure,
                        storedProcedureLink,
                        storedProcedureInputStream,
                        AuthorizationTokenType.PrimaryMasterKey,
                        headers))
                    {
                        request.Headers[HttpConstants.HttpHeaders.XDate] = DateTime.UtcNow.ToString("r");
                        if (options == null || options.PartitionKeyRangeId == null)
                        {
                            await this.AddPartitionKeyInformationAsync(
                                request,
                                options);
                        }

                        if (retryPolicyInstance != null)
                        {
                            retryPolicyInstance.OnBeforeSendRequest(request);
                        }

                        request.SerializerSettings = this.GetSerializerSettingsForRequest(options);
                        return new StoredProcedureResponse<TValue>(await this.ExecuteProcedureAsync(
                            request,
                            retryPolicyInstance,
                            cancellationToken),
                            this.GetSerializerSettingsForRequest(options));
                    }
                }
            }
        }

        #endregion

        #region Upsert Impl
        /// <summary>
        /// Upserts a database resource as an asychronous operation in the Azure Cosmos DB service.
        /// </summary>
        /// <param name="database">The specification for the <see cref="Database"/> to upsert.</param>
        /// <param name="options">(Optional) The <see cref="Documents.Client.RequestOptions"/> for the request.</param>
        /// <returns>The <see cref="Database"/> that was upserted within a task object representing the service response for the asynchronous operation.</returns>
        /// <exception cref="ArgumentNullException">If <paramref name="database"/> is not set</exception>
        /// <exception cref="System.AggregateException">Represents a consolidation of failures that occured during async processing. Look within InnerExceptions to find the actual exception(s)</exception>
        /// <exception cref="DocumentClientException">This exception can encapsulate many different types of errors. To determine the specific error always look at the StatusCode property. Some common codes you may get when creating a Database are:
        /// <list type="table">
        ///     <listheader>
        ///         <term>StatusCode</term><description>Reason for exception</description>
        ///     </listheader>
        ///     <item>
        ///         <term>400</term><description>BadRequest - This means something was wrong with the database object supplied. It is likely that an id was not supplied for the new Database.</description>
        ///     </item>
        ///     <item>
        ///         <term>409</term><description>Conflict - This means a <see cref="Database"/> with an id matching the id field of <paramref name="database"/> already existed</description>
        ///     </item>
        /// </list>
        /// </exception>
        /// <example>
        /// The example below upserts a new <see cref="Database"/> with an Id property of 'MyDatabase'
        /// This code snippet is intended to be used from within an Asynchronous method as it uses the await keyword
        /// <code language="c#">
        /// <![CDATA[
        /// using (IDocumentClient client = new DocumentClient(new Uri("service endpoint"), "auth key"))
        /// {
        ///     Database db = await client.UpsertDatabaseAsync(new Database { Id = "MyDatabase" });
        /// }
        /// ]]>
        /// </code>
        ///
        /// </example>
        /// <seealso cref="Microsoft.Azure.Documents.Database"/>
        /// <seealso cref="Microsoft.Azure.Documents.Client.RequestOptions"/>
        /// <seealso cref="Microsoft.Azure.Documents.Client.ResourceResponse{T}"/>
        /// <seealso cref="System.Threading.Tasks.Task"/>
        internal Task<ResourceResponse<Documents.Database>> UpsertDatabaseAsync(Documents.Database database, Documents.Client.RequestOptions options = null)
        {
            IDocumentClientRetryPolicy retryPolicyInstance = this.ResetSessionTokenRetryPolicy.GetRequestPolicy();
            return TaskHelper.InlineIfPossible(() => this.UpsertDatabasePrivateAsync(database, options, retryPolicyInstance), retryPolicyInstance);
        }

        private async Task<ResourceResponse<Documents.Database>> UpsertDatabasePrivateAsync(Documents.Database database, Documents.Client.RequestOptions options, IDocumentClientRetryPolicy retryPolicyInstance)
        {
            await this.EnsureValidClientAsync();

            if (database == null)
            {
                throw new ArgumentNullException("database");
            }

            this.ValidateResource(database);

            INameValueCollection headers = this.GetRequestHeaders(options);

            using (DocumentServiceRequest request = DocumentServiceRequest.Create(
                OperationType.Upsert,
                Paths.Databases_Root,
                database,
                ResourceType.Database,
                AuthorizationTokenType.PrimaryMasterKey,
                headers,
                SerializationFormattingPolicy.None))
            {
                return new ResourceResponse<Documents.Database>(await this.UpsertAsync(request, retryPolicyInstance));
            }
        }

        /// <summary>
        /// Upserts a Document as an asychronous operation in the Azure Cosmos DB service.
        /// </summary>
        /// <param name="documentsFeedOrDatabaseLink">The link of the <see cref="DocumentCollection"/> to upsert the document in. E.g. dbs/db_rid/colls/coll_rid/ </param>
        /// <param name="document">The document object to upsert.</param>
        /// <param name="options">(Optional) Any request options you wish to set. E.g. Specifying a Trigger to execute when creating the document. <see cref="Documents.Client.RequestOptions"/></param>
        /// <param name="disableAutomaticIdGeneration">(Optional) Disables the automatic id generation, If this is True the system will throw an exception if the id property is missing from the Document.</param>
        /// <param name="cancellationToken">(Optional) A <see cref="CancellationToken"/> that can be used by other objects or threads to receive notice of cancellation.</param>
        /// <returns>The <see cref="Document"/> that was upserted contained within a <see cref="System.Threading.Tasks.Task"/> object representing the service response for the asynchronous operation.</returns>
        /// <exception cref="ArgumentNullException">If either <paramref name="documentsFeedOrDatabaseLink"/> or <paramref name="document"/> is not set.</exception>
        /// <exception cref="System.AggregateException">Represents a consolidation of failures that occured during async processing. Look within InnerExceptions to find the actual exception(s)</exception>
        /// <exception cref="DocumentClientException">This exception can encapsulate many different types of errors. To determine the specific error always look at the StatusCode property. Some common codes you may get when creating a Document are:
        /// <list type="table">
        ///     <listheader>
        ///         <term>StatusCode</term><description>Reason for exception</description>
        ///     </listheader>
        ///     <item>
        ///         <term>400</term><description>BadRequest - This means something was wrong with the document supplied. It is likely that <paramref name="disableAutomaticIdGeneration"/> was true and an id was not supplied</description>
        ///     </item>
        ///     <item>
        ///         <term>403</term><description>Forbidden - This likely means the collection in to which you were trying to upsert the document is full.</description>
        ///     </item>
        ///     <item>
        ///         <term>409</term><description>Conflict - This means a <see cref="Document"/> with an id matching the id field of <paramref name="document"/> already existed</description>
        ///     </item>
        ///     <item>
        ///         <term>413</term><description>RequestEntityTooLarge - This means the <see cref="Document"/> exceeds the current max entity size. Consult documentation for limits and quotas.</description>
        ///     </item>
        ///     <item>
        ///         <term>429</term><description>TooManyRequests - This means you have exceeded the number of request units per second. Consult the DocumentClientException.RetryAfter value to see how long you should wait before retrying this operation.</description>
        ///     </item>
        /// </list>
        /// </exception>
        /// <example>
        /// Azure Cosmos DB supports a number of different ways to work with documents. A document can extend <see cref="Resource"/>
        /// <code language="c#">
        /// <![CDATA[
        /// public class MyObject : Resource
        /// {
        ///     public string MyProperty {get; set;}
        /// }
        ///
        /// using (IDocumentClient client = new DocumentClient(new Uri("service endpoint"), "auth key"))
        /// {
        ///     Document doc = await client.UpsertDocumentAsync("dbs/db_rid/colls/coll_rid/", new MyObject { MyProperty = "A Value" });
        /// }
        /// ]]>
        /// </code>
        /// </example>
        /// <example>
        /// A document can be any POCO object that can be serialized to JSON, even if it doesn't extend from <see cref="Resource"/>
        /// <code language="c#">
        /// <![CDATA[
        /// public class MyPOCO
        /// {
        ///     public string MyProperty {get; set;}
        /// }
        ///
        /// using (IDocumentClient client = new DocumentClient(new Uri("service endpoint"), "auth key"))
        /// {
        ///     Document doc = await client.UpsertDocumentAsync("dbs/db_rid/colls/coll_rid/", new MyPOCO { MyProperty = "A Value" });
        /// }
        /// ]]>
        /// </code>
        /// </example>
        /// <example>
        /// A Document can also be a dynamic object
        /// <code language="c#">
        /// <![CDATA[
        /// using (IDocumentClient client = new DocumentClient(new Uri("service endpoint"), "auth key"))
        /// {
        ///     Document doc = await client.UpsertDocumentAsync("dbs/db_rid/colls/coll_rid/", new { SomeProperty = "A Value" } );
        /// }
        /// ]]>
        /// </code>
        /// </example>
        /// <example>
        /// Upsert a Document and execute a Pre and Post Trigger
        /// <code language="c#">
        /// <![CDATA[
        /// using (IDocumentClient client = new DocumentClient(new Uri("service endpoint"), "auth key"))
        /// {
        ///     Document doc = await client.UpsertDocumentAsync(
        ///         "dbs/db_rid/colls/coll_rid/",
        ///         new { id = "DOC123213443" },
        ///         new RequestOptions
        ///         {
        ///             PreTriggerInclude = new List<string> { "MyPreTrigger" },
        ///             PostTriggerInclude = new List<string> { "MyPostTrigger" }
        ///         });
        /// }
        /// ]]>
        /// </code>
        /// </example>
        /// <seealso cref="Microsoft.Azure.Documents.Document"/>
        /// <seealso cref="Microsoft.Azure.Documents.Client.RequestOptions"/>
        /// <seealso cref="Microsoft.Azure.Documents.Client.ResourceResponse{T}"/>
        /// <seealso cref="System.Threading.Tasks.Task"/>
        public Task<ResourceResponse<Document>> UpsertDocumentAsync(string documentsFeedOrDatabaseLink, object document, Documents.Client.RequestOptions options = null, bool disableAutomaticIdGeneration = false, CancellationToken cancellationToken = default(CancellationToken))
        {
            // This call is to just run UpsertDocumentInlineAsync in a SynchronizationContext aware environment
            return TaskHelper.InlineIfPossible(() => this.UpsertDocumentInlineAsync(documentsFeedOrDatabaseLink, document, options, disableAutomaticIdGeneration, cancellationToken), null, cancellationToken);
        }

        private async Task<ResourceResponse<Document>> UpsertDocumentInlineAsync(string documentsFeedOrDatabaseLink, object document, Documents.Client.RequestOptions options, bool disableAutomaticIdGeneration, CancellationToken cancellationToken)
        {
            IDocumentClientRetryPolicy requestRetryPolicy = this.ResetSessionTokenRetryPolicy.GetRequestPolicy();
            if (options == null || options.PartitionKey == null)
            {
                requestRetryPolicy = new PartitionKeyMismatchRetryPolicy(await this.GetCollectionCacheAsync(), requestRetryPolicy);
            }

            return await TaskHelper.InlineIfPossible(() => this.UpsertDocumentPrivateAsync(
                documentsFeedOrDatabaseLink,
                document,
                options,
                disableAutomaticIdGeneration,
                requestRetryPolicy,
                cancellationToken), requestRetryPolicy, cancellationToken);
        }

        private async Task<ResourceResponse<Document>> UpsertDocumentPrivateAsync(
            string documentCollectionLink,
            object document,
            Documents.Client.RequestOptions options,
            bool disableAutomaticIdGeneration,
            IDocumentClientRetryPolicy retryPolicyInstance,
            CancellationToken cancellationToken)
        {
            await this.EnsureValidClientAsync();

            if (string.IsNullOrEmpty(documentCollectionLink))
            {
                throw new ArgumentNullException("documentCollectionLink");
            }

            if (document == null)
            {
                throw new ArgumentNullException("document");
            }

            INameValueCollection headers = this.GetRequestHeaders(options);
            Document typedDocument = Document.FromObject(document, this.GetSerializerSettingsForRequest(options));
            this.ValidateResource(typedDocument);

            if (string.IsNullOrEmpty(typedDocument.Id) && !disableAutomaticIdGeneration)
            {
                typedDocument.Id = Guid.NewGuid().ToString();
            }

            using (DocumentServiceRequest request = DocumentServiceRequest.Create(
                OperationType.Upsert,
                documentCollectionLink,
                typedDocument,
                ResourceType.Document,
                AuthorizationTokenType.PrimaryMasterKey,
                headers,
                SerializationFormattingPolicy.None,
                this.GetSerializerSettingsForRequest(options)))
            {
                await this.AddPartitionKeyInformationAsync(request, typedDocument, options);

                return new ResourceResponse<Document>(await this.UpsertAsync(request, retryPolicyInstance, cancellationToken));
            }
        }

        /// <summary>
        /// Upserts a collection as an asychronous operation in the Azure Cosmos DB service.
        /// </summary>
        /// <param name="databaseLink">The link of the database to upsert the collection in. E.g. dbs/db_rid/</param>
        /// <param name="documentCollection">The <see cref="Microsoft.Azure.Documents.DocumentCollection"/> object.</param>
        /// <param name="options">(Optional) Any <see cref="Microsoft.Azure.Documents.Client.RequestOptions"/> you wish to provide when creating a Collection. E.g. RequestOptions.OfferThroughput = 400. </param>
        /// <returns>The <see cref="Microsoft.Azure.Documents.DocumentCollection"/> that was upserted contained within a <see cref="System.Threading.Tasks.Task"/> object representing the service response for the asynchronous operation.</returns>
        /// <exception cref="ArgumentNullException">If either <paramref name="databaseLink"/> or <paramref name="documentCollection"/> is not set.</exception>
        /// <exception cref="System.AggregateException">Represents a consolidation of failures that occured during async processing. Look within InnerExceptions to find the actual exception(s)</exception>
        /// <exception cref="DocumentClientException">This exception can encapsulate many different types of errors. To determine the specific error always look at the StatusCode property. Some common codes you may get when creating a Document are:
        /// <list type="table">
        ///     <listheader>
        ///         <term>StatusCode</term><description>Reason for exception</description>
        ///     </listheader>
        ///     <item>
        ///         <term>400</term><description>BadRequest - This means something was wrong with the request supplied. It is likely that an id was not supplied for the new collection.</description>
        ///     </item>
        ///     <item>
        ///         <term>403</term><description>Forbidden - This means you attempted to exceed your quota for collections. Contact support to have this quota increased.</description>
        ///     </item>
        ///     <item>
        ///         <term>409</term><description>Conflict - This means a <see cref="Microsoft.Azure.Documents.DocumentCollection"/> with an id matching the id you supplied already existed.</description>
        ///     </item>
        /// </list>
        /// </exception>
        /// <example>
        ///
        /// <code language="c#">
        /// <![CDATA[
        /// using (IDocumentClient client = new DocumentClient(new Uri("service endpoint"), "auth key"))
        /// {
        ///     //Upsert a new collection with an OfferThroughput set to 10000
        ///     //Not passing in RequestOptions.OfferThroughput will result in a collection with the default OfferThroughput set.
        ///     DocumentCollection coll = await client.UpsertDocumentCollectionAsync(databaseLink,
        ///         new DocumentCollection { Id = "My Collection" },
        ///         new RequestOptions { OfferThroughput = 10000} );
        /// }
        /// ]]>
        /// </code>
        /// </example>
        /// <seealso cref="Microsoft.Azure.Documents.DocumentCollection"/>
        /// <seealso cref="Microsoft.Azure.Documents.Offer"/>
        /// <seealso cref="Microsoft.Azure.Documents.Client.RequestOptions"/>
        /// <seealso cref="Microsoft.Azure.Documents.Client.ResourceResponse{T}"/>
        /// <seealso cref="System.Threading.Tasks.Task"/>
        internal Task<ResourceResponse<DocumentCollection>> UpsertDocumentCollectionAsync(string databaseLink, DocumentCollection documentCollection, Documents.Client.RequestOptions options = null)
        {
            // To be implemented.
            throw new NotImplementedException();
        }

        /// <summary>
        /// Upserts a stored procedure as an asychronous operation in the Azure Cosmos DB service.
        /// </summary>
        /// <param name="collectionLink">The link of the collection to upsert the stored procedure in. E.g. dbs/db_rid/colls/col_rid/</param>
        /// <param name="storedProcedure">The <see cref="Microsoft.Azure.Documents.StoredProcedure"/> object to upsert.</param>
        /// <param name="options">(Optional) Any <see cref="Microsoft.Azure.Documents.Client.RequestOptions"/>for this request.</param>
        /// <returns>The <see cref="Microsoft.Azure.Documents.StoredProcedure"/> that was upserted contained within a <see cref="System.Threading.Tasks.Task"/> object representing the service response for the asynchronous operation.</returns>
        /// <exception cref="ArgumentNullException">If either <paramref name="collectionLink"/> or <paramref name="storedProcedure"/> is not set.</exception>
        /// <exception cref="System.AggregateException">Represents a consolidation of failures that occured during async processing. Look within InnerExceptions to find the actual exception(s)</exception>
        /// <exception cref="DocumentClientException">This exception can encapsulate many different types of errors. To determine the specific error always look at the StatusCode property. Some common codes you may get when creating a Document are:
        /// <list type="table">
        ///     <listheader>
        ///         <term>StatusCode</term><description>Reason for exception</description>
        ///     </listheader>
        ///     <item>
        ///         <term>400</term><description>BadRequest - This means something was wrong with the request supplied. It is likely that an Id was not supplied for the stored procedure or the Body was malformed.</description>
        ///     </item>
        ///     <item>
        ///         <term>403</term><description>Forbidden - You have reached your quota of stored procedures for the collection supplied. Contact support to have this quota increased.</description>
        ///     </item>
        ///     <item>
        ///         <term>409</term><description>Conflict - This means a <see cref="Microsoft.Azure.Documents.StoredProcedure"/> with an id matching the id you supplied already existed.</description>
        ///     </item>
        ///     <item>
        ///         <term>413</term><description>RequestEntityTooLarge - This means the body of the <see cref="Microsoft.Azure.Documents.StoredProcedure"/> you tried to upsert was too large.</description>
        ///     </item>
        /// </list>
        /// </exception>
        /// <example>
        ///
        /// <code language="c#">
        /// <![CDATA[
        /// //Upsert a new stored procedure called "HelloWorldSproc" that takes in a single param called "name".
        /// StoredProcedure sproc = await client.UpsertStoredProcedureAsync(collectionLink, new StoredProcedure
        /// {
        ///    Id = "HelloWorldSproc",
        ///    Body = @"function (name){
        ///                var response = getContext().getResponse();
        ///                response.setBody('Hello ' + name);
        ///             }"
        /// });
        /// ]]>
        /// </code>
        /// </example>
        /// <seealso cref="Microsoft.Azure.Documents.StoredProcedure"/>
        /// <seealso cref="Microsoft.Azure.Documents.Client.RequestOptions"/>
        /// <seealso cref="Microsoft.Azure.Documents.Client.ResourceResponse{T}"/>
        /// <seealso cref="System.Threading.Tasks.Task"/>
        public Task<ResourceResponse<StoredProcedure>> UpsertStoredProcedureAsync(string collectionLink, StoredProcedure storedProcedure, Documents.Client.RequestOptions options = null)
        {
            IDocumentClientRetryPolicy retryPolicyInstance = this.ResetSessionTokenRetryPolicy.GetRequestPolicy();
            return TaskHelper.InlineIfPossible(() => this.UpsertStoredProcedurePrivateAsync(collectionLink, storedProcedure, options, retryPolicyInstance), retryPolicyInstance);
        }

        private async Task<ResourceResponse<StoredProcedure>> UpsertStoredProcedurePrivateAsync(
            string collectionLink,
            StoredProcedure storedProcedure,
            Documents.Client.RequestOptions options,
            IDocumentClientRetryPolicy retryPolicyInstance)
        {
            await this.EnsureValidClientAsync();

            if (string.IsNullOrEmpty(collectionLink))
            {
                throw new ArgumentNullException("collectionLink");
            }

            if (storedProcedure == null)
            {
                throw new ArgumentNullException("storedProcedure");
            }

            this.ValidateResource(storedProcedure);

            INameValueCollection headers = this.GetRequestHeaders(options);
            using (DocumentServiceRequest request = DocumentServiceRequest.Create(
                OperationType.Upsert,
                collectionLink,
                storedProcedure,
                ResourceType.StoredProcedure,
                AuthorizationTokenType.PrimaryMasterKey,
                headers,
                SerializationFormattingPolicy.None))
            {
                return new ResourceResponse<StoredProcedure>(await this.UpsertAsync(request, retryPolicyInstance));
            }
        }

        /// <summary>
        /// Upserts a trigger as an asychronous operation in the Azure Cosmos DB service.
        /// </summary>
        /// <param name="collectionLink">The link of the <see cref="Microsoft.Azure.Documents.DocumentCollection"/> to upsert the trigger in. E.g. dbs/db_rid/colls/col_rid/ </param>
        /// <param name="trigger">The <see cref="Microsoft.Azure.Documents.Trigger"/> object to upsert.</param>
        /// <param name="options">(Optional) Any <see cref="Microsoft.Azure.Documents.Client.RequestOptions"/>for this request.</param>
        /// <returns>A task object representing the service response for the asynchronous operation.</returns>
        /// <exception cref="ArgumentNullException">If either <paramref name="collectionLink"/> or <paramref name="trigger"/> is not set.</exception>
        /// <exception cref="System.AggregateException">Represents a consolidation of failures that occured during async processing. Look within InnerExceptions to find the actual exception(s)</exception>
        /// <exception cref="DocumentClientException">This exception can encapsulate many different types of errors. To determine the specific error always look at the StatusCode property. Some common codes you may get when creating a Document are:
        /// <list type="table">
        ///     <listheader>
        ///         <term>StatusCode</term><description>Reason for exception</description>
        ///     </listheader>
        ///     <item>
        ///         <term>400</term><description>BadRequest - This means something was wrong with the request supplied. It is likely that an Id was not supplied for the new trigger or that the Body was malformed.</description>
        ///     </item>
        ///     <item>
        ///         <term>403</term><description>Forbidden - You have reached your quota of triggers for the collection supplied. Contact support to have this quota increased.</description>
        ///     </item>
        ///     <item>
        ///         <term>409</term><description>Conflict - This means a <see cref="Microsoft.Azure.Documents.Trigger"/> with an id matching the id you supplied already existed.</description>
        ///     </item>
        ///     <item>
        ///         <term>413</term><description>RequestEntityTooLarge - This means the body of the <see cref="Microsoft.Azure.Documents.Trigger"/> you tried to upsert was too large.</description>
        ///     </item>
        /// </list>
        /// </exception>
        /// <example>
        ///
        /// <code language="c#">
        /// <![CDATA[
        /// //Upsert a trigger that validates the contents of a document as it is created and adds a 'timestamp' property if one was not found.
        /// Trigger trig = await client.UpsertTriggerAsync(collectionLink, new Trigger
        /// {
        ///     Id = "ValidateDocuments",
        ///     Body = @"function validate() {
        ///                         var context = getContext();
        ///                         var request = context.getRequest();                                                             
        ///                         var documentToCreate = request.getBody();
        ///                         
        ///                         // validate properties
        ///                         if (!('timestamp' in documentToCreate)) {
        ///                             var ts = new Date();
        ///                             documentToCreate['timestamp'] = ts.getTime();
        ///                         }
        ///                         
        ///                         // update the document that will be created
        ///                         request.setBody(documentToCreate);
        ///                       }",
        ///     TriggerType = TriggerType.Pre,
        ///     TriggerOperation = TriggerOperation.Create
        /// });
        /// ]]>
        /// </code>
        /// </example>
        /// <seealso cref="Microsoft.Azure.Documents.Trigger"/>
        /// <seealso cref="Microsoft.Azure.Documents.Client.RequestOptions"/>
        /// <seealso cref="Microsoft.Azure.Documents.Client.ResourceResponse{T}"/>
        /// <seealso cref="System.Threading.Tasks.Task"/>
        public Task<ResourceResponse<Trigger>> UpsertTriggerAsync(string collectionLink, Trigger trigger, Documents.Client.RequestOptions options = null)
        {
            IDocumentClientRetryPolicy retryPolicyInstance = this.ResetSessionTokenRetryPolicy.GetRequestPolicy();
            return TaskHelper.InlineIfPossible(() => this.UpsertTriggerPrivateAsync(collectionLink, trigger, options, retryPolicyInstance), retryPolicyInstance);
        }

        private async Task<ResourceResponse<Trigger>> UpsertTriggerPrivateAsync(string collectionLink, Trigger trigger, Documents.Client.RequestOptions options, IDocumentClientRetryPolicy retryPolicyInstance)
        {
            await this.EnsureValidClientAsync();

            if (string.IsNullOrEmpty(collectionLink))
            {
                throw new ArgumentNullException("collectionLink");
            }

            if (trigger == null)
            {
                throw new ArgumentNullException("trigger");
            }

            this.ValidateResource(trigger);
            INameValueCollection headers = this.GetRequestHeaders(options);
            using (DocumentServiceRequest request = DocumentServiceRequest.Create(
                OperationType.Upsert,
                collectionLink,
                trigger,
                ResourceType.Trigger,
                AuthorizationTokenType.PrimaryMasterKey,
                headers,
                SerializationFormattingPolicy.None))
            {
                return new ResourceResponse<Trigger>(await this.UpsertAsync(request, retryPolicyInstance));
            }
        }

        /// <summary>
        /// Upserts a user defined function as an asychronous operation in the Azure Cosmos DB service.
        /// </summary>
        /// <param name="collectionLink">The link of the <see cref="Microsoft.Azure.Documents.DocumentCollection"/> to upsert the user defined function in. E.g. dbs/db_rid/colls/col_rid/ </param>
        /// <param name="function">The <see cref="Microsoft.Azure.Documents.UserDefinedFunction"/> object to upsert.</param>
        /// <param name="options">(Optional) Any <see cref="Microsoft.Azure.Documents.Client.RequestOptions"/>for this request.</param>
        /// <returns>A task object representing the service response for the asynchronous operation.</returns>
        /// <exception cref="ArgumentNullException">If either <paramref name="collectionLink"/> or <paramref name="function"/> is not set.</exception>
        /// <exception cref="System.AggregateException">Represents a consolidation of failures that occured during async processing. Look within InnerExceptions to find the actual exception(s)</exception>
        /// <exception cref="DocumentClientException">This exception can encapsulate many different types of errors. To determine the specific error always look at the StatusCode property. Some common codes you may get when creating a Document are:
        /// <list type="table">
        ///     <listheader>
        ///         <term>StatusCode</term><description>Reason for exception</description>
        ///     </listheader>
        ///     <item>
        ///         <term>400</term><description>BadRequest - This means something was wrong with the request supplied. It is likely that an Id was not supplied for the new user defined function or that the Body was malformed.</description>
        ///     </item>
        ///     <item>
        ///         <term>403</term><description>Forbidden - You have reached your quota of user defined functions for the collection supplied. Contact support to have this quota increased.</description>
        ///     </item>
        ///     <item>
        ///         <term>409</term><description>Conflict - This means a <see cref="Microsoft.Azure.Documents.UserDefinedFunction"/> with an id matching the id you supplied already existed.</description>
        ///     </item>
        ///     <item>
        ///         <term>413</term><description>RequestEntityTooLarge - This means the body of the <see cref="Microsoft.Azure.Documents.UserDefinedFunction"/> you tried to upsert was too large.</description>
        ///     </item>
        /// </list>
        /// </exception>
        /// <example>
        ///
        /// <code language="c#">
        /// <![CDATA[
        /// //Upsert a user defined function that converts a string to upper case
        /// UserDefinedFunction udf = client.UpsertUserDefinedFunctionAsync(collectionLink, new UserDefinedFunction
        /// {
        ///    Id = "ToUpper",
        ///    Body = @"function toUpper(input) {
        ///                        return input.toUpperCase();
        ///                     }",
        /// });
        /// ]]>
        /// </code>
        /// </example>
        /// <seealso cref="Microsoft.Azure.Documents.UserDefinedFunction"/>
        /// <seealso cref="Microsoft.Azure.Documents.Client.RequestOptions"/>
        /// <seealso cref="Microsoft.Azure.Documents.Client.ResourceResponse{T}"/>
        /// <seealso cref="System.Threading.Tasks.Task"/>
        public Task<ResourceResponse<UserDefinedFunction>> UpsertUserDefinedFunctionAsync(string collectionLink, UserDefinedFunction function, Documents.Client.RequestOptions options = null)
        {
            IDocumentClientRetryPolicy retryPolicyInstance = this.ResetSessionTokenRetryPolicy.GetRequestPolicy();
            return TaskHelper.InlineIfPossible(() => this.UpsertUserDefinedFunctionPrivateAsync(collectionLink, function, options, retryPolicyInstance), retryPolicyInstance);
        }

        private async Task<ResourceResponse<UserDefinedFunction>> UpsertUserDefinedFunctionPrivateAsync(
            string collectionLink,
            UserDefinedFunction function,
            Documents.Client.RequestOptions options,
            IDocumentClientRetryPolicy retryPolicyInstance)
        {
            await this.EnsureValidClientAsync();

            if (string.IsNullOrEmpty(collectionLink))
            {
                throw new ArgumentNullException("collectionLink");
            }

            if (function == null)
            {
                throw new ArgumentNullException("function");
            }

            this.ValidateResource(function);
            INameValueCollection headers = this.GetRequestHeaders(options);
            using (DocumentServiceRequest request = DocumentServiceRequest.Create(
                OperationType.Upsert,
                collectionLink,
                function,
                ResourceType.UserDefinedFunction,
                AuthorizationTokenType.PrimaryMasterKey,
                headers,
                SerializationFormattingPolicy.None))
            {
                return new ResourceResponse<UserDefinedFunction>(await this.UpsertAsync(request, retryPolicyInstance));
            }
        }

        /// <summary>
        /// Upserts a user defined type object in the Azure Cosmos DB service as an asychronous operation.
        /// </summary>
        /// <param name="databaseLink">The link of the database to upsert the user defined type in. E.g. dbs/db_rid/ </param>
        /// <param name="userDefinedType">The <see cref="Microsoft.Azure.Documents.UserDefinedType"/> object to upsert.</param>
        /// <param name="options">(Optional) The request options for the request.</param>
        /// <returns>A task object representing the service response for the asynchronous operation which contains the upserted <see cref="Microsoft.Azure.Documents.UserDefinedType"/> object.</returns>
        /// <exception cref="ArgumentNullException">If either <paramref name="databaseLink"/> or <paramref name="userDefinedType"/> is not set.</exception>
        /// <exception cref="System.AggregateException">Represents a consolidation of failures that occured during async processing. Look within InnerExceptions to find the actual exception(s)</exception>
        /// <exception cref="DocumentClientException">This exception can encapsulate many different types of errors. To determine the specific error always look at the StatusCode property. Some common codes you may get when creating a Document are:
        /// <list type="table">
        ///     <listheader>
        ///         <term>StatusCode</term><description>Reason for exception</description>
        ///     </listheader>
        ///     <item>
        ///         <term>400</term><description>BadRequest - This means something was wrong with the request supplied.</description>
        ///     </item>
        ///     <item>
        ///         <term>403</term><description>Forbidden - You have reached your quota of user defined type objects for this database. Contact support to have this quota increased.</description>
        ///     </item>
        ///     <item>
        ///         <term>409</term><description>Conflict - This means a <see cref="Microsoft.Azure.Documents.UserDefinedType"/> with an id matching the id you supplied already existed.</description>
        ///     </item>
        /// </list>
        /// </exception>
        /// <example>
        ///
        /// <code language="c#">
        /// <![CDATA[
        /// //Upsert a new user defined type in the specified database
        /// UserDefinedType userDefinedType = await client.UpsertUserDefinedTypeAsync(databaseLink, new UserDefinedType { Id = "userDefinedTypeId5" });
        /// ]]>
        /// </code>
        /// </example>
        /// <seealso cref="Microsoft.Azure.Documents.UserDefinedType"/>
        /// <seealso cref="Microsoft.Azure.Documents.Client.RequestOptions"/>
        /// <seealso cref="Microsoft.Azure.Documents.Client.ResourceResponse{T}"/>
        /// <seealso cref="System.Threading.Tasks.Task"/>
        internal Task<ResourceResponse<UserDefinedType>> UpsertUserDefinedTypeAsync(string databaseLink, UserDefinedType userDefinedType, Documents.Client.RequestOptions options = null)
        {
            IDocumentClientRetryPolicy retryPolicyInstance = this.ResetSessionTokenRetryPolicy.GetRequestPolicy();
            return TaskHelper.InlineIfPossible(() => this.UpsertUserDefinedTypePrivateAsync(databaseLink, userDefinedType, options, retryPolicyInstance), retryPolicyInstance);
        }

        private async Task<ResourceResponse<UserDefinedType>> UpsertUserDefinedTypePrivateAsync(string databaseLink, UserDefinedType userDefinedType, Documents.Client.RequestOptions options, IDocumentClientRetryPolicy retryPolicyInstance)
        {
            await this.EnsureValidClientAsync();

            if (string.IsNullOrEmpty(databaseLink))
            {
                throw new ArgumentNullException("databaseLink");
            }

            if (userDefinedType == null)
            {
                throw new ArgumentNullException("userDefinedType");
            }

            this.ValidateResource(userDefinedType);
            INameValueCollection headers = this.GetRequestHeaders(options);
            using (DocumentServiceRequest request = DocumentServiceRequest.Create(
                OperationType.Upsert,
                databaseLink,
                userDefinedType,
                ResourceType.UserDefinedType,
                AuthorizationTokenType.PrimaryMasterKey,
                headers,
                SerializationFormattingPolicy.None))
            {
                return new ResourceResponse<UserDefinedType>(await this.UpsertAsync(request, retryPolicyInstance));
            }
        }
        #endregion

        #region IAuthorizationTokenProvider

        private bool TryGetResourceToken(string resourceAddress, PartitionKeyInternal partitionKey, out string resourceToken)
        {
            resourceToken = null;
            List<PartitionKeyAndResourceTokenPair> partitionKeyTokenPairs;
            bool isPartitionKeyAndTokenPairListAvailable = this.resourceTokens.TryGetValue(resourceAddress, out partitionKeyTokenPairs);
            if (isPartitionKeyAndTokenPairListAvailable)
            {
                PartitionKeyAndResourceTokenPair partitionKeyTokenPair = partitionKeyTokenPairs.FirstOrDefault(pair => pair.PartitionKey.Contains(partitionKey));
                if (partitionKeyTokenPair != null)
                {
                    resourceToken = partitionKeyTokenPair.ResourceToken;
                    return true;
                }
            }

            return false;
        }

        string IAuthorizationTokenProvider.GetUserAuthorizationToken(
            string resourceAddress,
            string resourceType,
            string requestVerb,
            INameValueCollection headers,
            AuthorizationTokenType tokenType,
            out string payload) // unused, use token based upon what is passed in constructor 
        {
            payload = null;

            if (this.hasAuthKeyResourceToken && this.resourceTokens == null)
            {
                // If the input auth token is a resource token, then use it as a bearer-token.
                return HttpUtility.UrlEncode(this.authKeyResourceToken);
            }

            if (this.authKeyHashFunction != null)
            {
                // this is masterkey authZ
                headers[HttpConstants.HttpHeaders.XDate] = DateTime.UtcNow.ToString("r", CultureInfo.InvariantCulture);

                return AuthorizationHelper.GenerateKeyAuthorizationSignature(
                        requestVerb, resourceAddress, resourceType, headers, this.authKeyHashFunction, out payload);
            }
            else
            {
                PartitionKeyInternal partitionKey = PartitionKeyInternal.Empty;
                string partitionKeyString = headers[HttpConstants.HttpHeaders.PartitionKey];
                if (partitionKeyString != null)
                {
                    partitionKey = PartitionKeyInternal.FromJsonString(partitionKeyString);
                }

                if (PathsHelper.IsNameBased(resourceAddress))
                {
                    string resourceToken = null;
                    bool isTokenAvailable = false;

                    for (int index = 2; index < ResourceId.MaxPathFragment; index = index + 2)
                    {
                        string resourceParent = PathsHelper.GetParentByIndex(resourceAddress, index);
                        if (resourceParent == null)
                            break;

                        isTokenAvailable = this.TryGetResourceToken(resourceParent, partitionKey, out resourceToken);
                        if (isTokenAvailable)
                            break;
                    }

                    // Get or Head for collection can be done with any child token
                    if (!isTokenAvailable && PathsHelper.GetCollectionPath(resourceAddress) == resourceAddress
                        && (requestVerb == HttpConstants.HttpMethods.Get
                            || requestVerb == HttpConstants.HttpMethods.Head))
                    {
                        string resourceAddressWithSlash = resourceAddress.EndsWith("/", StringComparison.Ordinal)
                                                              ? resourceAddress
                                                              : resourceAddress + "/";
                        foreach (KeyValuePair<string, List<PartitionKeyAndResourceTokenPair>> pair in this.resourceTokens)
                        {
                            if (pair.Key.StartsWith(resourceAddressWithSlash, StringComparison.Ordinal))
                            {
                                resourceToken = pair.Value[0].ResourceToken;
                                isTokenAvailable = true;
                                break;
                            }
                        }
                    }

                    if (!isTokenAvailable)
                    {
                        throw new UnauthorizedException(string.Format(
                           CultureInfo.InvariantCulture, ClientResources.AuthTokenNotFound, resourceAddress));
                    }

                    return HttpUtility.UrlEncode(resourceToken);
                }
                else
                {
                    string resourceToken = null;

                    // In case there is no directly matching token, look for parent's token.
                    ResourceId resourceId = ResourceId.Parse(resourceAddress);

                    bool isTokenAvailable = false;
                    if (resourceId.Attachment != 0 || resourceId.Permission != 0 || resourceId.StoredProcedure != 0
                        || resourceId.Trigger != 0 || resourceId.UserDefinedFunction != 0)
                    {
                        // Use the leaf ID - attachment/permission/sproc/trigger/udf
                        isTokenAvailable = this.TryGetResourceToken(resourceAddress, partitionKey, out resourceToken);
                    }

                    if (!isTokenAvailable &&
                        (resourceId.Attachment != 0 || resourceId.Document != 0))
                    {
                        // Use DocumentID for attachment/document
                        isTokenAvailable = this.TryGetResourceToken(resourceId.DocumentId.ToString(), partitionKey, out resourceToken);
                    }

                    if (!isTokenAvailable &&
                        (resourceId.Attachment != 0 || resourceId.Document != 0 || resourceId.StoredProcedure != 0 || resourceId.Trigger != 0
                        || resourceId.UserDefinedFunction != 0 || resourceId.DocumentCollection != 0))
                    {
                        // Use CollectionID for attachment/document/sproc/trigger/udf/collection
                        isTokenAvailable = this.TryGetResourceToken(resourceId.DocumentCollectionId.ToString(), partitionKey, out resourceToken);
                    }

                    if (!isTokenAvailable &&
                        (resourceId.Permission != 0 || resourceId.User != 0))
                    {
                        // Use UserID for permission/user
                        isTokenAvailable = this.TryGetResourceToken(resourceId.UserId.ToString(), partitionKey, out resourceToken);
                    }

                    if (!isTokenAvailable)
                    {
                        // Use DatabaseId if all else fail
                        isTokenAvailable = this.TryGetResourceToken(resourceId.DatabaseId.ToString(), partitionKey, out resourceToken);
                    }

                    // Get or Head for collection can be done with any child token
                    if (!isTokenAvailable && resourceId.DocumentCollection != 0
                        && (requestVerb == HttpConstants.HttpMethods.Get
                            || requestVerb == HttpConstants.HttpMethods.Head))
                    {
                        foreach (KeyValuePair<string, List<PartitionKeyAndResourceTokenPair>> pair in this.resourceTokens)
                        {
                            ResourceId tokenRid;
                            if (!PathsHelper.IsNameBased(pair.Key) &&
                                ResourceId.TryParse(pair.Key, out tokenRid) &&
                                tokenRid.DocumentCollectionId.Equals(resourceId))
                            {
                                resourceToken = pair.Value[0].ResourceToken;
                                isTokenAvailable = true;
                                break;
                            }
                        }
                    }

                    if (!isTokenAvailable)
                    {
                        throw new UnauthorizedException(string.Format(
                            CultureInfo.InvariantCulture, ClientResources.AuthTokenNotFound, resourceAddress));
                    }

                    return HttpUtility.UrlEncode(resourceToken);
                }
            }
        }

        Task IAuthorizationTokenProvider.AddSystemAuthorizationHeaderAsync(
            DocumentServiceRequest request,
            string federationId,
            string verb,
            string resourceId)
        {
            request.Headers[HttpConstants.HttpHeaders.XDate] = DateTime.UtcNow.ToString("r", CultureInfo.InvariantCulture);

            request.Headers[HttpConstants.HttpHeaders.Authorization] = ((IAuthorizationTokenProvider)this).GetUserAuthorizationToken(
                resourceId ?? request.ResourceAddress,
                PathsHelper.GetResourcePath(request.ResourceType),
                verb,
                request.Headers,
                request.RequestAuthorizationTokenType,
                payload: out _);

            return Task.FromResult(0);
        }

        #endregion

        #region Core Implementation
        internal Task<DocumentServiceResponse> CreateAsync(
            DocumentServiceRequest request,
            IDocumentClientRetryPolicy retryPolicy,
            CancellationToken cancellationToken = default(CancellationToken))
        {
            if (request == null)
            {
                throw new ArgumentNullException("request");
            }

            return this.ProcessRequestAsync(HttpConstants.HttpMethods.Post, request, retryPolicy, cancellationToken);
        }

        internal Task<DocumentServiceResponse> UpdateAsync(
            DocumentServiceRequest request,
            IDocumentClientRetryPolicy retryPolicy,
            CancellationToken cancellationToken = default(CancellationToken))
        {
            if (request == null)
            {
                throw new ArgumentNullException("request");
            }

            return this.ProcessRequestAsync(HttpConstants.HttpMethods.Put, request, retryPolicy, cancellationToken);
        }

        internal Task<DocumentServiceResponse> ReadAsync(
            DocumentServiceRequest request,
            IDocumentClientRetryPolicy retryPolicy,
            CancellationToken cancellationToken = default(CancellationToken))
        {
            if (request == null)
            {
                throw new ArgumentNullException("request");
            }

            return this.ProcessRequestAsync(HttpConstants.HttpMethods.Get, request, retryPolicy, cancellationToken);
        }

        internal Task<DocumentServiceResponse> ReadFeedAsync(
            DocumentServiceRequest request,
            IDocumentClientRetryPolicy retryPolicy,
            CancellationToken cancellationToken = default(CancellationToken))
        {
            if (request == null)
            {
                throw new ArgumentNullException("request");
            }

            return this.ProcessRequestAsync(HttpConstants.HttpMethods.Get, request, retryPolicy, cancellationToken);
        }

        internal Task<DocumentServiceResponse> DeleteAsync(
            DocumentServiceRequest request,
            IDocumentClientRetryPolicy retryPolicy,
            CancellationToken cancellationToken = default(CancellationToken))
        {
            if (request == null)
            {
                throw new ArgumentNullException("request");
            }

            return this.ProcessRequestAsync(HttpConstants.HttpMethods.Delete, request, retryPolicy, cancellationToken);
        }

        internal Task<DocumentServiceResponse> ExecuteProcedureAsync(
            DocumentServiceRequest request,
            IDocumentClientRetryPolicy retryPolicy,
            CancellationToken cancellationToken = default(CancellationToken))
        {
            if (request == null)
            {
                throw new ArgumentNullException("request");
            }

            return this.ProcessRequestAsync(HttpConstants.HttpMethods.Post, request, retryPolicy, cancellationToken);
        }

        internal Task<DocumentServiceResponse> ExecuteQueryAsync(
            DocumentServiceRequest request,
            IDocumentClientRetryPolicy retryPolicy,
            CancellationToken cancellationToken = default(CancellationToken))
        {
            if (request == null)
            {
                throw new ArgumentNullException("request");
            }

            return this.ProcessRequestAsync(HttpConstants.HttpMethods.Post, request, retryPolicy, cancellationToken);
        }

        internal Task<DocumentServiceResponse> UpsertAsync(
            DocumentServiceRequest request,
            IDocumentClientRetryPolicy retryPolicy,
            CancellationToken cancellationToken = default(CancellationToken))
        {
            if (request == null)
            {
                throw new ArgumentNullException("request");
            }

            request.Headers[HttpConstants.HttpHeaders.IsUpsert] = bool.TrueString;
            return this.ProcessRequestAsync(HttpConstants.HttpMethods.Post, request, retryPolicy, cancellationToken);
        }
        #endregion

        /// <summary>
        /// Read the <see cref="AccountProperties"/> from the Azure Cosmos DB service as an asynchronous operation.
        /// </summary>
        /// <returns>
        /// A <see cref="AccountProperties"/> wrapped in a <see cref="System.Threading.Tasks.Task"/> object.
        /// </returns>
        public Task<AccountProperties> GetDatabaseAccountAsync()
        {
            return TaskHelper.InlineIfPossible(() => this.GetDatabaseAccountPrivateAsync(this.ReadEndpoint), this.ResetSessionTokenRetryPolicy.GetRequestPolicy());
        }

        /// <summary>
        /// Read the <see cref="AccountProperties"/> as an asynchronous operation
        /// given a specific reginal endpoint url.
        /// </summary>
        /// <param name="serviceEndpoint">The reginal url of the serice endpoint.</param>
        /// <param name="cancellationToken">The CancellationToken</param>
        /// <returns>
        /// A <see cref="AccountProperties"/> wrapped in a <see cref="System.Threading.Tasks.Task"/> object.
        /// </returns>
        Task<AccountProperties> IDocumentClientInternal.GetDatabaseAccountInternalAsync(Uri serviceEndpoint, CancellationToken cancellationToken)
        {
            return this.GetDatabaseAccountPrivateAsync(serviceEndpoint, cancellationToken);
        }

        private async Task<AccountProperties> GetDatabaseAccountPrivateAsync(Uri serviceEndpoint, CancellationToken cancellationToken = default(CancellationToken))
        {
            await this.EnsureValidClientAsync();
            GatewayStoreModel gatewayModel = this.GatewayStoreModel as GatewayStoreModel;
            if (gatewayModel != null)
            {
                using (HttpRequestMessage request = new HttpRequestMessage())
                {
                    INameValueCollection headersCollection = new DictionaryNameValueCollection();
                    string xDate = DateTime.UtcNow.ToString("r");
                    headersCollection.Add(HttpConstants.HttpHeaders.XDate, xDate);
                    request.Headers.Add(HttpConstants.HttpHeaders.XDate, xDate);

                    // Retrieve the CosmosAccountSettings from the gateway.
                    string authorizationToken;

                    if (this.hasAuthKeyResourceToken)
                    {
                        authorizationToken = HttpUtility.UrlEncode(this.authKeyResourceToken);
                    }
                    else
                    {
                        authorizationToken = AuthorizationHelper.GenerateKeyAuthorizationSignature(
                            HttpConstants.HttpMethods.Get,
                            serviceEndpoint,
                            headersCollection,
                            this.authKeyHashFunction);
                    }

                    request.Headers.Add(HttpConstants.HttpHeaders.Authorization, authorizationToken);

                    request.Method = HttpMethod.Get;
                    request.RequestUri = serviceEndpoint;

                    AccountProperties databaseAccount = await gatewayModel.GetDatabaseAccountAsync(request);

                    this.UseMultipleWriteLocations = this.ConnectionPolicy.UseMultipleWriteLocations && databaseAccount.EnableMultipleWriteLocations;

                    return databaseAccount;
                }
            }

            return null;
        }

        #region Private Impl

        /// <summary>
        /// Certain requests must be routed through gateway even when the client connectivity mode is direct.
        /// For e.g., DocumentCollection creation. This method returns the <see cref="IStoreModel"/> based
        /// on the input <paramref name="request"/>.
        /// </summary>
        /// <returns>Returns <see cref="IStoreModel"/> to which the request must be sent</returns>
        internal IStoreModel GetStoreProxy(DocumentServiceRequest request)
        {
            // If a request is configured to always use Gateway mode(in some cases when targeting .NET Core)
            // we return the Gateway store model
            if (request.UseGatewayMode)
            {
                return this.GatewayStoreModel;
            }

            ResourceType resourceType = request.ResourceType;
            OperationType operationType = request.OperationType;

            if (resourceType == ResourceType.Offer ||
                (resourceType.IsScript() && operationType != OperationType.ExecuteJavaScript) ||
                resourceType == ResourceType.PartitionKeyRange ||
                resourceType == ResourceType.Snapshot)
            {
                return this.GatewayStoreModel;
            }

            if (operationType == OperationType.Create
                || operationType == OperationType.Upsert)
            {
                if (resourceType == ResourceType.Database ||
                    resourceType == ResourceType.User ||
                    resourceType == ResourceType.Collection ||
                    resourceType == ResourceType.Permission)
                {
                    return this.GatewayStoreModel;
                }
                else
                {
                    return this.StoreModel;
                }
            }
            else if (operationType == OperationType.Delete)
            {
                if (resourceType == ResourceType.Database ||
                    resourceType == ResourceType.User ||
                    resourceType == ResourceType.Collection)
                {
                    return this.GatewayStoreModel;
                }
                else
                {
                    return this.StoreModel;
                }
            }
            else if (operationType == OperationType.Replace)
            {
                if (resourceType == ResourceType.Collection)
                {
                    return this.GatewayStoreModel;
                }
                else
                {
                    return this.StoreModel;
                }
            }
            else if (operationType == OperationType.Read)
            {
                if (resourceType == ResourceType.Collection)
                {
                    return this.GatewayStoreModel;
                }
                else
                {
                    return this.StoreModel;
                }
            }
            else
            {
                return this.StoreModel;
            }
        }

        /// <summary>
        /// The preferred link used in replace operation in SDK.
        /// </summary>
        private string GetLinkForRouting(Documents.Resource resource)
        {
            // we currently prefer the selflink
            return resource.SelfLink ?? resource.AltLink;
        }

        internal void EnsureValidOverwrite(Documents.ConsistencyLevel desiredConsistencyLevel)
        {
            Documents.ConsistencyLevel defaultConsistencyLevel = this.accountServiceConfiguration.DefaultConsistencyLevel;
            if (!this.IsValidConsistency(defaultConsistencyLevel, desiredConsistencyLevel))
            {
                throw new ArgumentException(string.Format(
                    CultureInfo.CurrentUICulture,
                    RMResources.InvalidConsistencyLevel,
                    desiredConsistencyLevel.ToString(),
                    defaultConsistencyLevel.ToString()));
            }
        }

        private bool IsValidConsistency(Documents.ConsistencyLevel backendConsistency, Documents.ConsistencyLevel desiredConsistency)
        {
            if (this.allowOverrideStrongerConsistency)
            {
                return true;
            }

            return ValidationHelpers.IsValidConsistencyLevelOverwrite(backendConsistency, desiredConsistency);
        }

        private void InitializeDirectConnectivity(IStoreClientFactory storeClientFactory)
        {
            // Check if we have a store client factory in input and if we do, do not initialize another store client
            // The purpose is to reuse store client factory across all document clients inside compute gateway
            if (storeClientFactory != null)
            {
                this.storeClientFactory = storeClientFactory;
                this.isStoreClientFactoryCreatedInternally = false;
            }
            else
            {
                StoreClientFactory newClientFactory = new StoreClientFactory(
                    this.ConnectionPolicy.ConnectionProtocol,
                    (int)this.ConnectionPolicy.RequestTimeout.TotalSeconds,
                    this.maxConcurrentConnectionOpenRequests,
                    this.ConnectionPolicy.UserAgentContainer,
                    this.eventSource,
                    null,
                    this.openConnectionTimeoutInSeconds,
                    this.idleConnectionTimeoutInSeconds,
                    this.timerPoolGranularityInSeconds,
                    this.maxRntbdChannels,
                    this.rntbdPartitionCount,
                    this.maxRequestsPerRntbdChannel,
                    (Documents.PortReuseMode)this.rntbdPortReuseMode,
                    this.rntbdPortPoolReuseThreshold,
                    this.rntbdPortPoolBindAttempts,
                    receiveHangDetectionTimeSeconds: this.rntbdReceiveHangDetectionTimeSeconds,
                    sendHangDetectionTimeSeconds: this.rntbdSendHangDetectionTimeSeconds,
                    enableCpuMonitor: this.enableCpuMonitor,
                    retryWithConfiguration: this.ConnectionPolicy.RetryOptions?.GetRetryWithConfiguration());

                if (this.transportClientHandlerFactory != null)
                {
                    newClientFactory.WithTransportInterceptor(this.transportClientHandlerFactory);
                }

                this.storeClientFactory = newClientFactory;
                this.isStoreClientFactoryCreatedInternally = true;
            }

            this.AddressResolver = new GlobalAddressResolver(
                this.GlobalEndpointManager,
                this.ConnectionPolicy.ConnectionProtocol,
                this,
                this.collectionCache,
                this.partitionKeyRangeCache,
                this.ConnectionPolicy.UserAgentContainer,
                this.accountServiceConfiguration,
                this.httpMessageHandler,
                this.ConnectionPolicy,
                this.ApiType);

            this.CreateStoreModel(subscribeRntbdStatus: true);
        }

        private void CreateStoreModel(bool subscribeRntbdStatus)
        {
            //EnableReadRequestsFallback, if not explicity set on the connection policy,
            //is false if the account's consistency is bounded staleness,
            //and true otherwise.
            StoreClient storeClient = this.storeClientFactory.CreateStoreClient(
                this.AddressResolver,
                this.sessionContainer,
                this.accountServiceConfiguration,
                this,
                true,
                this.ConnectionPolicy.EnableReadRequestsFallback ?? (this.accountServiceConfiguration.DefaultConsistencyLevel != Documents.ConsistencyLevel.BoundedStaleness),
                !this.enableRntbdChannel,
                this.UseMultipleWriteLocations && (this.accountServiceConfiguration.DefaultConsistencyLevel != Documents.ConsistencyLevel.Strong),
                true);

            if (subscribeRntbdStatus)
            {
                storeClient.AddDisableRntbdChannelCallback(new Action(this.DisableRntbdChannel));
            }

            storeClient.SerializerSettings = this.serializerSettings;

            this.StoreModel = new ServerStoreModel(storeClient, this.sendingRequest, this.receivedResponse);
        }

        private void DisableRntbdChannel()
        {
            Debug.Assert(this.enableRntbdChannel);
            this.enableRntbdChannel = false;
            this.CreateStoreModel(subscribeRntbdStatus: false);
        }

        private async Task InitializeGatewayConfigurationReaderAsync()
        {
            GatewayAccountReader accountReader = new GatewayAccountReader(
                    this.ServiceEndpoint,
                    this.authKeyHashFunction,
                    this.hasAuthKeyResourceToken,
                    this.authKeyResourceToken,
                    this.ConnectionPolicy,
                    this.ApiType,
                    this.httpMessageHandler);

            this.accountServiceConfiguration = new CosmosAccountServiceConfiguration(accountReader.InitializeReaderAsync);

            await this.accountServiceConfiguration.InitializeAsync();
            AccountProperties accountProperties = this.accountServiceConfiguration.AccountProperties;
            this.UseMultipleWriteLocations = this.ConnectionPolicy.UseMultipleWriteLocations && accountProperties.EnableMultipleWriteLocations;

            await this.GlobalEndpointManager.RefreshLocationAsync(accountProperties);
        }

        internal void CaptureSessionToken(DocumentServiceRequest request, DocumentServiceResponse response)
        {
            this.sessionContainer.SetSessionToken(request, response.Headers);
        }

        internal DocumentServiceRequest CreateDocumentServiceRequest(
            OperationType operationType,
            string resourceLink,
            ResourceType resourceType,
            INameValueCollection headers)
        {
            if (resourceType == ResourceType.Database || resourceType == ResourceType.Offer)
            {
                return DocumentServiceRequest.Create(
                    operationType,
                    null,
                    resourceType,
                    AuthorizationTokenType.PrimaryMasterKey,
                    headers);
            }
            else
            {
                return DocumentServiceRequest.Create(
                    operationType,
                    resourceType,
                    resourceLink,
                    AuthorizationTokenType.PrimaryMasterKey,
                    headers);
            }
        }

        internal void ValidateResource(Documents.Resource resource)
        {
            this.ValidateResource(resource.Id);
        }

        internal void ValidateResource(string resourceId)
        {
            if (!string.IsNullOrEmpty(resourceId))
            {
                int match = resourceId.IndexOfAny(new char[] { '/', '\\', '?', '#' });
                if (match != -1)
                {
                    throw new ArgumentException(string.Format(
                                CultureInfo.CurrentUICulture,
                                RMResources.InvalidCharacterInResourceName,
                                resourceId[match]));
                }

                if (resourceId[resourceId.Length - 1] == ' ')
                {
                    throw new ArgumentException(RMResources.InvalidSpaceEndingInResourceName);
                }
            }
        }

        private async Task AddPartitionKeyInformationAsync(DocumentServiceRequest request, Document document, Documents.Client.RequestOptions options)
        {
            CollectionCache collectionCache = await this.GetCollectionCacheAsync();
            ContainerProperties collection = await collectionCache.ResolveCollectionAsync(request, CancellationToken.None);
            PartitionKeyDefinition partitionKeyDefinition = collection.PartitionKey;

            PartitionKeyInternal partitionKey;
            if (options != null && options.PartitionKey != null && options.PartitionKey.Equals(Documents.PartitionKey.None))
            {
                partitionKey = collection.GetNoneValue();
            }
            else if (options != null && options.PartitionKey != null)
            {
                partitionKey = options.PartitionKey.InternalKey;
            }
            else
            {
                partitionKey = DocumentAnalyzer.ExtractPartitionKeyValue(document, partitionKeyDefinition);
            }

            request.Headers.Set(HttpConstants.HttpHeaders.PartitionKey, partitionKey.ToJsonString());
        }

        internal async Task AddPartitionKeyInformationAsync(DocumentServiceRequest request, Documents.Client.RequestOptions options)
        {
            CollectionCache collectionCache = await this.GetCollectionCacheAsync();
            ContainerProperties collection = await collectionCache.ResolveCollectionAsync(request, CancellationToken.None);
            PartitionKeyDefinition partitionKeyDefinition = collection.PartitionKey;

            // For backward compatibility, if collection doesn't have partition key defined, we assume all documents
            // have empty value for it and user doesn't need to specify it explicitly.
            PartitionKeyInternal partitionKey;
            if (options == null || options.PartitionKey == null)
            {
                if (partitionKeyDefinition == null || partitionKeyDefinition.Paths.Count == 0)
                {
                    partitionKey = PartitionKeyInternal.Empty;
                }
                else
                {
                    throw new InvalidOperationException(RMResources.MissingPartitionKeyValue);
                }
            }
            else if (options.PartitionKey.Equals(Documents.PartitionKey.None))
            {
                partitionKey = collection.GetNoneValue();
            }
            else
            {
                partitionKey = options.PartitionKey.InternalKey;
            }

            request.Headers.Set(HttpConstants.HttpHeaders.PartitionKey, partitionKey.ToJsonString());
        }

        private JsonSerializerSettings GetSerializerSettingsForRequest(Documents.Client.RequestOptions requestOptions)
        {
            return requestOptions?.JsonSerializerSettings ?? this.serializerSettings;
        }

        private INameValueCollection GetRequestHeaders(Documents.Client.RequestOptions options)
        {
            Debug.Assert(
                this.initializeTask.IsCompleted,
                "GetRequestHeaders should be called after initialization task has been awaited to avoid blocking while accessing ConsistencyLevel property");

            INameValueCollection headers = new DictionaryNameValueCollection();

            if (this.UseMultipleWriteLocations)
            {
                headers.Set(HttpConstants.HttpHeaders.AllowTentativeWrites, bool.TrueString);
            }

            if (this.desiredConsistencyLevel.HasValue)
            {
                // check anyways since default consistency level might have been refreshed.
                if (!this.IsValidConsistency(this.accountServiceConfiguration.DefaultConsistencyLevel, this.desiredConsistencyLevel.Value))
                {
                    throw new ArgumentException(string.Format(
                            CultureInfo.CurrentUICulture,
                            RMResources.InvalidConsistencyLevel,
                            options.ConsistencyLevel.Value.ToString(),
                            this.accountServiceConfiguration.DefaultConsistencyLevel));
                }

                headers.Set(HttpConstants.HttpHeaders.ConsistencyLevel, this.desiredConsistencyLevel.Value.ToString());
            }

            if (options == null)
            {
                return headers;
            }

            if (options.AccessCondition != null)
            {
                if (options.AccessCondition.Type == Documents.Client.AccessConditionType.IfMatch)
                {
                    headers.Set(HttpConstants.HttpHeaders.IfMatch, options.AccessCondition.Condition);
                }
                else
                {
                    headers.Set(HttpConstants.HttpHeaders.IfNoneMatch, options.AccessCondition.Condition);
                }
            }

            if (options.ConsistencyLevel.HasValue)
            {
                if (!this.IsValidConsistency(this.accountServiceConfiguration.DefaultConsistencyLevel, options.ConsistencyLevel.Value))
                {
                    throw new ArgumentException(string.Format(
                            CultureInfo.CurrentUICulture,
                            RMResources.InvalidConsistencyLevel,
                            options.ConsistencyLevel.Value.ToString(),
                            this.accountServiceConfiguration.DefaultConsistencyLevel));
                }

                headers.Set(HttpConstants.HttpHeaders.ConsistencyLevel, options.ConsistencyLevel.ToString());
            }

            if (options.IndexingDirective.HasValue)
            {
                headers.Set(HttpConstants.HttpHeaders.IndexingDirective, options.IndexingDirective.ToString());
            }

            if (options.PostTriggerInclude != null && options.PostTriggerInclude.Count > 0)
            {
                string postTriggerInclude = string.Join(",", options.PostTriggerInclude.AsEnumerable());
                headers.Set(HttpConstants.HttpHeaders.PostTriggerInclude, postTriggerInclude);
            }

            if (options.PreTriggerInclude != null && options.PreTriggerInclude.Count > 0)
            {
                string preTriggerInclude = string.Join(",", options.PreTriggerInclude.AsEnumerable());
                headers.Set(HttpConstants.HttpHeaders.PreTriggerInclude, preTriggerInclude);
            }

            if (!string.IsNullOrEmpty(options.SessionToken))
            {
                headers[HttpConstants.HttpHeaders.SessionToken] = options.SessionToken;
            }

            if (options.ResourceTokenExpirySeconds.HasValue)
            {
                headers.Set(HttpConstants.HttpHeaders.ResourceTokenExpiry, options.ResourceTokenExpirySeconds.Value.ToString(CultureInfo.InvariantCulture));
            }

            if (options.OfferType != null)
            {
                headers.Set(HttpConstants.HttpHeaders.OfferType, options.OfferType);
            }

            if (options.OfferThroughput.HasValue)
            {
                headers.Set(HttpConstants.HttpHeaders.OfferThroughput, options.OfferThroughput.Value.ToString(CultureInfo.InvariantCulture));
            }

            if (options.OfferEnableRUPerMinuteThroughput)
            {
                headers.Set(HttpConstants.HttpHeaders.OfferIsRUPerMinuteThroughputEnabled, bool.TrueString);
            }

            if (options.InsertSystemPartitionKey)
            {
                headers.Set(HttpConstants.HttpHeaders.InsertSystemPartitionKey, bool.TrueString);
            }

            //if (options.OfferAutopilotTier.HasValue)
            //{
            //    headers.Set(HttpConstants.HttpHeaders.OfferAutopilotTier, options.OfferAutopilotTier.ToString());
            //}

            //if (options.OfferAutopilotAutoUpgrade.HasValue)
            //{
            //    headers.Set(HttpConstants.HttpHeaders.OfferAutopilotAutoUpgrade, options.OfferAutopilotAutoUpgrade.ToString());
            //}

            if (options.EnableScriptLogging)
            {
                headers.Set(HttpConstants.HttpHeaders.EnableLogging, bool.TrueString);
            }

            if (options.PopulateQuotaInfo)
            {
                headers.Set(HttpConstants.HttpHeaders.PopulateQuotaInfo, bool.TrueString);
            }

            if (options.PopulateRestoreStatus)
            {
                headers.Set(HttpConstants.HttpHeaders.PopulateRestoreStatus, bool.TrueString);
            }

            if (options.PopulatePartitionKeyRangeStatistics)
            {
                headers.Set(HttpConstants.HttpHeaders.PopulatePartitionStatistics, bool.TrueString);
            }

            if (options.DisableRUPerMinuteUsage)
            {
                headers.Set(HttpConstants.HttpHeaders.DisableRUPerMinuteUsage, bool.TrueString);
            }

            if (options.RemoteStorageType.HasValue)
            {
                headers.Set(WFConstants.BackendHeaders.RemoteStorageType, options.RemoteStorageType.ToString());
            }

            if (options.PartitionKeyRangeId != null)
            {
                headers.Set(WFConstants.BackendHeaders.PartitionKeyRangeId, options.PartitionKeyRangeId);
            }

            if (options.SourceDatabaseId != null)
            {
                headers.Set(HttpConstants.HttpHeaders.SourceDatabaseId, options.SourceDatabaseId);
            }

            if (options.SourceCollectionId != null)
            {
                headers.Set(HttpConstants.HttpHeaders.SourceCollectionId, options.SourceCollectionId);
            }

            if (options.RestorePointInTime.HasValue)
            {
                headers.Set(HttpConstants.HttpHeaders.RestorePointInTime, options.RestorePointInTime.Value.ToString(CultureInfo.InvariantCulture));
            }

            if (options.IsReadOnlyScript)
            {
                headers.Set(HttpConstants.HttpHeaders.IsReadOnlyScript, bool.TrueString);
            }

            if (options.IncludeSnapshotDirectories)
            {
                headers.Set(HttpConstants.HttpHeaders.IncludeSnapshotDirectories, bool.TrueString);
            }

            if (options.ExcludeSystemProperties.HasValue)
            {
                headers.Set(WFConstants.BackendHeaders.ExcludeSystemProperties, options.ExcludeSystemProperties.Value.ToString());
            }

            if (options.MergeStaticId != null)
            {
                headers.Set(HttpConstants.HttpHeaders.MergeStaticId, options.MergeStaticId);
            }

            if (options.PreserveFullContent)
            {
                headers.Set(HttpConstants.HttpHeaders.PreserveFullContent, bool.TrueString);
            }
            return headers;
        }

        private class ResetSessionTokenRetryPolicyFactory : IRetryPolicyFactory
        {
            private readonly IRetryPolicyFactory retryPolicy;
            private readonly ISessionContainer sessionContainer;
            private readonly ClientCollectionCache collectionCache;

            public ResetSessionTokenRetryPolicyFactory(ISessionContainer sessionContainer, ClientCollectionCache collectionCache, IRetryPolicyFactory retryPolicy)
            {
                this.retryPolicy = retryPolicy;
                this.sessionContainer = sessionContainer;
                this.collectionCache = collectionCache;
            }

            public IDocumentClientRetryPolicy GetRequestPolicy()
            {
                return new RenameCollectionAwareClientRetryPolicy(this.sessionContainer, this.collectionCache, this.retryPolicy.GetRequestPolicy());
            }
        }

        private class HttpRequestMessageHandler : DelegatingHandler
        {
            private readonly EventHandler<SendingRequestEventArgs> sendingRequest;
            private readonly EventHandler<ReceivedResponseEventArgs> receivedResponse;

            public HttpRequestMessageHandler(EventHandler<SendingRequestEventArgs> sendingRequest, EventHandler<ReceivedResponseEventArgs> receivedResponse, HttpMessageHandler innerHandler)
            {
                this.sendingRequest = sendingRequest;
                this.receivedResponse = receivedResponse;

                this.InnerHandler = innerHandler ?? new HttpClientHandler();
            }

            protected override async Task<HttpResponseMessage> SendAsync(HttpRequestMessage request, CancellationToken cancellationToken)
            {
                this.sendingRequest?.Invoke(this, new SendingRequestEventArgs(request));
                HttpResponseMessage response = await base.SendAsync(request, cancellationToken);
                this.receivedResponse?.Invoke(this, new ReceivedResponseEventArgs(request, response));
                return response;
            }
        }

        #endregion
    }
}
>>>>>>> 36444e89
<|MERGE_RESOLUTION|>--- conflicted
+++ resolved
@@ -1,5 +1,4 @@
-<<<<<<< HEAD
-﻿//------------------------------------------------------------
+//------------------------------------------------------------
 // Copyright (c) Microsoft Corporation.  All rights reserved.
 //------------------------------------------------------------
 
@@ -15,6 +14,7 @@
     using System.Net.Http;
     using System.Net.Http.Headers;
     using System.Security;
+    using System.Text;
     using System.Threading;
     using System.Threading.Tasks;
     using Microsoft.Azure.Cosmos.Common;
@@ -86,9 +86,12 @@
         private const string TcpPartitionCount = "CosmosDbTcpPartitionCount";
         private const string MaxChannelsPerHostConfig = "CosmosDbMaxTcpChannelsPerHost";
         private const string RntbdPortReuseMode = "CosmosDbTcpPortReusePolicy";
+        private const string RntbdPortPoolReuseThreshold = "CosmosDbTcpPortReuseThreshold";
+        private const string RntbdPortPoolBindAttempts = "CosmosDbTcpPortReuseBindAttempts";
         private const string RntbdReceiveHangDetectionTimeConfig = "CosmosDbTcpReceiveHangDetectionTimeSeconds";
         private const string RntbdSendHangDetectionTimeConfig = "CosmosDbTcpSendHangDetectionTimeSeconds";
         private const string EnableCpuMonitorConfig = "CosmosDbEnableCpuMonitor";
+        private const string EnableAuthFailureTracesConfig = "enableAuthFailureTraces";
 
         ////The MAC signature found in the HTTP request is not the same as the computed signature.Server used following string to sign
         ////The input authorization token can't serve the request. Please check that the expected payload is built as per the protocol, and check the key being used. Server used the following payload to sign
@@ -99,9 +102,12 @@
         private const int DefaultRntbdPartitionCount = 1;
         private const int DefaultMaxRntbdChannelsPerHost = ushort.MaxValue;
         private const PortReuseMode DefaultRntbdPortReuseMode = PortReuseMode.ReuseUnicastPort;
+        private const int DefaultRntbdPortPoolReuseThreshold = 256;
+        private const int DefaultRntbdPortPoolBindAttempts = 5;
         private const int DefaultRntbdReceiveHangDetectionTimeSeconds = 65;
         private const int DefaultRntbdSendHangDetectionTimeSeconds = 10;
         private const bool DefaultEnableCpuMonitor = true;
+        private const bool EnableAuthFailureTraces = false;
 
         private readonly IDictionary<string, List<PartitionKeyAndResourceTokenPair>> resourceTokens;
         private RetryPolicy retryPolicy;
@@ -115,9 +121,12 @@
         private int rntbdPartitionCount = DefaultRntbdPartitionCount;
         private int maxRntbdChannels = DefaultMaxRntbdChannelsPerHost;
         private PortReuseMode rntbdPortReuseMode = DefaultRntbdPortReuseMode;
+        private int rntbdPortPoolReuseThreshold = DefaultRntbdPortPoolReuseThreshold;
+        private int rntbdPortPoolBindAttempts = DefaultRntbdPortPoolBindAttempts;
         private int rntbdReceiveHangDetectionTimeSeconds = DefaultRntbdReceiveHangDetectionTimeSeconds;
         private int rntbdSendHangDetectionTimeSeconds = DefaultRntbdSendHangDetectionTimeSeconds;
         private bool enableCpuMonitor = DefaultEnableCpuMonitor;
+        private bool enableAuthFailureTraces = EnableAuthFailureTraces;
 
         //Auth
         private IComputeHash authKeyHashFunction;
@@ -438,8 +447,8 @@
                 serviceEndpoint: serviceEndpoint,
                 connectionPolicy: connectionPolicy,
                 desiredConsistencyLevel: desiredConsistencyLevel,
-                handler: handler,
-                sessionContainer: sessionContainer,
+                handler: handler, 
+                sessionContainer: sessionContainer, 
                 enableCpuMonitor: enableCpuMonitor,
                 storeClientFactory: storeClientFactory);
         }
@@ -799,7 +808,7 @@
 
             DefaultTrace.InitEventListener();
 
-#if !(NETSTANDARD15 || NETSTANDARD16) 
+#if !(NETSTANDARD15 || NETSTANDARD16)
 #if NETSTANDARD20
             // GetEntryAssembly returns null when loaded from native netstandard2.0
             if (System.Reflection.Assembly.GetEntryAssembly() != null)
@@ -907,6 +916,26 @@
                     if (Enum.TryParse<PortReuseMode>(rntbdPortReuseModeOverrideString, out portReuseMode))
                     {
                         this.rntbdPortReuseMode = portReuseMode;
+                    }
+                }
+
+                string rntbdPortPoolReuseThresholdOverrideString = System.Configuration.ConfigurationManager.AppSettings[DocumentClient.RntbdPortPoolReuseThreshold];
+                if (!string.IsNullOrEmpty(rntbdPortPoolReuseThresholdOverrideString))
+                {
+                    int rntbdPortPoolReuseThreshold = DocumentClient.DefaultRntbdPortPoolReuseThreshold;
+                    if (int.TryParse(rntbdPortPoolReuseThresholdOverrideString, out rntbdPortPoolReuseThreshold))
+                    {
+                        this.rntbdPortPoolReuseThreshold = rntbdPortPoolReuseThreshold;
+                    }
+                }
+
+                string rntbdPortPoolBindAttemptsOverrideString = System.Configuration.ConfigurationManager.AppSettings[DocumentClient.RntbdPortPoolBindAttempts];
+                if (!string.IsNullOrEmpty(rntbdPortPoolBindAttemptsOverrideString))
+                {
+                    int rntbdPortPoolBindAttempts = DocumentClient.DefaultRntbdPortPoolBindAttempts;
+                    if (int.TryParse(rntbdPortPoolBindAttemptsOverrideString, out rntbdPortPoolBindAttempts))
+                    {
+                        this.rntbdPortPoolBindAttempts = rntbdPortPoolBindAttempts;
                     }
                 }
 
@@ -946,9 +975,19 @@
                         }
                     }
                 }
+
+                string enableAuthFailureTracesString = System.Configuration.ConfigurationManager.AppSettings[EnableAuthFailureTracesConfig];
+                if (!string.IsNullOrEmpty(enableAuthFailureTracesString))
+                {
+                    bool enableAuthFailureTracesFlag = false;
+                    if (bool.TryParse(enableAuthFailureTracesString, out enableAuthFailureTracesFlag))
+                    {
+                        this.enableAuthFailureTraces = enableAuthFailureTracesFlag;
+                    }
+                }
 #if NETSTANDARD20
             }
-#endif            
+#endif   
 #endif
 
             // ConnectionPolicy always overrides appconfig
@@ -1484,10 +1523,29 @@
                     && dce.Message != null
                     && dce.StatusCode.HasValue
                     && dce.StatusCode.Value == HttpStatusCode.Unauthorized
-                    && dce.Message.Contains(DocumentClient.MacSignatureString)
-                    && !dce.Message.Contains(payload))
+                    && dce.Message.Contains(DocumentClient.MacSignatureString))
                 {
-                    DefaultTrace.TraceError("Un-expected authorization payload mis-match. Actual {0} service expected {1}", payload, dce.Message);
+                    // The following code is added such that we get trace data on unexpected 401/HMAC errors and it is
+                    //   disabled by default. The trace will be trigger only when "enableAuthFailureTraces" named configuration 
+                    //   is set to true (currently true for CTL runs).
+                    //   For production we will work directly with specific customers in order to enable this configuration.
+                    string normalizedPayload = DocumentClient.NormalizeAuthorizationPayload(payload);
+                    if (this.enableAuthFailureTraces)
+                    {
+                        string tokenFirst5 = HttpUtility.UrlDecode(authorization).Split('&')[2].Split('=')[1].Substring(0, 5);
+                        ulong authHash = 0;
+                        if (this.authKeyHashFunction?.Key != null)
+                        {
+                            byte[] bytes = Encoding.UTF8.GetBytes(this.authKeyHashFunction?.Key?.ToString());
+                            authHash = MurmurHash3.Hash64(bytes, bytes.Length);
+                        }
+                        DefaultTrace.TraceError("Un-expected authorization payload mis-match. Actual payload={0}, token={1}..., hash={2:X}..., error={3}",
+                            normalizedPayload, tokenFirst5, authHash, dce.Message);
+                    }
+                    else
+                    {
+                        DefaultTrace.TraceError("Un-expected authorization payload mis-match. Actual {0} service expected {1}", normalizedPayload, dce.Message);
+                    }
                 }
 
                 throw;
@@ -1511,6 +1569,29 @@
                 IStoreModel storeProxy = this.GetStoreProxy(request);
                 return await storeProxy.ProcessMessageAsync(request, cancellationToken);
             }
+        }
+
+        private static string NormalizeAuthorizationPayload(string input)
+        {
+            const int expansionBuffer = 12;
+            StringBuilder builder = new StringBuilder(input.Length + expansionBuffer);
+            for (int i = 0; i < input.Length; i++)
+            {
+                switch (input[i])
+                {
+                    case '\n':
+                        builder.Append("\\n");
+                        break;
+                    case '/':
+                        builder.Append("\\/");
+                        break;
+                    default:
+                        builder.Append(input[i]);
+                        break;
+                }
+            }
+
+            return builder.ToString();
         }
 
         private void ThrowIfDisposed()
@@ -2550,6 +2631,91 @@
             }
         }
 
+        /// <summary>
+        /// Creates a snapshot resource as an asychronous operation in the Azure Cosmos DB service.
+        /// </summary>
+        /// <param name="snapshot">The specification for the <see cref="Snapshot"/> to create.</param>
+        /// <param name="options">(Optional) The <see cref="Documents.Client.RequestOptions"/> for the request.</param>
+        /// <returns>The <see cref="Snapshot"/> that was created within a task object representing the service response for the asynchronous operation.</returns>
+        /// <exception cref="ArgumentNullException">If <paramref name="snapshot"/> is not set.</exception>
+        /// <exception cref="System.AggregateException">Represents a consolidation of failures that occured during async processing. Look within InnerExceptions to find the actual exception(s).</exception>
+        /// <exception cref="DocumentClientException">This exception can encapsulate many different types of errors. To determine the specific error always look at the StatusCode property. Some common codes you may get when creating a Database are:
+        /// <list type="table">
+        ///     <listheader>
+        ///         <term>StatusCode</term><description>Reason for exception</description>
+        ///     </listheader>
+        ///     <item>
+        ///         <term>400</term><description>BadRequest - This means something was wrong with the snapshot object supplied. It is likely that the resource link specified for the Snapshot was invalid.</description>
+        ///     </item>
+        ///     <item>
+        ///         <term>409</term>
+        ///         <description>
+        ///         Conflict - This means a <see cref="Snapshot"/> with an id matching the id field of <paramref name="snapshot"/> already existed,
+        ///         or there is already a pending snapshot for the specified resource link.
+        ///         </description>
+        ///     </item>
+        /// </list>
+        /// </exception>
+        /// <example>
+        /// The example below creates a new <see cref="Snapshot"/> with an Id property of 'MySnapshot'. The ResourceLink indicates that
+        /// the snapshot should be created for the collection named "myContainer" in the database "myDatabase".
+        /// This code snippet is intended to be used from within an asynchronous method as it uses the await keyword
+        /// <code language="c#">
+        /// <![CDATA[
+        /// using (IDocumentClient client = new DocumentClient(new Uri("service endpoint"), "auth key"))
+        /// {
+        ///     Snapshot snapshot = await client.CreateSnapshotAsync(new Snapshot { Id = "MySnapshot", ResourceLink = ResourceLink = "dbs/myDatabase/colls/myContainer" });
+        /// }
+        /// ]]>
+        /// </code>
+        /// </example>
+        /// <example>
+        /// If you would like to construct a <see cref="Snapshot"/> from within a synchronous method then you need to use the following code
+        /// <code language="c#">
+        /// <![CDATA[
+        /// using (IDocumentClient client = new DocumentClient(new Uri("service endpoint"), "auth key"))
+        /// {
+        ///     Snapshot snapshot = client.CreateSnapshotAsync(new Snapshot { Id = "MySnapshot", ResourceLink = ResourceLink = "dbs/myDatabase/colls/myContainer" });.Result;
+        /// }
+        /// ]]>
+        /// </code>
+        /// </example>
+        /// <seealso cref="Microsoft.Azure.Documents.Snapshot"/>
+        /// <seealso cref="Microsoft.Azure.Documents.Client.RequestOptions"/>
+        /// <seealso cref="Microsoft.Azure.Documents.Client.ResourceResponse{T}"/>
+        /// <seealso cref="System.Threading.Tasks.Task"/>
+        internal Task<ResourceResponse<Snapshot>> CreateSnapshotAsync(Snapshot snapshot, Documents.Client.RequestOptions options = null)
+        {
+            IDocumentClientRetryPolicy retryPolicyInstance = this.ResetSessionTokenRetryPolicy.GetRequestPolicy();
+            return TaskHelper.InlineIfPossible(() => this.CreateSnapshotPrivateAsync(snapshot, options, retryPolicyInstance), retryPolicyInstance);
+        }
+
+        private async Task<ResourceResponse<Snapshot>> CreateSnapshotPrivateAsync(Snapshot snapshot, Documents.Client.RequestOptions options, IDocumentClientRetryPolicy retryPolicyInstance)
+        {
+            await this.EnsureValidClientAsync();
+
+            if (snapshot == null)
+            {
+                throw new ArgumentNullException("snapshot");
+            }
+
+            this.ValidateResource(snapshot);
+
+            INameValueCollection headers = this.GetRequestHeaders(options);
+
+            using (DocumentServiceRequest request = DocumentServiceRequest.Create(
+                OperationType.Create,
+                Paths.Snapshots_Root,
+                snapshot,
+                ResourceType.Snapshot,
+                AuthorizationTokenType.PrimaryMasterKey,
+                headers,
+                SerializationFormattingPolicy.None))
+            {
+                return new ResourceResponse<Snapshot>(await this.CreateAsync(request, retryPolicyInstance));
+            }
+        }
+
         #endregion
 
         #region Delete Impl
@@ -2955,6 +3121,64 @@
                 return new ResourceResponse<Conflict>(await this.DeleteAsync(request, retryPolicyInstance));
             }
         }
+
+        /// <summary>
+        /// Delete a <see cref="Microsoft.Azure.Documents.Snapshot"/> from the Azure Cosmos DB service as an asynchronous operation.
+        /// </summary>
+        /// <param name="snapshotLink">The link of the <see cref="Microsoft.Azure.Documents.Snapshot"/> to delete. E.g. snapshots/snapshot_rid/ </param>
+        /// <param name="options">(Optional) The request options for the request.</param>
+        /// <returns>A <see cref="System.Threading.Tasks"/> containing a <see cref="Microsoft.Azure.Documents.Client.ResourceResponse{T}"/> which will contain information about the request issued.</returns>
+        /// <exception cref="ArgumentNullException">If <paramref name="snapshotLink"/> is not set.</exception>
+        /// <exception cref="DocumentClientException">This exception can encapsulate many different types of errors. To determine the specific error always look at the StatusCode property. Some common codes you may get when creating a Document are:
+        /// <list type="table">
+        ///     <listheader>
+        ///         <term>StatusCode</term><description>Reason for exception</description>
+        ///     </listheader>
+        ///     <item>
+        ///         <term>404</term><description>NotFound - This means the resource you tried to delete did not exist.</description>
+        ///     </item>
+        /// </list>
+        /// </exception>
+        /// <example>
+        /// <code language="c#">
+        /// <![CDATA[
+        /// //Delete a snapshot using its selfLink property
+        /// //To get the snapshot you would have to query for the Snapshot, using CreateSnapshotQuery(),  and then refer to its .SelfLink property
+        /// await client.DeleteSnapshotAsync(snapshotLink);
+        /// ]]>
+        /// </code>
+        /// </example>
+        /// <seealso cref="Microsoft.Azure.Documents.Snapshot"/>
+        /// <seealso cref="Microsoft.Azure.Documents.Client.RequestOptions"/>
+        /// <seealso cref="Microsoft.Azure.Documents.Client.ResourceResponse{T}"/>
+        /// <seealso cref="System.Threading.Tasks.Task"/>
+        internal Task<ResourceResponse<Snapshot>> DeleteSnapshotAsync(string snapshotLink, Documents.Client.RequestOptions options = null)
+        {
+            IDocumentClientRetryPolicy retryPolicyInstance = this.ResetSessionTokenRetryPolicy.GetRequestPolicy();
+            return TaskHelper.InlineIfPossible(() => this.DeleteSnapshotPrivateAsync(snapshotLink, options, retryPolicyInstance), retryPolicyInstance);
+        }
+
+        private async Task<ResourceResponse<Snapshot>> DeleteSnapshotPrivateAsync(string snapshotLink, Documents.Client.RequestOptions options, IDocumentClientRetryPolicy retryPolicyInstance)
+        {
+            await this.EnsureValidClientAsync();
+
+            if (string.IsNullOrEmpty(snapshotLink))
+            {
+                throw new ArgumentNullException("snapshotLink");
+            }
+
+            INameValueCollection headers = this.GetRequestHeaders(options);
+            using (DocumentServiceRequest request = DocumentServiceRequest.Create(
+                OperationType.Delete,
+                ResourceType.Snapshot,
+                snapshotLink,
+                AuthorizationTokenType.PrimaryMasterKey,
+                headers))
+            {
+                return new ResourceResponse<Snapshot>(await this.DeleteAsync(request, retryPolicyInstance));
+            }
+        }
+
         #endregion
 
         #region Replace Impl
@@ -3164,10 +3388,10 @@
                 ResourceType.Document,
                 AuthorizationTokenType.PrimaryMasterKey,
                 headers,
-                SerializationFormattingPolicy.None))
+                SerializationFormattingPolicy.None,
+                this.GetSerializerSettingsForRequest(options)))
             {
                 await this.AddPartitionKeyInformationAsync(request, document, options);
-                request.SerializerSettings = this.GetSerializerSettingsForRequest(options);
                 return new ResourceResponse<Document>(await this.UpdateAsync(request, retryPolicyInstance, cancellationToken));
             }
         }
@@ -4410,6 +4634,82 @@
             }
         }
 
+        /// <summary>
+        /// Reads a <see cref="Microsoft.Azure.Documents.Snapshot"/> from the Azure Cosmos DB service as an asynchronous operation.
+        /// </summary>
+        /// <param name="snapshotLink">The link of the Snapshot resource to be read.</param>
+        /// <param name="options">(Optional) The request options for the request.</param>
+        /// <returns>
+        /// A <see cref="System.Threading.Tasks"/> containing a <see cref="Microsoft.Azure.Documents.Client.ResourceResponse{T}"/> which wraps a <see cref="Microsoft.Azure.Documents.Snapshot"/> containing the read resource record.
+        /// </returns>
+        /// <exception cref="ArgumentNullException">If <paramref name="snapshotLink"/> is not set.</exception>
+        /// <exception cref="DocumentClientException">This exception can encapsulate many different types of errors. To determine the specific error always look at the StatusCode property. Some common codes you may get when reading a Snapshot are:
+        /// <list type="table">
+        ///     <listheader>
+        ///         <term>StatusCode</term><description>Reason for exception</description>
+        ///     </listheader>
+        ///     <item>
+        ///         <term>404</term><description>NotFound - This means the resource you tried to read did not exist.</description>
+        ///     </item>
+        ///     <item>
+        ///         <term>429</term><description>TooManyRequests - This means you have exceeded the number of request units per second. Consult the DocumentClientException.RetryAfter value to see how long you should wait before retrying this operation.</description>
+        ///     </item>
+        /// </list>
+        /// </exception>
+        /// <example>
+        /// <code language="c#">
+        /// <![CDATA[
+        /// //Reads a Snapshot resource where
+        /// // - snapshot_id is the ID property of the Snapshot resource you wish to read.
+        /// var snapshotLink = "/snapshots/snapshot_id";
+        /// Snapshot snapshot= await client.ReadSnapshotAsync(snapshotLink);
+        /// ]]>
+        /// </code>
+        /// </example>
+        /// <remarks>
+        /// <para>
+        /// Doing a read of a resource is the most efficient way to get a resource from the Azure Cosmos DB service. If you know the resource's ID, do a read instead of a query by ID.
+        /// </para>
+        /// <para>
+        /// The example shown uses ID-based links, where the link is composed of the ID properties used when the resources were created.
+        /// You can still use the <see cref="Microsoft.Azure.Documents.Resource.SelfLink"/> property of the Snapshot if you prefer. A self-link is a URI for a resource that is made up of Resource Identifiers  (or the _rid properties).
+        /// ID-based links and SelfLink will both work.
+        /// The format for <paramref name="snapshotLink"/> is always "/snapshots/{snapshot identifier}" only
+        /// the values within the {} change depending on which method you wish to use to address the resource.
+        /// </para>
+        /// </remarks>
+        /// <seealso cref="Microsoft.Azure.Documents.Snapshot"/>
+        /// <seealso cref="Microsoft.Azure.Documents.Client.RequestOptions"/>
+        /// <seealso cref="Microsoft.Azure.Documents.Client.ResourceResponse{T}"/>
+        /// <seealso cref="System.Threading.Tasks.Task"/>
+        /// <seealso cref="System.Uri"/>
+        internal Task<ResourceResponse<Snapshot>> ReadSnapshotAsync(string snapshotLink, Documents.Client.RequestOptions options = null)
+        {
+            IDocumentClientRetryPolicy retryPolicyInstance = this.ResetSessionTokenRetryPolicy.GetRequestPolicy();
+            return TaskHelper.InlineIfPossible(() => this.ReadSnapshotPrivateAsync(snapshotLink, options, retryPolicyInstance), retryPolicyInstance);
+        }
+
+        private async Task<ResourceResponse<Snapshot>> ReadSnapshotPrivateAsync(string snapshotLink, Documents.Client.RequestOptions options, IDocumentClientRetryPolicy retryPolicyInstance)
+        {
+            await this.EnsureValidClientAsync();
+
+            if (string.IsNullOrEmpty(snapshotLink))
+            {
+                throw new ArgumentNullException("snapshotLink");
+            }
+
+            INameValueCollection headers = this.GetRequestHeaders(options);
+            using (DocumentServiceRequest request = DocumentServiceRequest.Create(
+                OperationType.Read,
+                ResourceType.Snapshot,
+                snapshotLink,
+                AuthorizationTokenType.PrimaryMasterKey,
+                headers))
+            {
+                return new ResourceResponse<Snapshot>(await this.ReadAsync(request, retryPolicyInstance));
+            }
+        }
+
         #endregion
 
         #region ReadFeed Impl
@@ -5145,6 +5445,64 @@
             }
 
             return await this.CreateUserDefinedTypeFeedReader(userDefinedTypesLink, options).ExecuteNextAsync();
+        }
+
+        /// <summary>
+        /// Reads the feed (sequence) of <see cref="Microsoft.Azure.Documents.Snapshot"/> for a database account from the Azure Cosmos DB service as an asynchronous operation.
+        /// </summary>
+        /// <param name="options">(Optional) The request options for the request.</param>
+        /// <returns>
+        /// A <see cref="System.Threading.Tasks"/> containing a <see cref="Microsoft.Azure.Cosmos.DocumentFeedResponse{T}"/> which wraps a set of <see cref="Microsoft.Azure.Documents.Snapshot"/> containing the read resource record.
+        /// </returns>
+        /// <exception cref="DocumentClientException">This exception can encapsulate many different types of errors. To determine the specific error always look at the StatusCode property. Some common codes you may get when creating a Document are:
+        /// <list type="table">
+        ///     <listheader>
+        ///         <term>StatusCode</term><description>Reason for exception</description>
+        ///     </listheader>
+        ///     <item>
+        ///         <term>429</term><description>TooManyRequests - This means you have exceeded the number of request units per second. Consult the DocumentClientException.RetryAfter value to see how long you should wait before retrying this operation.</description>
+        ///     </item>
+        /// </list>
+        /// </exception>
+        /// <example>
+        /// <code language="c#">
+        /// <![CDATA[
+        /// int count = 0;
+        /// string continuation = string.Empty;
+        /// do
+        /// {
+        ///     // Read the feed 10 items at a time until there are no more items to read
+        ///     DocumentFeedResponse<Snapshot> response = await client.ReadSnapshotFeedAsync(new FeedOptions
+        ///                                                                 {
+        ///                                                                     MaxItemCount = 10,
+        ///                                                                     RequestContinuation = continuation
+        ///                                                                 });
+        ///
+        ///     // Append the item count
+        ///     count += response.Count;
+        ///
+        ///     // Get the continuation so that we know when to stop.
+        ///      continuation = response.ResponseContinuation;
+        /// } while (!string.IsNullOrEmpty(continuation));
+        /// ]]>
+        /// </code>
+        /// </example>
+        /// <seealso cref="Microsoft.Azure.Documents.Snapshot"/>
+        /// <seealso cref="Microsoft.Azure.Documents.Client.RequestOptions"/>
+        /// <seealso cref="Microsoft.Azure.Documents.Client.ResourceResponse{T}"/>
+        /// <seealso cref="System.Threading.Tasks.Task"/>
+        internal Task<DocumentFeedResponse<Snapshot>> ReadSnapshotFeedAsync(FeedOptions options = null)
+        {
+            IDocumentClientRetryPolicy retryPolicyInstance = this.ResetSessionTokenRetryPolicy.GetRequestPolicy();
+            return TaskHelper.InlineIfPossible(
+                () => this.ReadSnapshotFeedPrivateAsync(options, retryPolicyInstance), retryPolicyInstance);
+        }
+
+        private async Task<DocumentFeedResponse<Snapshot>> ReadSnapshotFeedPrivateAsync(FeedOptions options, IDocumentClientRetryPolicy retryPolicyInstance)
+        {
+            await this.EnsureValidClientAsync();
+
+            return await this.CreateSnapshotFeedReader(options).ExecuteNextAsync();
         }
 
         #endregion
@@ -5553,10 +5911,10 @@
                 ResourceType.Document,
                 AuthorizationTokenType.PrimaryMasterKey,
                 headers,
-                SerializationFormattingPolicy.None))
+                SerializationFormattingPolicy.None,
+                this.GetSerializerSettingsForRequest(options)))
             {
                 await this.AddPartitionKeyInformationAsync(request, typedDocument, options);
-                request.SerializerSettings = this.GetSerializerSettingsForRequest(options);
 
                 return new ResourceResponse<Document>(await this.UpsertAsync(request, retryPolicyInstance, cancellationToken));
             }
@@ -6346,7250 +6704,8 @@
             if (resourceType == ResourceType.Offer ||
                 (resourceType.IsScript() && operationType != OperationType.ExecuteJavaScript) ||
                 resourceType == ResourceType.PartitionKeyRange ||
+                resourceType == ResourceType.Snapshot ||
                 resourceType == ResourceType.ClientEncryptionKey)
-            {
-                return this.GatewayStoreModel;
-            }
-
-            if (operationType == OperationType.Create
-                || operationType == OperationType.Upsert)
-            {
-                if (resourceType == ResourceType.Database ||
-                    resourceType == ResourceType.User ||
-                    resourceType == ResourceType.Collection ||
-                    resourceType == ResourceType.Permission)
-                {
-                    return this.GatewayStoreModel;
-                }
-                else
-                {
-                    return this.StoreModel;
-                }
-            }
-            else if (operationType == OperationType.Delete)
-            {
-                if (resourceType == ResourceType.Database ||
-                    resourceType == ResourceType.User ||
-                    resourceType == ResourceType.Collection)
-                {
-                    return this.GatewayStoreModel;
-                }
-                else
-                {
-                    return this.StoreModel;
-                }
-            }
-            else if (operationType == OperationType.Replace)
-            {
-                if (resourceType == ResourceType.Collection)
-                {
-                    return this.GatewayStoreModel;
-                }
-                else
-                {
-                    return this.StoreModel;
-                }
-            }
-            else if (operationType == OperationType.Read)
-            {
-                if (resourceType == ResourceType.Collection)
-                {
-                    return this.GatewayStoreModel;
-                }
-                else
-                {
-                    return this.StoreModel;
-                }
-            }
-            else
-            {
-                return this.StoreModel;
-            }
-        }
-
-        /// <summary>
-        /// The preferred link used in replace operation in SDK.
-        /// </summary>
-        private string GetLinkForRouting(Documents.Resource resource)
-        {
-            // we currently prefer the selflink
-            return resource.SelfLink ?? resource.AltLink;
-        }
-
-        internal void EnsureValidOverwrite(Documents.ConsistencyLevel desiredConsistencyLevel)
-        {
-            Documents.ConsistencyLevel defaultConsistencyLevel = this.accountServiceConfiguration.DefaultConsistencyLevel;
-            if (!this.IsValidConsistency(defaultConsistencyLevel, desiredConsistencyLevel))
-            {
-                throw new ArgumentException(string.Format(
-                    CultureInfo.CurrentUICulture,
-                    RMResources.InvalidConsistencyLevel,
-                    desiredConsistencyLevel.ToString(),
-                    defaultConsistencyLevel.ToString()));
-            }
-        }
-
-        private bool IsValidConsistency(Documents.ConsistencyLevel backendConsistency, Documents.ConsistencyLevel desiredConsistency)
-        {
-            if (this.allowOverrideStrongerConsistency)
-            {
-                return true;
-            }
-
-            return ValidationHelpers.IsValidConsistencyLevelOverwrite(backendConsistency, desiredConsistency);
-        }
-
-        private void InitializeDirectConnectivity(IStoreClientFactory storeClientFactory)
-        {
-            // Check if we have a store client factory in input and if we do, do not initialize another store client
-            // The purpose is to reuse store client factory across all document clients inside compute gateway
-            if (storeClientFactory != null)
-            {
-                this.storeClientFactory = storeClientFactory;
-                this.isStoreClientFactoryCreatedInternally = false;
-            }
-            else
-            {
-                StoreClientFactory newClientFactory = new StoreClientFactory(
-                    this.ConnectionPolicy.ConnectionProtocol,
-                    (int)this.ConnectionPolicy.RequestTimeout.TotalSeconds,
-                    this.maxConcurrentConnectionOpenRequests,
-                    this.ConnectionPolicy.UserAgentContainer,
-                    this.eventSource,
-                    null,
-                    this.openConnectionTimeoutInSeconds,
-                    this.idleConnectionTimeoutInSeconds,
-                    this.timerPoolGranularityInSeconds,
-                    this.maxRntbdChannels,
-                    this.rntbdPartitionCount,
-                    this.maxRequestsPerRntbdChannel,
-                    receiveHangDetectionTimeSeconds: this.rntbdReceiveHangDetectionTimeSeconds,
-                    sendHangDetectionTimeSeconds: this.rntbdSendHangDetectionTimeSeconds,
-                    enableCpuMonitor: this.enableCpuMonitor,
-                    retryWithConfiguration: this.ConnectionPolicy.RetryOptions?.GetRetryWithConfiguration(),
-                    rntbdPortReuseMode: (Documents.PortReuseMode)this.rntbdPortReuseMode);
-
-                if (this.transportClientHandlerFactory != null)
-                {
-                    newClientFactory.WithTransportInterceptor(this.transportClientHandlerFactory);
-                }
-
-                this.storeClientFactory = newClientFactory;
-                this.isStoreClientFactoryCreatedInternally = true;
-            }
-
-            this.AddressResolver = new GlobalAddressResolver(
-                this.GlobalEndpointManager,
-                this.ConnectionPolicy.ConnectionProtocol,
-                this,
-                this.collectionCache,
-                this.partitionKeyRangeCache,
-                this.ConnectionPolicy.UserAgentContainer,
-                this.accountServiceConfiguration,
-                this.httpMessageHandler,
-                this.ConnectionPolicy,
-                this.ApiType);
-
-            this.CreateStoreModel(subscribeRntbdStatus: true);
-        }
-
-        private void CreateStoreModel(bool subscribeRntbdStatus)
-        {
-            //EnableReadRequestsFallback, if not explicity set on the connection policy,
-            //is false if the account's consistency is bounded staleness,
-            //and true otherwise.
-            StoreClient storeClient = this.storeClientFactory.CreateStoreClient(
-                this.AddressResolver,
-                this.sessionContainer,
-                this.accountServiceConfiguration,
-                this,
-                true,
-                this.ConnectionPolicy.EnableReadRequestsFallback ?? (this.accountServiceConfiguration.DefaultConsistencyLevel != Documents.ConsistencyLevel.BoundedStaleness),
-                !this.enableRntbdChannel,
-                this.UseMultipleWriteLocations && (this.accountServiceConfiguration.DefaultConsistencyLevel != Documents.ConsistencyLevel.Strong),
-                true);
-
-            if (subscribeRntbdStatus)
-            {
-                storeClient.AddDisableRntbdChannelCallback(new Action(this.DisableRntbdChannel));
-            }
-
-            storeClient.SerializerSettings = this.serializerSettings;
-
-            this.StoreModel = new ServerStoreModel(storeClient, this.sendingRequest, this.receivedResponse);
-        }
-
-        private void DisableRntbdChannel()
-        {
-            Debug.Assert(this.enableRntbdChannel);
-            this.enableRntbdChannel = false;
-            this.CreateStoreModel(subscribeRntbdStatus: false);
-        }
-
-        private async Task InitializeGatewayConfigurationReaderAsync()
-        {
-            GatewayAccountReader accountReader = new GatewayAccountReader(
-                    this.ServiceEndpoint,
-                    this.authKeyHashFunction,
-                    this.hasAuthKeyResourceToken,
-                    this.authKeyResourceToken,
-                    this.ConnectionPolicy,
-                    this.ApiType,
-                    this.httpMessageHandler);
-
-            this.accountServiceConfiguration = new CosmosAccountServiceConfiguration(accountReader.InitializeReaderAsync);
-
-            await this.accountServiceConfiguration.InitializeAsync();
-            AccountProperties accountProperties = this.accountServiceConfiguration.AccountProperties;
-            this.UseMultipleWriteLocations = this.ConnectionPolicy.UseMultipleWriteLocations && accountProperties.EnableMultipleWriteLocations;
-
-            await this.GlobalEndpointManager.RefreshLocationAsync(accountProperties);
-        }
-
-        internal void CaptureSessionToken(DocumentServiceRequest request, DocumentServiceResponse response)
-        {
-            this.sessionContainer.SetSessionToken(request, response.Headers);
-        }
-
-        internal DocumentServiceRequest CreateDocumentServiceRequest(
-            OperationType operationType,
-            string resourceLink,
-            ResourceType resourceType,
-            INameValueCollection headers)
-        {
-            if (resourceType == ResourceType.Database || resourceType == ResourceType.Offer)
-            {
-                return DocumentServiceRequest.Create(
-                    operationType,
-                    null,
-                    resourceType,
-                    AuthorizationTokenType.PrimaryMasterKey,
-                    headers);
-            }
-            else
-            {
-                return DocumentServiceRequest.Create(
-                    operationType,
-                    resourceType,
-                    resourceLink,
-                    AuthorizationTokenType.PrimaryMasterKey,
-                    headers);
-            }
-        }
-
-        internal void ValidateResource(Documents.Resource resource)
-        {
-            this.ValidateResource(resource.Id);
-        }
-
-        internal void ValidateResource(string resourceId)
-        {
-            if (!string.IsNullOrEmpty(resourceId))
-            {
-                int match = resourceId.IndexOfAny(new char[] { '/', '\\', '?', '#' });
-                if (match != -1)
-                {
-                    throw new ArgumentException(string.Format(
-                                CultureInfo.CurrentUICulture,
-                                RMResources.InvalidCharacterInResourceName,
-                                resourceId[match]));
-                }
-
-                if (resourceId[resourceId.Length - 1] == ' ')
-                {
-                    throw new ArgumentException(RMResources.InvalidSpaceEndingInResourceName);
-                }
-            }
-        }
-
-        private async Task AddPartitionKeyInformationAsync(DocumentServiceRequest request, Document document, Documents.Client.RequestOptions options)
-        {
-            CollectionCache collectionCache = await this.GetCollectionCacheAsync();
-            ContainerProperties collection = await collectionCache.ResolveCollectionAsync(request, CancellationToken.None);
-            PartitionKeyDefinition partitionKeyDefinition = collection.PartitionKey;
-
-            PartitionKeyInternal partitionKey;
-            if (options != null && options.PartitionKey != null && options.PartitionKey.Equals(Documents.PartitionKey.None))
-            {
-                partitionKey = collection.GetNoneValue();
-            }
-            else if (options != null && options.PartitionKey != null)
-            {
-                partitionKey = options.PartitionKey.InternalKey;
-            }
-            else
-            {
-                partitionKey = DocumentAnalyzer.ExtractPartitionKeyValue(document, partitionKeyDefinition);
-            }
-
-            request.Headers.Set(HttpConstants.HttpHeaders.PartitionKey, partitionKey.ToJsonString());
-        }
-
-        internal async Task AddPartitionKeyInformationAsync(DocumentServiceRequest request, Documents.Client.RequestOptions options)
-        {
-            CollectionCache collectionCache = await this.GetCollectionCacheAsync();
-            ContainerProperties collection = await collectionCache.ResolveCollectionAsync(request, CancellationToken.None);
-            PartitionKeyDefinition partitionKeyDefinition = collection.PartitionKey;
-
-            // For backward compatibility, if collection doesn't have partition key defined, we assume all documents
-            // have empty value for it and user doesn't need to specify it explicitly.
-            PartitionKeyInternal partitionKey;
-            if (options == null || options.PartitionKey == null)
-            {
-                if (partitionKeyDefinition == null || partitionKeyDefinition.Paths.Count == 0)
-                {
-                    partitionKey = PartitionKeyInternal.Empty;
-                }
-                else
-                {
-                    throw new InvalidOperationException(RMResources.MissingPartitionKeyValue);
-                }
-            }
-            else if (options.PartitionKey.Equals(Documents.PartitionKey.None))
-            {
-                partitionKey = collection.GetNoneValue();
-            }
-            else
-            {
-                partitionKey = options.PartitionKey.InternalKey;
-            }
-
-            request.Headers.Set(HttpConstants.HttpHeaders.PartitionKey, partitionKey.ToJsonString());
-        }
-
-        private JsonSerializerSettings GetSerializerSettingsForRequest(Documents.Client.RequestOptions requestOptions)
-        {
-            return requestOptions?.JsonSerializerSettings ?? this.serializerSettings;
-        }
-
-        private INameValueCollection GetRequestHeaders(Documents.Client.RequestOptions options)
-        {
-            Debug.Assert(
-                this.initializeTask.IsCompleted,
-                "GetRequestHeaders should be called after initialization task has been awaited to avoid blocking while accessing ConsistencyLevel property");
-
-            INameValueCollection headers = new DictionaryNameValueCollection();
-
-            if (this.UseMultipleWriteLocations)
-            {
-                headers.Set(HttpConstants.HttpHeaders.AllowTentativeWrites, bool.TrueString);
-            }
-
-            if (this.desiredConsistencyLevel.HasValue)
-            {
-                // check anyways since default consistency level might have been refreshed.
-                if (!this.IsValidConsistency(this.accountServiceConfiguration.DefaultConsistencyLevel, this.desiredConsistencyLevel.Value))
-                {
-                    throw new ArgumentException(string.Format(
-                            CultureInfo.CurrentUICulture,
-                            RMResources.InvalidConsistencyLevel,
-                            options.ConsistencyLevel.Value.ToString(),
-                            this.accountServiceConfiguration.DefaultConsistencyLevel));
-                }
-
-                headers.Set(HttpConstants.HttpHeaders.ConsistencyLevel, this.desiredConsistencyLevel.Value.ToString());
-            }
-
-            if (options == null)
-            {
-                return headers;
-            }
-
-            if (options.AccessCondition != null)
-            {
-                if (options.AccessCondition.Type == Documents.Client.AccessConditionType.IfMatch)
-                {
-                    headers.Set(HttpConstants.HttpHeaders.IfMatch, options.AccessCondition.Condition);
-                }
-                else
-                {
-                    headers.Set(HttpConstants.HttpHeaders.IfNoneMatch, options.AccessCondition.Condition);
-                }
-            }
-
-            if (options.ConsistencyLevel.HasValue)
-            {
-                if (!this.IsValidConsistency(this.accountServiceConfiguration.DefaultConsistencyLevel, options.ConsistencyLevel.Value))
-                {
-                    throw new ArgumentException(string.Format(
-                            CultureInfo.CurrentUICulture,
-                            RMResources.InvalidConsistencyLevel,
-                            options.ConsistencyLevel.Value.ToString(),
-                            this.accountServiceConfiguration.DefaultConsistencyLevel));
-                }
-
-                headers.Set(HttpConstants.HttpHeaders.ConsistencyLevel, options.ConsistencyLevel.ToString());
-            }
-
-            if (options.IndexingDirective.HasValue)
-            {
-                headers.Set(HttpConstants.HttpHeaders.IndexingDirective, options.IndexingDirective.ToString());
-            }
-
-            if (options.PostTriggerInclude != null && options.PostTriggerInclude.Count > 0)
-            {
-                string postTriggerInclude = string.Join(",", options.PostTriggerInclude.AsEnumerable());
-                headers.Set(HttpConstants.HttpHeaders.PostTriggerInclude, postTriggerInclude);
-            }
-
-            if (options.PreTriggerInclude != null && options.PreTriggerInclude.Count > 0)
-            {
-                string preTriggerInclude = string.Join(",", options.PreTriggerInclude.AsEnumerable());
-                headers.Set(HttpConstants.HttpHeaders.PreTriggerInclude, preTriggerInclude);
-            }
-
-            if (!string.IsNullOrEmpty(options.SessionToken))
-            {
-                headers[HttpConstants.HttpHeaders.SessionToken] = options.SessionToken;
-            }
-
-            if (options.ResourceTokenExpirySeconds.HasValue)
-            {
-                headers.Set(HttpConstants.HttpHeaders.ResourceTokenExpiry, options.ResourceTokenExpirySeconds.Value.ToString(CultureInfo.InvariantCulture));
-            }
-
-            if (options.OfferType != null)
-            {
-                headers.Set(HttpConstants.HttpHeaders.OfferType, options.OfferType);
-            }
-
-            if (options.OfferThroughput.HasValue)
-            {
-                headers.Set(HttpConstants.HttpHeaders.OfferThroughput, options.OfferThroughput.Value.ToString(CultureInfo.InvariantCulture));
-            }
-
-            if (options.InsertSystemPartitionKey)
-            {
-                headers.Set(HttpConstants.HttpHeaders.InsertSystemPartitionKey, bool.TrueString);
-            }
-
-            if (options.EnableScriptLogging)
-            {
-                headers.Set(HttpConstants.HttpHeaders.EnableLogging, bool.TrueString);
-            }
-
-            if (options.PopulateQuotaInfo)
-            {
-                headers.Set(HttpConstants.HttpHeaders.PopulateQuotaInfo, bool.TrueString);
-            }
-
-            if (options.PopulateRestoreStatus)
-            {
-                headers.Set(HttpConstants.HttpHeaders.PopulateRestoreStatus, bool.TrueString);
-            }
-
-            if (options.PopulatePartitionKeyRangeStatistics)
-            {
-                headers.Set(HttpConstants.HttpHeaders.PopulatePartitionStatistics, bool.TrueString);
-            }
-
-            if (options.RemoteStorageType.HasValue)
-            {
-                headers.Set(WFConstants.BackendHeaders.RemoteStorageType, options.RemoteStorageType.ToString());
-            }
-
-            if (options.PartitionKeyRangeId != null)
-            {
-                headers.Set(WFConstants.BackendHeaders.PartitionKeyRangeId, options.PartitionKeyRangeId);
-            }
-
-            if (options.SourceDatabaseId != null)
-            {
-                headers.Set(HttpConstants.HttpHeaders.SourceDatabaseId, options.SourceDatabaseId);
-            }
-
-            if (options.SourceCollectionId != null)
-            {
-                headers.Set(HttpConstants.HttpHeaders.SourceCollectionId, options.SourceCollectionId);
-            }
-
-            if (options.RestorePointInTime.HasValue)
-            {
-                headers.Set(HttpConstants.HttpHeaders.RestorePointInTime, options.RestorePointInTime.Value.ToString(CultureInfo.InvariantCulture));
-            }
-
-            if (options.IsReadOnlyScript)
-            {
-                headers.Set(HttpConstants.HttpHeaders.IsReadOnlyScript, bool.TrueString);
-            }
-
-            if (options.ExcludeSystemProperties.HasValue)
-            {
-                headers.Set(WFConstants.BackendHeaders.ExcludeSystemProperties, options.ExcludeSystemProperties.Value.ToString());
-            }
-
-            if (options.MergeStaticId != null)
-            {
-                headers.Set(HttpConstants.HttpHeaders.MergeStaticId, options.MergeStaticId);
-            }
-
-            return headers;
-        }
-
-        private string GetAttachmentId(string mediaId)
-        {
-            string attachmentId = null;
-            byte storageIndex = 0;
-            if (!MediaIdHelper.TryParseMediaId(mediaId, out attachmentId, out storageIndex))
-            {
-                throw new ArgumentException(ClientResources.MediaLinkInvalid);
-            }
-
-            return attachmentId;
-        }
-
-        private class ResetSessionTokenRetryPolicyFactory : IRetryPolicyFactory
-        {
-            private readonly IRetryPolicyFactory retryPolicy;
-            private readonly ISessionContainer sessionContainer;
-            private readonly ClientCollectionCache collectionCache;
-
-            public ResetSessionTokenRetryPolicyFactory(ISessionContainer sessionContainer, ClientCollectionCache collectionCache, IRetryPolicyFactory retryPolicy)
-            {
-                this.retryPolicy = retryPolicy;
-                this.sessionContainer = sessionContainer;
-                this.collectionCache = collectionCache;
-            }
-
-            public IDocumentClientRetryPolicy GetRequestPolicy()
-            {
-                return new RenameCollectionAwareClientRetryPolicy(this.sessionContainer, this.collectionCache, this.retryPolicy.GetRequestPolicy());
-            }
-        }
-
-        private class HttpRequestMessageHandler : DelegatingHandler
-        {
-            private readonly EventHandler<SendingRequestEventArgs> sendingRequest;
-            private readonly EventHandler<ReceivedResponseEventArgs> receivedResponse;
-
-            public HttpRequestMessageHandler(EventHandler<SendingRequestEventArgs> sendingRequest, EventHandler<ReceivedResponseEventArgs> receivedResponse, HttpMessageHandler innerHandler)
-            {
-                this.sendingRequest = sendingRequest;
-                this.receivedResponse = receivedResponse;
-
-                this.InnerHandler = innerHandler ?? new HttpClientHandler();
-            }
-
-            protected override async Task<HttpResponseMessage> SendAsync(HttpRequestMessage request, CancellationToken cancellationToken)
-            {
-                this.sendingRequest?.Invoke(this, new SendingRequestEventArgs(request));
-                HttpResponseMessage response = await base.SendAsync(request, cancellationToken);
-                this.receivedResponse?.Invoke(this, new ReceivedResponseEventArgs(request, response));
-                return response;
-            }
-        }
-
-        #endregion
-    }
-}
-=======
-//------------------------------------------------------------
-// Copyright (c) Microsoft Corporation.  All rights reserved.
-//------------------------------------------------------------
-
-namespace Microsoft.Azure.Cosmos
-{
-    using System;
-    using System.Collections.Generic;
-    using System.Diagnostics;
-    using System.Globalization;
-    using System.IO;
-    using System.Linq;
-    using System.Net;
-    using System.Net.Http;
-    using System.Net.Http.Headers;
-    using System.Security;
-    using System.Text;
-    using System.Threading;
-    using System.Threading.Tasks;
-    using Microsoft.Azure.Cosmos.Common;
-    using Microsoft.Azure.Cosmos.Core.Trace;
-    using Microsoft.Azure.Cosmos.Query;
-    using Microsoft.Azure.Cosmos.Routing;
-    using Microsoft.Azure.Documents;
-    using Microsoft.Azure.Documents.Client;
-    using Microsoft.Azure.Documents.Collections;
-    using Microsoft.Azure.Documents.Routing;
-    using Newtonsoft.Json;
-
-    /// <summary>
-    /// Provides a client-side logical representation for the Azure Cosmos DB service.
-    /// This client is used to configure and execute requests against the service.
-    /// </summary>
-    /// <threadSafety>
-    /// This type is thread safe.
-    /// </threadSafety>
-    /// <remarks>
-    /// The service client that encapsulates the endpoint and credentials and connection policy used to access the Azure Cosmos DB service.
-    /// It is recommended to cache and reuse this instance within your application rather than creating a new instance for every operation.
-    ///
-    /// <para>
-    /// When your app uses DocumentClient, you should call its IDisposable.Dispose implementation when you are finished using it.
-    /// Depending on your programming technique, you can do this in one of two ways:
-    /// </para>
-    ///
-    /// <para>
-    /// 1. By using a language construct such as the using statement in C#.
-    /// The using statement is actually a syntactic convenience.
-    /// At compile time, the language compiler implements the intermediate language (IL) for a try/catch block.
-    /// <code language="c#">
-    /// <![CDATA[
-    /// using (IDocumentClient client = new DocumentClient(new Uri("endpoint"), "authKey"))
-    /// {
-    ///     ...
-    /// }
-    /// ]]>
-    /// </code>
-    /// </para>
-    ///
-    /// <para>
-    /// 2. By wrapping the call to the IDisposable.Dispose implementation in a try/catch block.
-    /// The following example replaces the using block in the previous example with a try/catch/finally block.
-    /// <code language="c#">
-    /// <![CDATA[
-    /// IDocumentClient client = new DocumentClient(new Uri("endpoint"), "authKey"))
-    /// try{
-    ///     ...
-    /// }
-    /// finally{
-    ///     if (client != null) client.Dispose();
-    /// }
-    /// ]]>
-    /// </code>
-    /// </para>
-    ///
-    /// </remarks>
-    internal partial class DocumentClient : IDisposable, IAuthorizationTokenProvider, IDocumentClient, IDocumentClientInternal
-    {
-        private const string AllowOverrideStrongerConsistency = "AllowOverrideStrongerConsistency";
-        private const string MaxConcurrentConnectionOpenConfig = "MaxConcurrentConnectionOpenRequests";
-        private const string IdleConnectionTimeoutInSecondsConfig = "IdleConnectionTimeoutInSecondsConfig";
-        private const string OpenConnectionTimeoutInSecondsConfig = "OpenConnectionTimeoutInSecondsConfig";
-        private const string TransportTimerPoolGranularityInSecondsConfig = "TransportTimerPoolGranularityInSecondsConfig";
-        private const string EnableTcpChannelConfig = "CosmosDbEnableTcpChannel";
-        private const string MaxRequestsPerChannelConfig = "CosmosDbMaxRequestsPerTcpChannel";
-        private const string TcpPartitionCount = "CosmosDbTcpPartitionCount";
-        private const string MaxChannelsPerHostConfig = "CosmosDbMaxTcpChannelsPerHost";
-        private const string RntbdPortReuseMode = "CosmosDbTcpPortReusePolicy";
-        private const string RntbdPortPoolReuseThreshold = "CosmosDbTcpPortReuseThreshold";
-        private const string RntbdPortPoolBindAttempts = "CosmosDbTcpPortReuseBindAttempts";
-        private const string RntbdReceiveHangDetectionTimeConfig = "CosmosDbTcpReceiveHangDetectionTimeSeconds";
-        private const string RntbdSendHangDetectionTimeConfig = "CosmosDbTcpSendHangDetectionTimeSeconds";
-        private const string EnableCpuMonitorConfig = "CosmosDbEnableCpuMonitor";
-        private const string EnableAuthFailureTracesConfig = "enableAuthFailureTraces";
-
-        ////The MAC signature found in the HTTP request is not the same as the computed signature.Server used following string to sign
-        ////The input authorization token can't serve the request. Please check that the expected payload is built as per the protocol, and check the key being used. Server used the following payload to sign
-        private const string MacSignatureString = "to sign";
-
-        private const int MaxConcurrentConnectionOpenRequestsPerProcessor = 25;
-        private const int DefaultMaxRequestsPerRntbdChannel = 30;
-        private const int DefaultRntbdPartitionCount = 1;
-        private const int DefaultMaxRntbdChannelsPerHost = ushort.MaxValue;
-        private const PortReuseMode DefaultRntbdPortReuseMode = PortReuseMode.ReuseUnicastPort;
-        private const int DefaultRntbdPortPoolReuseThreshold = 256;
-        private const int DefaultRntbdPortPoolBindAttempts = 5;
-        private const int DefaultRntbdReceiveHangDetectionTimeSeconds = 65;
-        private const int DefaultRntbdSendHangDetectionTimeSeconds = 10;
-        private const bool DefaultEnableCpuMonitor = true;
-        private const bool EnableAuthFailureTraces = false;
-
-        private readonly IDictionary<string, List<PartitionKeyAndResourceTokenPair>> resourceTokens;
-        private RetryPolicy retryPolicy;
-        private bool allowOverrideStrongerConsistency = false;
-        private int maxConcurrentConnectionOpenRequests = Environment.ProcessorCount * MaxConcurrentConnectionOpenRequestsPerProcessor;
-        private int openConnectionTimeoutInSeconds = 5;
-        private int idleConnectionTimeoutInSeconds = -1;
-        private int timerPoolGranularityInSeconds = 1;
-        private bool enableRntbdChannel = true;
-        private int maxRequestsPerRntbdChannel = DefaultMaxRequestsPerRntbdChannel;
-        private int rntbdPartitionCount = DefaultRntbdPartitionCount;
-        private int maxRntbdChannels = DefaultMaxRntbdChannelsPerHost;
-        private PortReuseMode rntbdPortReuseMode = DefaultRntbdPortReuseMode;
-        private int rntbdPortPoolReuseThreshold = DefaultRntbdPortPoolReuseThreshold;
-        private int rntbdPortPoolBindAttempts = DefaultRntbdPortPoolBindAttempts;
-        private int rntbdReceiveHangDetectionTimeSeconds = DefaultRntbdReceiveHangDetectionTimeSeconds;
-        private int rntbdSendHangDetectionTimeSeconds = DefaultRntbdSendHangDetectionTimeSeconds;
-        private bool enableCpuMonitor = DefaultEnableCpuMonitor;
-        private bool enableAuthFailureTraces = EnableAuthFailureTraces;
-
-        //Auth
-        private IComputeHash authKeyHashFunction;
-
-        //Consistency
-        private Documents.ConsistencyLevel? desiredConsistencyLevel;
-
-        private CosmosAccountServiceConfiguration accountServiceConfiguration;
-
-        private ClientCollectionCache collectionCache;
-
-        private PartitionKeyRangeCache partitionKeyRangeCache;
-
-        internal HttpMessageHandler httpMessageHandler;
-
-        //Private state.
-        private bool isSuccessfullyInitialized;
-        private bool isDisposed;
-        private object initializationSyncLock;  // guards initializeTask
-
-        // creator of TransportClient is responsible for disposing it.
-        private IStoreClientFactory storeClientFactory;
-        private HttpClient mediaClient;
-
-        // Flag that indicates whether store client factory must be disposed whenever client is disposed.
-        // Setting this flag to false will result in store client factory not being disposed when client is disposed.
-        // This flag is used to allow shared store client factory survive disposition of a document client while other clients continue using it.
-        private bool isStoreClientFactoryCreatedInternally;
-
-        //Id counter.
-        private static int idCounter;
-        //Trace Id.
-        private int traceId;
-
-        //SessionContainer.
-        internal ISessionContainer sessionContainer;
-
-        private readonly bool hasAuthKeyResourceToken;
-        private readonly string authKeyResourceToken = string.Empty;
-
-        private DocumentClientEventSource eventSource;
-        internal Task initializeTask;
-
-        private JsonSerializerSettings serializerSettings;
-        private event EventHandler<SendingRequestEventArgs> sendingRequest;
-        private event EventHandler<ReceivedResponseEventArgs> receivedResponse;
-        private Func<TransportClient, TransportClient> transportClientHandlerFactory;
-
-        /// <summary>
-        /// Initializes a new instance of the <see cref="DocumentClient"/> class using the
-        /// specified Azure Cosmos DB service endpoint, key, and connection policy for the Azure Cosmos DB service.
-        /// </summary>
-        /// <param name="serviceEndpoint">
-        /// The service endpoint to use to create the client.
-        /// </param>
-        /// <param name="authKey">
-        /// The list of Permission objects to use to create the client.
-        /// </param>
-        /// <param name="connectionPolicy">
-        /// (Optional) The connection policy for the client. If none is passed, the default is used <see cref="ConnectionPolicy"/>
-        /// </param>
-        /// <param name="desiredConsistencyLevel">
-        /// (Optional) This can be used to weaken the database account consistency level for read operations.
-        /// If this is not set the database account consistency level will be used for all requests.
-        /// </param>
-        /// <remarks>
-        /// The service endpoint and the authorization key can be obtained from the Azure Management Portal.
-        /// The authKey used here is encrypted for privacy when being used, and deleted from computer memory when no longer needed
-        /// <para>
-        /// Using Direct connectivity, wherever possible, is recommended
-        /// </para>
-        /// </remarks>
-        /// <seealso cref="Uri"/>
-        /// <seealso cref="SecureString"/>
-        /// <seealso cref="ConnectionPolicy"/>
-        /// <seealso cref="ConsistencyLevel"/>
-        public DocumentClient(Uri serviceEndpoint,
-                              SecureString authKey,
-                              ConnectionPolicy connectionPolicy = null,
-                              Documents.ConsistencyLevel? desiredConsistencyLevel = null)
-        {
-            if (authKey == null)
-            {
-                throw new ArgumentNullException("authKey");
-            }
-
-            if (authKey != null)
-            {
-                this.authKeyHashFunction = new SecureStringHMACSHA256Helper(authKey);
-            }
-
-            this.Initialize(serviceEndpoint, connectionPolicy, desiredConsistencyLevel);
-        }
-
-        /// <summary>
-        /// Initializes a new instance of the <see cref="DocumentClient"/> class using the
-        /// specified Azure Cosmos DB service endpoint, key, connection policy and a custom JsonSerializerSettings
-        /// for the Azure Cosmos DB service.
-        /// </summary>
-        /// <param name="serviceEndpoint">
-        /// The service endpoint to use to create the client.
-        /// </param>
-        /// <param name="authKey">
-        /// The list of Permission objects to use to create the client.
-        /// </param>
-        /// <param name="connectionPolicy">
-        /// The connection policy for the client.
-        /// </param>
-        /// <param name="desiredConsistencyLevel">
-        /// This can be used to weaken the database account consistency level for read operations.
-        /// If this is not set the database account consistency level will be used for all requests.
-        /// </param>
-        /// <param name="serializerSettings">
-        /// The custom JsonSerializer settings to be used for serialization/derialization.
-        /// </param>
-        /// <remarks>
-        /// The service endpoint and the authorization key can be obtained from the Azure Management Portal.
-        /// The authKey used here is encrypted for privacy when being used, and deleted from computer memory when no longer needed
-        /// <para>
-        /// Using Direct connectivity, wherever possible, is recommended
-        /// </para>
-        /// </remarks>
-        /// <seealso cref="Uri"/>
-        /// <seealso cref="SecureString"/>
-        /// <seealso cref="ConnectionPolicy"/>
-        /// <seealso cref="ConsistencyLevel"/>
-        /// <seealso cref="JsonSerializerSettings"/>
-        [Obsolete("Please use the constructor that takes JsonSerializerSettings as the third parameter.")]
-        public DocumentClient(Uri serviceEndpoint,
-                              SecureString authKey,
-                              ConnectionPolicy connectionPolicy,
-                              Documents.ConsistencyLevel? desiredConsistencyLevel,
-                              JsonSerializerSettings serializerSettings)
-            : this(serviceEndpoint, authKey, connectionPolicy, desiredConsistencyLevel)
-        {
-            this.serializerSettings = serializerSettings;
-        }
-
-        /// <summary>
-        /// Initializes a new instance of the <see cref="DocumentClient"/> class using the
-        /// specified Azure Cosmos DB service endpoint, key, connection policy and a custom JsonSerializerSettings
-        /// for the Azure Cosmos DB service.
-        /// </summary>
-        /// <param name="serviceEndpoint">
-        /// The service endpoint to use to create the client.
-        /// </param>
-        /// <param name="authKey">
-        /// The list of Permission objects to use to create the client.
-        /// </param>
-        /// <param name="serializerSettings">
-        /// The custom JsonSerializer settings to be used for serialization/derialization.
-        /// </param>
-        /// <param name="connectionPolicy">
-        /// (Optional) The connection policy for the client. If none is passed, the default is used <see cref="ConnectionPolicy"/>
-        /// </param>
-        /// <param name="desiredConsistencyLevel">
-        /// (Optional) This can be used to weaken the database account consistency level for read operations.
-        /// If this is not set the database account consistency level will be used for all requests.
-        /// </param>
-        /// <remarks>
-        /// The service endpoint and the authorization key can be obtained from the Azure Management Portal.
-        /// The authKey used here is encrypted for privacy when being used, and deleted from computer memory when no longer needed
-        /// <para>
-        /// Using Direct connectivity, wherever possible, is recommended
-        /// </para>
-        /// </remarks>
-        /// <seealso cref="Uri"/>
-        /// <seealso cref="SecureString"/>
-        /// <seealso cref="JsonSerializerSettings"/>
-        /// <seealso cref="ConnectionPolicy"/>
-        /// <seealso cref="ConsistencyLevel"/>
-        public DocumentClient(Uri serviceEndpoint,
-                              SecureString authKey,
-                              JsonSerializerSettings serializerSettings,
-                              ConnectionPolicy connectionPolicy = null,
-                              Documents.ConsistencyLevel? desiredConsistencyLevel = null)
-            : this(serviceEndpoint, authKey, connectionPolicy, desiredConsistencyLevel)
-        {
-            this.serializerSettings = serializerSettings;
-        }
-
-        /// <summary>
-        /// Initializes a new instance of the <see cref="DocumentClient"/> class using the
-        /// specified service endpoint, an authorization key (or resource token) and a connection policy
-        /// for the Azure Cosmos DB service.
-        /// </summary>
-        /// <param name="serviceEndpoint">The service endpoint to use to create the client.</param>
-        /// <param name="authKeyOrResourceToken">The authorization key or resource token to use to create the client.</param>
-        /// <param name="connectionPolicy">(Optional) The connection policy for the client.</param>
-        /// <param name="desiredConsistencyLevel">(Optional) The default consistency policy for client operations.</param>
-        /// <remarks>
-        /// The service endpoint can be obtained from the Azure Management Portal.
-        /// If you are connecting using one of the Master Keys, these can be obtained along with the endpoint from the Azure Management Portal
-        /// If however you are connecting as a specific Azure Cosmos DB User, the value passed to <paramref name="authKeyOrResourceToken"/> is the ResourceToken obtained from the permission feed for the user.
-        /// <para>
-        /// Using Direct connectivity, wherever possible, is recommended.
-        /// </para>
-        /// </remarks>
-        /// <seealso cref="Uri"/>
-        /// <seealso cref="ConnectionPolicy"/>
-        /// <seealso cref="ConsistencyLevel"/>
-        public DocumentClient(Uri serviceEndpoint,
-                              string authKeyOrResourceToken,
-                              ConnectionPolicy connectionPolicy = null,
-                              Documents.ConsistencyLevel? desiredConsistencyLevel = null)
-            : this(serviceEndpoint, authKeyOrResourceToken, sendingRequestEventArgs: null, connectionPolicy: connectionPolicy, desiredConsistencyLevel: desiredConsistencyLevel)
-        {
-        }
-
-        /// <summary>
-        /// Initializes a new instance of the <see cref="DocumentClient"/> class using the
-        /// specified service endpoint, an authorization key (or resource token) and a connection policy
-        /// for the Azure Cosmos DB service.
-        /// </summary>
-        /// <param name="serviceEndpoint">The service endpoint to use to create the client.</param>
-        /// <param name="authKeyOrResourceToken">The authorization key or resource token to use to create the client.</param>
-        /// <param name="handler">The HTTP handler stack to use for sending requests (e.g., HttpClientHandler).</param>
-        /// <param name="connectionPolicy">(Optional) The connection policy for the client.</param>
-        /// <param name="desiredConsistencyLevel">(Optional) The default consistency policy for client operations.</param>
-        /// <remarks>
-        /// The service endpoint can be obtained from the Azure Management Portal.
-        /// If you are connecting using one of the Master Keys, these can be obtained along with the endpoint from the Azure Management Portal
-        /// If however you are connecting as a specific Azure Cosmos DB User, the value passed to <paramref name="authKeyOrResourceToken"/> is the ResourceToken obtained from the permission feed for the user.
-        /// <para>
-        /// Using Direct connectivity, wherever possible, is recommended.
-        /// </para>
-        /// </remarks>
-        /// <seealso cref="Uri"/>
-        /// <seealso cref="ConnectionPolicy"/>
-        /// <seealso cref="ConsistencyLevel"/>
-        public DocumentClient(Uri serviceEndpoint,
-                              string authKeyOrResourceToken,
-                              HttpMessageHandler handler,
-                              ConnectionPolicy connectionPolicy = null,
-                              Documents.ConsistencyLevel? desiredConsistencyLevel = null)
-            : this(serviceEndpoint, authKeyOrResourceToken, sendingRequestEventArgs: null, connectionPolicy: connectionPolicy, desiredConsistencyLevel: desiredConsistencyLevel, handler: handler)
-        {
-        }
-
-        /// <summary>
-        /// Initializes a new instance of the <see cref="DocumentClient"/> class using the
-        /// specified service endpoint, an authorization key (or resource token) and a connection policy
-        /// for the Azure Cosmos DB service.
-        /// </summary>
-        /// <param name="serviceEndpoint">The service endpoint to use to create the client.</param>
-        /// <param name="authKeyOrResourceToken">The authorization key or resource token to use to create the client.</param>
-        /// <param name="sendingRequestEventArgs"> The event handler to be invoked before the request is sent.</param>
-        /// <param name="receivedResponseEventArgs"> The event handler to be invoked after a response has been received.</param>
-        /// <param name="connectionPolicy">(Optional) The connection policy for the client.</param>
-        /// <param name="desiredConsistencyLevel">(Optional) The default consistency policy for client operations.</param>
-        /// <param name="serializerSettings">The custom JsonSerializer settings to be used for serialization/derialization.</param>
-        /// <param name="apitype">Api type for the account</param>
-        /// <param name="handler">The HTTP handler stack to use for sending requests (e.g., HttpClientHandler).</param>
-        /// <param name="sessionContainer">The default session container with which DocumentClient is created.</param>
-        /// <param name="enableCpuMonitor">Flag that indicates whether client-side CPU monitoring is enabled for improved troubleshooting.</param>
-        /// <param name="transportClientHandlerFactory">Transport client handler factory.</param>
-        /// <param name="storeClientFactory">Factory that creates store clients sharing the same transport client to optimize network resource reuse across multiple document clients in the same process.</param>
-        /// <remarks>
-        /// The service endpoint can be obtained from the Azure Management Portal.
-        /// If you are connecting using one of the Master Keys, these can be obtained along with the endpoint from the Azure Management Portal
-        /// If however you are connecting as a specific Azure Cosmos DB User, the value passed to <paramref name="authKeyOrResourceToken"/> is the ResourceToken obtained from the permission feed for the user.
-        /// <para>
-        /// Using Direct connectivity, wherever possible, is recommended.
-        /// </para>
-        /// </remarks>
-        /// <seealso cref="Uri"/>
-        /// <seealso cref="ConnectionPolicy"/>
-        /// <seealso cref="ConsistencyLevel"/>
-        internal DocumentClient(Uri serviceEndpoint,
-                              string authKeyOrResourceToken,
-                              EventHandler<SendingRequestEventArgs> sendingRequestEventArgs,
-                              ConnectionPolicy connectionPolicy = null,
-                              Documents.ConsistencyLevel? desiredConsistencyLevel = null,
-                              JsonSerializerSettings serializerSettings = null,
-                              ApiType apitype = ApiType.None,
-                              EventHandler<ReceivedResponseEventArgs> receivedResponseEventArgs = null,
-                              HttpMessageHandler handler = null,
-                              ISessionContainer sessionContainer = null,
-                              bool? enableCpuMonitor = null,
-                              Func<TransportClient, TransportClient> transportClientHandlerFactory = null,
-                              IStoreClientFactory storeClientFactory = null)
-        {
-            if (authKeyOrResourceToken == null)
-            {
-                throw new ArgumentNullException("authKeyOrResourceToken");
-            }
-
-            if (sendingRequestEventArgs != null)
-            {
-                this.sendingRequest += sendingRequestEventArgs;
-            }
-
-            if (serializerSettings != null)
-            {
-                this.serializerSettings = serializerSettings;
-            }
-
-            this.ApiType = apitype;
-
-            if (receivedResponseEventArgs != null)
-            {
-                this.receivedResponse += receivedResponseEventArgs;
-            }
-
-            if (AuthorizationHelper.IsResourceToken(authKeyOrResourceToken))
-            {
-                this.hasAuthKeyResourceToken = true;
-                this.authKeyResourceToken = authKeyOrResourceToken;
-            }
-            else
-            {
-                this.authKeyHashFunction = new StringHMACSHA256Hash(authKeyOrResourceToken);
-            }
-
-            this.transportClientHandlerFactory = transportClientHandlerFactory;
-
-            this.Initialize(
-                serviceEndpoint: serviceEndpoint,
-                connectionPolicy: connectionPolicy,
-                desiredConsistencyLevel: desiredConsistencyLevel,
-                handler: handler, 
-                sessionContainer: sessionContainer, 
-                enableCpuMonitor: enableCpuMonitor,
-                storeClientFactory: storeClientFactory);
-        }
-
-        /// <summary>
-        /// Initializes a new instance of the <see cref="DocumentClient"/> class using the
-        /// specified service endpoint, an authorization key (or resource token), a connection policy
-        /// and a custom JsonSerializerSettings for the Azure Cosmos DB service.
-        /// </summary>
-        /// <param name="serviceEndpoint">The service endpoint to use to create the client.</param>
-        /// <param name="authKeyOrResourceToken">The authorization key or resource token to use to create the client.</param>
-        /// <param name="connectionPolicy">The connection policy for the client.</param>
-        /// <param name="desiredConsistencyLevel">The default consistency policy for client operations.</param>
-        /// <param name="serializerSettings">The custom JsonSerializer settings to be used for serialization/derialization.</param>
-        /// <remarks>
-        /// The service endpoint can be obtained from the Azure Management Portal.
-        /// If you are connecting using one of the Master Keys, these can be obtained along with the endpoint from the Azure Management Portal
-        /// If however you are connecting as a specific Azure Cosmos DB User, the value passed to <paramref name="authKeyOrResourceToken"/> is the ResourceToken obtained from the permission feed for the user.
-        /// <para>
-        /// Using Direct connectivity, wherever possible, is recommended.
-        /// </para>
-        /// </remarks>
-        /// <seealso cref="Uri"/>
-        /// <seealso cref="ConnectionPolicy"/>
-        /// <seealso cref="ConsistencyLevel"/>
-        /// <seealso cref="JsonSerializerSettings"/>
-        [Obsolete("Please use the constructor that takes JsonSerializerSettings as the third parameter.")]
-        public DocumentClient(Uri serviceEndpoint,
-                              string authKeyOrResourceToken,
-                              ConnectionPolicy connectionPolicy,
-                              Documents.ConsistencyLevel? desiredConsistencyLevel,
-                              JsonSerializerSettings serializerSettings)
-            : this(serviceEndpoint, authKeyOrResourceToken, (HttpMessageHandler)null, connectionPolicy, desiredConsistencyLevel)
-        {
-            this.serializerSettings = serializerSettings;
-        }
-
-        /// <summary>
-        /// Initializes a new instance of the <see cref="DocumentClient"/> class using the
-        /// specified service endpoint, an authorization key (or resource token), a connection policy
-        /// and a custom JsonSerializerSettings for the Azure Cosmos DB service.
-        /// </summary>
-        /// <param name="serviceEndpoint">The service endpoint to use to create the client.</param>
-        /// <param name="authKeyOrResourceToken">The authorization key or resource token to use to create the client.</param>
-        /// <param name="serializerSettings">The custom JsonSerializer settings to be used for serialization/derialization.</param>
-        /// <param name="connectionPolicy">(Optional) The connection policy for the client.</param>
-        /// <param name="desiredConsistencyLevel">(Optional) The default consistency policy for client operations.</param>
-        /// <remarks>
-        /// The service endpoint can be obtained from the Azure Management Portal.
-        /// If you are connecting using one of the Master Keys, these can be obtained along with the endpoint from the Azure Management Portal
-        /// If however you are connecting as a specific Azure Cosmos DB User, the value passed to <paramref name="authKeyOrResourceToken"/> is the ResourceToken obtained from the permission feed for the user.
-        /// <para>
-        /// Using Direct connectivity, wherever possible, is recommended.
-        /// </para>
-        /// </remarks>
-        /// <seealso cref="Uri"/>
-        /// <seealso cref="JsonSerializerSettings"/>
-        /// <seealso cref="ConnectionPolicy"/>
-        /// <seealso cref="ConsistencyLevel"/>
-        public DocumentClient(Uri serviceEndpoint,
-                              string authKeyOrResourceToken,
-                              JsonSerializerSettings serializerSettings,
-                              ConnectionPolicy connectionPolicy = null,
-                              Documents.ConsistencyLevel? desiredConsistencyLevel = null)
-            : this(serviceEndpoint, authKeyOrResourceToken, (HttpMessageHandler)null, connectionPolicy, desiredConsistencyLevel)
-        {
-            this.serializerSettings = serializerSettings;
-        }
-
-        /// <summary>
-        /// Initializes a new instance of the <see cref="DocumentClient"/> class using the
-        /// specified Azure Cosmos DB service endpoint for the Azure Cosmos DB service, a list of permission objects and a connection policy.
-        /// </summary>
-        /// <param name="serviceEndpoint">The service endpoint to use to create the client.</param>
-        /// <param name="permissionFeed">A list of Permission objects to use to create the client.</param>
-        /// <param name="connectionPolicy">(Optional) The <see cref="Microsoft.Azure.Cosmos.ConnectionPolicy"/> to use for this connection.</param>
-        /// <param name="desiredConsistencyLevel">(Optional) The default consistency policy for client operations.</param>
-        /// <exception cref="System.ArgumentNullException">If <paramref name="permissionFeed"/> is not supplied.</exception>
-        /// <exception cref="System.ArgumentException">If <paramref name="permissionFeed"/> is not a valid permission link.</exception>
-        /// <remarks>
-        /// If no <paramref name="connectionPolicy"/> is provided, then the default <see cref="Microsoft.Azure.Cosmos.ConnectionPolicy"/> will be used.
-        /// Using Direct connectivity, wherever possible, is recommended.
-        /// </remarks>
-        /// <seealso cref="Uri"/>
-        /// <seealso cref="Permission"/>
-        /// <seealso cref="ConnectionPolicy"/>
-        /// <seealso cref="ConsistencyLevel"/>
-        public DocumentClient(
-            Uri serviceEndpoint,
-            IList<Documents.Permission> permissionFeed,
-            ConnectionPolicy connectionPolicy = null,
-            Documents.ConsistencyLevel? desiredConsistencyLevel = null)
-            : this(serviceEndpoint,
-                    GetResourceTokens(permissionFeed),
-                    connectionPolicy,
-                    desiredConsistencyLevel)
-        {
-        }
-
-        private static List<ResourceToken> GetResourceTokens(IList<Documents.Permission> permissionFeed)
-        {
-            if (permissionFeed == null)
-            {
-                throw new ArgumentNullException("permissionFeed");
-            }
-
-            return permissionFeed.Select(
-                permission => new ResourceToken
-                {
-                    ResourceLink = permission.ResourceLink,
-                    ResourcePartitionKey = permission.ResourcePartitionKey != null ? permission.ResourcePartitionKey.InternalKey.ToObjectArray() : null,
-                    Token = permission.Token
-                }).ToList();
-        }
-
-        /// <summary>
-        /// Initializes a new instance of the <see cref="DocumentClient"/> class using the
-        /// specified Azure Cosmos DB service endpoint, a list of <see cref="ResourceToken"/> objects and a connection policy.
-        /// </summary>
-        /// <param name="serviceEndpoint">The service endpoint to use to create the client.</param>
-        /// <param name="resourceTokens">A list of <see cref="ResourceToken"/> objects to use to create the client.</param>
-        /// <param name="connectionPolicy">(Optional) The <see cref="Microsoft.Azure.Cosmos.ConnectionPolicy"/> to use for this connection.</param>
-        /// <param name="desiredConsistencyLevel">(Optional) The default consistency policy for client operations.</param>
-        /// <exception cref="System.ArgumentNullException">If <paramref name="resourceTokens"/> is not supplied.</exception>
-        /// <exception cref="System.ArgumentException">If <paramref name="resourceTokens"/> is not a valid permission link.</exception>
-        /// <remarks>
-        /// If no <paramref name="connectionPolicy"/> is provided, then the default <see cref="Microsoft.Azure.Cosmos.ConnectionPolicy"/> will be used.
-        /// Using Direct connectivity, wherever possible, is recommended.
-        /// </remarks>
-        /// <seealso cref="Uri"/>
-        /// <seealso cref="Permission"/>
-        /// <seealso cref="ConnectionPolicy"/>
-        /// <seealso cref="ConsistencyLevel"/>
-        internal DocumentClient(Uri serviceEndpoint,
-                              IList<ResourceToken> resourceTokens,
-                              ConnectionPolicy connectionPolicy = null,
-                              Documents.ConsistencyLevel? desiredConsistencyLevel = null)
-        {
-            if (resourceTokens == null)
-            {
-                throw new ArgumentNullException("resourceTokens");
-            }
-
-            this.resourceTokens = new Dictionary<string, List<PartitionKeyAndResourceTokenPair>>();
-
-            foreach (ResourceToken resourceToken in resourceTokens)
-            {
-                bool isNameBasedRequest = false;
-                bool isFeedRequest = false;
-                string resourceTypeString;
-                string resourceIdOrFullName;
-                if (!PathsHelper.TryParsePathSegments(resourceToken.ResourceLink, out isFeedRequest, out resourceTypeString, out resourceIdOrFullName, out isNameBasedRequest))
-                {
-                    throw new ArgumentException(RMResources.BadUrl, "resourceToken.ResourceLink");
-                }
-
-                List<PartitionKeyAndResourceTokenPair> tokenList;
-                if (!this.resourceTokens.TryGetValue(resourceIdOrFullName, out tokenList))
-                {
-                    tokenList = new List<PartitionKeyAndResourceTokenPair>();
-                    this.resourceTokens.Add(resourceIdOrFullName, tokenList);
-                }
-
-                tokenList.Add(new PartitionKeyAndResourceTokenPair(
-                    resourceToken.ResourcePartitionKey != null ? PartitionKeyInternal.FromObjectArray(resourceToken.ResourcePartitionKey, true) : PartitionKeyInternal.Empty,
-                    resourceToken.Token));
-            }
-
-            if (!this.resourceTokens.Any())
-            {
-                throw new ArgumentException("permissionFeed");
-            }
-
-            string firstToken = resourceTokens.First().Token;
-
-            if (AuthorizationHelper.IsResourceToken(firstToken))
-            {
-                this.hasAuthKeyResourceToken = true;
-                this.authKeyResourceToken = firstToken;
-                this.Initialize(serviceEndpoint, connectionPolicy, desiredConsistencyLevel);
-            }
-            else
-            {
-                this.authKeyHashFunction = new StringHMACSHA256Hash(firstToken);
-                this.Initialize(serviceEndpoint, connectionPolicy, desiredConsistencyLevel);
-            }
-        }
-
-        /// <summary>
-        /// Initializes a new instance of the Microsoft.Azure.Cosmos.DocumentClient class using the
-        /// specified Azure Cosmos DB service endpoint, a dictionary of resource tokens and a connection policy.
-        /// </summary>
-        /// <param name="serviceEndpoint">The service endpoint to use to create the client.</param>
-        /// <param name="resourceTokens">A dictionary of resource ids and resource tokens.</param>
-        /// <param name="connectionPolicy">(Optional) The connection policy for the client.</param>
-        /// <param name="desiredConsistencyLevel">(Optional) The default consistency policy for client operations.</param>
-        /// <remarks>Using Direct connectivity, wherever possible, is recommended</remarks>
-        /// <seealso cref="Uri"/>
-        /// <seealso cref="ConnectionPolicy"/>
-        /// <seealso cref="ConsistencyLevel"/>
-        [Obsolete("Please use the constructor that takes a permission list or a resource token list.")]
-        public DocumentClient(Uri serviceEndpoint,
-            IDictionary<string, string> resourceTokens,
-            ConnectionPolicy connectionPolicy = null,
-            Documents.ConsistencyLevel? desiredConsistencyLevel = null)
-        {
-            if (resourceTokens == null)
-            {
-                throw new ArgumentNullException("resourceTokens");
-            }
-
-            if (resourceTokens.Count() == 0)
-            {
-                throw new DocumentClientException(RMResources.InsufficientResourceTokens, null, null);
-            }
-
-            this.resourceTokens = resourceTokens.ToDictionary(
-                pair => pair.Key,
-                pair => new List<PartitionKeyAndResourceTokenPair> { new PartitionKeyAndResourceTokenPair(PartitionKeyInternal.Empty, pair.Value) });
-
-            string firstToken = resourceTokens.ElementAt(0).Value;
-            if (string.IsNullOrEmpty(firstToken))
-            {
-                throw new DocumentClientException(RMResources.InsufficientResourceTokens, null, null);
-            }
-
-            if (AuthorizationHelper.IsResourceToken(firstToken))
-            {
-                this.hasAuthKeyResourceToken = true;
-                this.authKeyResourceToken = firstToken;
-                this.Initialize(serviceEndpoint, connectionPolicy, desiredConsistencyLevel);
-            }
-            else
-            {
-                this.authKeyHashFunction = new StringHMACSHA256Hash(firstToken);
-                this.Initialize(serviceEndpoint, connectionPolicy, desiredConsistencyLevel);
-            }
-        }
-
-        /// <summary>
-        /// Internal constructor purely for unit-testing
-        /// </summary>
-        internal DocumentClient(Uri serviceEndpoint,
-                      string authKey)
-        {
-            // do nothing 
-            this.ServiceEndpoint = serviceEndpoint;
-        }
-
-        internal virtual async Task<ClientCollectionCache> GetCollectionCacheAsync()
-        {
-            await this.EnsureValidClientAsync();
-            return this.collectionCache;
-        }
-
-        internal virtual async Task<PartitionKeyRangeCache> GetPartitionKeyRangeCacheAsync()
-        {
-            await this.EnsureValidClientAsync();
-            return this.partitionKeyRangeCache;
-        }
-
-        internal GlobalAddressResolver AddressResolver { get; private set; }
-
-        internal event EventHandler<SendingRequestEventArgs> SendingRequest
-        {
-            add
-            {
-                this.sendingRequest += value;
-            }
-            remove
-            {
-                this.sendingRequest -= value;
-            }
-        }
-
-        internal GlobalEndpointManager GlobalEndpointManager { get; private set; }
-
-        /// <summary>
-        /// Open the connection to validate that the client initialization is successful in the Azure Cosmos DB service.
-        /// </summary>
-        /// <returns>
-        /// A <see cref="System.Threading.Tasks.Task"/> object.
-        /// </returns>
-        /// <remarks>
-        /// This method is recommended to be called, after the constructor, but before calling any other methods on the DocumentClient instance.
-        /// If there are any initialization exceptions, this method will throw them (set on the task).
-        /// Alternately, calling any API will throw initialization exception at the first call.
-        /// </remarks>
-        /// <example>
-        /// <code language="c#">
-        /// <![CDATA[
-        /// using (IDocumentClient client = new DocumentClient(new Uri("service endpoint"), "auth key"))
-        /// {
-        ///     await client.OpenAsync();
-        /// }
-        /// ]]>
-        /// </code>
-        /// </example>
-        public Task OpenAsync(CancellationToken cancellationToken = default(CancellationToken))
-        {
-            return TaskHelper.InlineIfPossibleAsync(() => this.OpenPrivateInlineAsync(cancellationToken), null, cancellationToken);
-        }
-
-        private async Task OpenPrivateInlineAsync(CancellationToken cancellationToken)
-        {
-            await this.EnsureValidClientAsync();
-            await TaskHelper.InlineIfPossibleAsync(() => this.OpenPrivateAsync(cancellationToken), this.ResetSessionTokenRetryPolicy.GetRequestPolicy(), cancellationToken);
-        }
-
-        private async Task OpenPrivateAsync(CancellationToken cancellationToken)
-        {
-            // Initialize caches for all databases and collections
-            ResourceFeedReader<Documents.Database> databaseFeedReader = this.CreateDatabaseFeedReader(
-                new FeedOptions { MaxItemCount = -1 });
-
-            try
-            {
-                while (databaseFeedReader.HasMoreResults)
-                {
-                    foreach (Documents.Database database in await databaseFeedReader.ExecuteNextAsync(cancellationToken))
-                    {
-                        ResourceFeedReader<DocumentCollection> collectionFeedReader = this.CreateDocumentCollectionFeedReader(
-                            database.SelfLink,
-                            new FeedOptions { MaxItemCount = -1 });
-                        List<Task> tasks = new List<Task>();
-                        while (collectionFeedReader.HasMoreResults)
-                        {
-                            tasks.AddRange((await collectionFeedReader.ExecuteNextAsync(cancellationToken)).Select(collection => this.InitializeCachesAsync(database.Id, collection, cancellationToken)));
-                        }
-
-                        await Task.WhenAll(tasks);
-                    }
-                }
-            }
-            catch (DocumentClientException ex)
-            {
-                // Clear the caches to ensure that we don't have partial results
-                this.collectionCache = new ClientCollectionCache(this.sessionContainer, this.GatewayStoreModel, this, this.retryPolicy);
-                this.partitionKeyRangeCache = new PartitionKeyRangeCache(this, this.GatewayStoreModel, this.collectionCache);
-
-                DefaultTrace.TraceWarning("{0} occurred while OpenAsync. Exception Message: {1}", ex.ToString(), ex.Message);
-            }
-        }
-
-        internal virtual void Initialize(Uri serviceEndpoint,
-            ConnectionPolicy connectionPolicy = null,
-            Documents.ConsistencyLevel? desiredConsistencyLevel = null,
-            HttpMessageHandler handler = null,
-            ISessionContainer sessionContainer = null,
-            bool? enableCpuMonitor = null,
-            IStoreClientFactory storeClientFactory = null)
-        {
-            if (serviceEndpoint == null)
-            {
-                throw new ArgumentNullException("serviceEndpoint");
-            }
-
-            DefaultTrace.InitEventListener();
-
-#if !(NETSTANDARD15 || NETSTANDARD16)
-#if NETSTANDARD20
-            // GetEntryAssembly returns null when loaded from native netstandard2.0
-            if (System.Reflection.Assembly.GetEntryAssembly() != null)
-            {
-#endif
-                // For tests we want to allow stronger consistency during construction or per call
-                string allowOverrideStrongerConsistencyConfig = System.Configuration.ConfigurationManager.AppSettings[DocumentClient.AllowOverrideStrongerConsistency];
-                if (!string.IsNullOrEmpty(allowOverrideStrongerConsistencyConfig))
-                {
-                    if (!bool.TryParse(allowOverrideStrongerConsistencyConfig, out this.allowOverrideStrongerConsistency))
-                    {
-                        this.allowOverrideStrongerConsistency = false;
-                    }
-                }
-
-                // We might want to override the defaults sometime
-                string maxConcurrentConnectionOpenRequestsOverrideString = System.Configuration.ConfigurationManager.AppSettings[DocumentClient.MaxConcurrentConnectionOpenConfig];
-                if (!string.IsNullOrEmpty(maxConcurrentConnectionOpenRequestsOverrideString))
-                {
-                    int maxConcurrentConnectionOpenRequestOverrideInt = 0;
-                    if (Int32.TryParse(maxConcurrentConnectionOpenRequestsOverrideString, out maxConcurrentConnectionOpenRequestOverrideInt))
-                    {
-                        this.maxConcurrentConnectionOpenRequests = maxConcurrentConnectionOpenRequestOverrideInt;
-                    }
-                }
-
-                string openConnectionTimeoutInSecondsOverrideString = System.Configuration.ConfigurationManager.AppSettings[DocumentClient.OpenConnectionTimeoutInSecondsConfig];
-                if (!string.IsNullOrEmpty(openConnectionTimeoutInSecondsOverrideString))
-                {
-                    int openConnectionTimeoutInSecondsOverrideInt = 0;
-                    if (Int32.TryParse(openConnectionTimeoutInSecondsOverrideString, out openConnectionTimeoutInSecondsOverrideInt))
-                    {
-                        this.openConnectionTimeoutInSeconds = openConnectionTimeoutInSecondsOverrideInt;
-                    }
-                }
-
-                string idleConnectionTimeoutInSecondsOverrideString = System.Configuration.ConfigurationManager.AppSettings[DocumentClient.IdleConnectionTimeoutInSecondsConfig];
-                if (!string.IsNullOrEmpty(idleConnectionTimeoutInSecondsOverrideString))
-                {
-                    int idleConnectionTimeoutInSecondsOverrideInt = 0;
-                    if (Int32.TryParse(idleConnectionTimeoutInSecondsOverrideString, out idleConnectionTimeoutInSecondsOverrideInt))
-                    {
-                        this.idleConnectionTimeoutInSeconds = idleConnectionTimeoutInSecondsOverrideInt;
-                    }
-                }
-
-                string transportTimerPoolGranularityInSecondsOverrideString = System.Configuration.ConfigurationManager.AppSettings[DocumentClient.TransportTimerPoolGranularityInSecondsConfig];
-                if (!string.IsNullOrEmpty(transportTimerPoolGranularityInSecondsOverrideString))
-                {
-                    int timerPoolGranularityInSecondsOverrideInt = 0;
-                    if (Int32.TryParse(transportTimerPoolGranularityInSecondsOverrideString, out timerPoolGranularityInSecondsOverrideInt))
-                    {
-                        // timeoutgranularity specified should be greater than min(5 seconds)
-                        if (timerPoolGranularityInSecondsOverrideInt > this.timerPoolGranularityInSeconds)
-                        {
-                            this.timerPoolGranularityInSeconds = timerPoolGranularityInSecondsOverrideInt;
-                        }
-                    }
-                }
-
-                string enableRntbdChannelOverrideString = System.Configuration.ConfigurationManager.AppSettings[DocumentClient.EnableTcpChannelConfig];
-                if (!string.IsNullOrEmpty(enableRntbdChannelOverrideString))
-                {
-                    bool enableRntbdChannel = false;
-                    if (bool.TryParse(enableRntbdChannelOverrideString, out enableRntbdChannel))
-                    {
-                        this.enableRntbdChannel = enableRntbdChannel;
-                    }
-                }
-
-                string maxRequestsPerRntbdChannelOverrideString = System.Configuration.ConfigurationManager.AppSettings[DocumentClient.MaxRequestsPerChannelConfig];
-                if (!string.IsNullOrEmpty(maxRequestsPerRntbdChannelOverrideString))
-                {
-                    int maxRequestsPerChannel = DocumentClient.DefaultMaxRequestsPerRntbdChannel;
-                    if (int.TryParse(maxRequestsPerRntbdChannelOverrideString, out maxRequestsPerChannel))
-                    {
-                        this.maxRequestsPerRntbdChannel = maxRequestsPerChannel;
-                    }
-                }
-
-                string rntbdPartitionCountOverrideString = System.Configuration.ConfigurationManager.AppSettings[DocumentClient.TcpPartitionCount];
-                if (!string.IsNullOrEmpty(rntbdPartitionCountOverrideString))
-                {
-                    int rntbdPartitionCount = DocumentClient.DefaultRntbdPartitionCount;
-                    if (int.TryParse(rntbdPartitionCountOverrideString, out rntbdPartitionCount))
-                    {
-                        this.rntbdPartitionCount = rntbdPartitionCount;
-                    }
-                }
-
-                string maxRntbdChannelsOverrideString = System.Configuration.ConfigurationManager.AppSettings[DocumentClient.MaxChannelsPerHostConfig];
-                if (!string.IsNullOrEmpty(maxRntbdChannelsOverrideString))
-                {
-                    int maxRntbdChannels = DefaultMaxRntbdChannelsPerHost;
-                    if (int.TryParse(maxRntbdChannelsOverrideString, out maxRntbdChannels))
-                    {
-                        this.maxRntbdChannels = maxRntbdChannels;
-                    }
-                }
-
-                string rntbdPortReuseModeOverrideString = System.Configuration.ConfigurationManager.AppSettings[DocumentClient.RntbdPortReuseMode];
-                if (!string.IsNullOrEmpty(rntbdPortReuseModeOverrideString))
-                {
-                    PortReuseMode portReuseMode = DefaultRntbdPortReuseMode;
-                    if (Enum.TryParse<PortReuseMode>(rntbdPortReuseModeOverrideString, out portReuseMode))
-                    {
-                        this.rntbdPortReuseMode = portReuseMode;
-                    }
-                }
-
-                string rntbdPortPoolReuseThresholdOverrideString = System.Configuration.ConfigurationManager.AppSettings[DocumentClient.RntbdPortPoolReuseThreshold];
-                if (!string.IsNullOrEmpty(rntbdPortPoolReuseThresholdOverrideString))
-                {
-                    int rntbdPortPoolReuseThreshold = DocumentClient.DefaultRntbdPortPoolReuseThreshold;
-                    if (int.TryParse(rntbdPortPoolReuseThresholdOverrideString, out rntbdPortPoolReuseThreshold))
-                    {
-                        this.rntbdPortPoolReuseThreshold = rntbdPortPoolReuseThreshold;
-                    }
-                }
-
-                string rntbdPortPoolBindAttemptsOverrideString = System.Configuration.ConfigurationManager.AppSettings[DocumentClient.RntbdPortPoolBindAttempts];
-                if (!string.IsNullOrEmpty(rntbdPortPoolBindAttemptsOverrideString))
-                {
-                    int rntbdPortPoolBindAttempts = DocumentClient.DefaultRntbdPortPoolBindAttempts;
-                    if (int.TryParse(rntbdPortPoolBindAttemptsOverrideString, out rntbdPortPoolBindAttempts))
-                    {
-                        this.rntbdPortPoolBindAttempts = rntbdPortPoolBindAttempts;
-                    }
-                }
-
-                string rntbdReceiveHangDetectionTimeSecondsString = System.Configuration.ConfigurationManager.AppSettings[DocumentClient.RntbdReceiveHangDetectionTimeConfig];
-                if (!string.IsNullOrEmpty(rntbdReceiveHangDetectionTimeSecondsString))
-                {
-                    int rntbdReceiveHangDetectionTimeSeconds = DefaultRntbdReceiveHangDetectionTimeSeconds;
-                    if (int.TryParse(rntbdReceiveHangDetectionTimeSecondsString, out rntbdReceiveHangDetectionTimeSeconds))
-                    {
-                        this.rntbdReceiveHangDetectionTimeSeconds = rntbdReceiveHangDetectionTimeSeconds;
-                    }
-                }
-
-                string rntbdSendHangDetectionTimeSecondsString = System.Configuration.ConfigurationManager.AppSettings[DocumentClient.RntbdSendHangDetectionTimeConfig];
-                if (!string.IsNullOrEmpty(rntbdSendHangDetectionTimeSecondsString))
-                {
-                    int rntbdSendHangDetectionTimeSeconds = DefaultRntbdSendHangDetectionTimeSeconds;
-                    if (int.TryParse(rntbdSendHangDetectionTimeSecondsString, out rntbdSendHangDetectionTimeSeconds))
-                    {
-                        this.rntbdSendHangDetectionTimeSeconds = rntbdSendHangDetectionTimeSeconds;
-                    }
-                }
-
-                if (enableCpuMonitor.HasValue)
-                {
-                    this.enableCpuMonitor = enableCpuMonitor.Value;
-                }
-                else
-                {
-                    string enableCpuMonitorString = System.Configuration.ConfigurationManager.AppSettings[DocumentClient.EnableCpuMonitorConfig];
-                    if (!string.IsNullOrEmpty(enableCpuMonitorString))
-                    {
-                        bool enableCpuMonitorFlag = DefaultEnableCpuMonitor;
-                        if (bool.TryParse(enableCpuMonitorString, out enableCpuMonitorFlag))
-                        {
-                            this.enableCpuMonitor = enableCpuMonitorFlag;
-                        }
-                    }
-                }
-
-                string enableAuthFailureTracesString = System.Configuration.ConfigurationManager.AppSettings[EnableAuthFailureTracesConfig];
-                if (!string.IsNullOrEmpty(enableAuthFailureTracesString))
-                {
-                    bool enableAuthFailureTracesFlag = false;
-                    if (bool.TryParse(enableAuthFailureTracesString, out enableAuthFailureTracesFlag))
-                    {
-                        this.enableAuthFailureTraces = enableAuthFailureTracesFlag;
-                    }
-                }
-#if NETSTANDARD20
-            }
-#endif   
-#endif
-
-            // ConnectionPolicy always overrides appconfig
-            if (this.ConnectionPolicy != null)
-            {
-                if (this.ConnectionPolicy.IdleTcpConnectionTimeout.HasValue)
-                {
-                    this.idleConnectionTimeoutInSeconds = (int)this.ConnectionPolicy.IdleTcpConnectionTimeout.Value.TotalSeconds;
-                }
-
-                if (this.ConnectionPolicy.OpenTcpConnectionTimeout.HasValue)
-                {
-                    this.openConnectionTimeoutInSeconds = (int)this.ConnectionPolicy.OpenTcpConnectionTimeout.Value.TotalSeconds;
-                }
-
-                if (this.ConnectionPolicy.MaxRequestsPerTcpConnection.HasValue)
-                {
-                    this.maxRequestsPerRntbdChannel = this.ConnectionPolicy.MaxRequestsPerTcpConnection.Value;
-                }
-
-                if (this.ConnectionPolicy.MaxTcpPartitionCount.HasValue)
-                {
-                    this.rntbdPartitionCount = this.ConnectionPolicy.MaxTcpPartitionCount.Value;
-                }
-
-                if (this.ConnectionPolicy.MaxTcpConnectionsPerEndpoint.HasValue)
-                {
-                    this.maxRntbdChannels = this.ConnectionPolicy.MaxTcpConnectionsPerEndpoint.Value;
-                }
-
-                if (this.ConnectionPolicy.PortReuseMode.HasValue)
-                {
-                    this.rntbdPortReuseMode = this.ConnectionPolicy.PortReuseMode.Value;
-                }
-            }
-
-            this.ServiceEndpoint = serviceEndpoint.OriginalString.EndsWith("/", StringComparison.Ordinal) ? serviceEndpoint : new Uri(serviceEndpoint.OriginalString + "/");
-
-            this.ConnectionPolicy = connectionPolicy ?? ConnectionPolicy.Default;
-
-#if !NETSTANDARD16
-            ServicePoint servicePoint = ServicePointManager.FindServicePoint(this.ServiceEndpoint);
-            servicePoint.ConnectionLimit = this.ConnectionPolicy.MaxConnectionLimit;
-#endif
-
-            this.GlobalEndpointManager = new GlobalEndpointManager(this, this.ConnectionPolicy);
-
-            this.httpMessageHandler = new HttpRequestMessageHandler(this.sendingRequest, this.receivedResponse, handler);
-
-            this.mediaClient = new HttpClient(this.httpMessageHandler);
-
-            this.mediaClient.DefaultRequestHeaders.CacheControl = new CacheControlHeaderValue { NoCache = true };
-            this.mediaClient.AddUserAgentHeader(this.ConnectionPolicy.UserAgentContainer);
-
-            this.mediaClient.AddApiTypeHeader(this.ApiType);
-
-            // Set requested API version header that can be used for
-            // version enforcement.
-            this.mediaClient.DefaultRequestHeaders.Add(HttpConstants.HttpHeaders.Version,
-                HttpConstants.Versions.CurrentVersion);
-
-            this.mediaClient.DefaultRequestHeaders.Add(HttpConstants.HttpHeaders.Accept,
-                RuntimeConstants.MediaTypes.Any);
-
-            if (sessionContainer != null)
-            {
-                this.sessionContainer = sessionContainer;
-            }
-            else
-            {
-                this.sessionContainer = new SessionContainer(this.ServiceEndpoint.Host);
-            }
-
-            this.retryPolicy = new RetryPolicy(this.GlobalEndpointManager, this.ConnectionPolicy);
-            this.ResetSessionTokenRetryPolicy = this.retryPolicy;
-
-            this.mediaClient.Timeout = this.ConnectionPolicy.MediaRequestTimeout;
-
-            this.desiredConsistencyLevel = desiredConsistencyLevel;
-            // Setup the proxy to be  used based on connection mode.
-            // For gateway: GatewayProxy.
-            // For direct: WFStoreProxy [set in OpenAsync()].
-            this.initializationSyncLock = new object();
-
-            this.eventSource = DocumentClientEventSource.Instance;
-
-            this.initializeTask = TaskHelper.InlineIfPossibleAsync(
-                () => this.GetInitializationTaskAsync(storeClientFactory: storeClientFactory),
-                new ResourceThrottleRetryPolicy(
-                    this.ConnectionPolicy.RetryOptions.MaxRetryAttemptsOnThrottledRequests,
-                    this.ConnectionPolicy.RetryOptions.MaxRetryWaitTimeInSeconds));
-
-            // ContinueWith on the initialization task is needed for handling the UnobservedTaskException
-            // if this task throws for some reason. Awaiting inside a constructor is not supported and
-            // even if we had to await inside GetInitializationTask to catch the exception, that will
-            // be a blocking call. In such cases, the recommended approach is to "handle" the
-            // UnobservedTaskException by using ContinueWith method w/ TaskContinuationOptions.OnlyOnFaulted
-            // and accessing the Exception property on the target task.
-#pragma warning disable VSTHRD110 // Observe result of async calls
-            this.initializeTask.ContinueWith(t =>
-#pragma warning restore VSTHRD110 // Observe result of async calls
-            {
-                DefaultTrace.TraceWarning("initializeTask failed {0}", t.Exception);
-            }, TaskContinuationOptions.OnlyOnFaulted);
-
-            this.traceId = Interlocked.Increment(ref DocumentClient.idCounter);
-            DefaultTrace.TraceInformation(string.Format(
-                CultureInfo.InvariantCulture,
-                "DocumentClient with id {0} initialized at endpoint: {1} with ConnectionMode: {2}, connection Protocol: {3}, and consistency level: {4}",
-                this.traceId,
-                serviceEndpoint.ToString(),
-                this.ConnectionPolicy.ConnectionMode.ToString(),
-                this.ConnectionPolicy.ConnectionProtocol.ToString(),
-                desiredConsistencyLevel != null ? desiredConsistencyLevel.ToString() : "null"));
-
-            this.QueryCompatibilityMode = QueryCompatibilityMode.Default;
-        }
-
-        // Always called from under the lock except when called from Intilialize method during construction.
-        private async Task GetInitializationTaskAsync(IStoreClientFactory storeClientFactory)
-        {
-            await this.InitializeGatewayConfigurationReaderAsync();
-
-            if (this.desiredConsistencyLevel.HasValue)
-            {
-                this.EnsureValidOverwrite(this.desiredConsistencyLevel.Value);
-            }
-
-            GatewayStoreModel gatewayStoreModel = new GatewayStoreModel(
-                    this.GlobalEndpointManager,
-                    this.sessionContainer,
-                    this.ConnectionPolicy.RequestTimeout,
-                    (Cosmos.ConsistencyLevel)this.accountServiceConfiguration.DefaultConsistencyLevel,
-                    this.eventSource,
-                    this.serializerSettings,
-                    this.ConnectionPolicy.UserAgentContainer,
-                    this.ApiType,
-                    this.httpMessageHandler);
-
-            this.GatewayStoreModel = gatewayStoreModel;
-
-            this.collectionCache = new ClientCollectionCache(this.sessionContainer, this.GatewayStoreModel, this, this.retryPolicy);
-            this.partitionKeyRangeCache = new PartitionKeyRangeCache(this, this.GatewayStoreModel, this.collectionCache);
-            this.ResetSessionTokenRetryPolicy = new ResetSessionTokenRetryPolicyFactory(this.sessionContainer, this.collectionCache, this.retryPolicy);
-
-            if (this.ConnectionPolicy.ConnectionMode == ConnectionMode.Gateway)
-            {
-                this.StoreModel = this.GatewayStoreModel;
-            }
-            else
-            {
-                this.InitializeDirectConnectivity(storeClientFactory);
-            }
-        }
-
-        private async Task InitializeCachesAsync(string databaseName, DocumentCollection collection, CancellationToken cancellationToken)
-        {
-            if (databaseName == null)
-            {
-                throw new ArgumentNullException(nameof(databaseName));
-            }
-
-            if (collection == null)
-            {
-                throw new ArgumentNullException(nameof(collection));
-            }
-
-            CollectionCache collectionCache = await this.GetCollectionCacheAsync();
-            using (
-                DocumentServiceRequest request = DocumentServiceRequest.Create(
-                    OperationType.Query,
-                    ResourceType.Document,
-                    collection.SelfLink,
-                    AuthorizationTokenType.PrimaryMasterKey))
-            {
-                ContainerProperties resolvedCollection = await collectionCache.ResolveCollectionAsync(request, CancellationToken.None);
-                IReadOnlyList<PartitionKeyRange> ranges = await this.partitionKeyRangeCache.TryGetOverlappingRangesAsync(
-                resolvedCollection.ResourceId,
-                new Range<string>(
-                    PartitionKeyInternal.MinimumInclusiveEffectivePartitionKey,
-                    PartitionKeyInternal.MaximumExclusiveEffectivePartitionKey,
-                    true,
-                    false));
-
-                // In Gateway mode, AddressCache is null
-                if (this.AddressResolver != null)
-                {
-                    await this.AddressResolver.OpenAsync(databaseName, resolvedCollection, cancellationToken);
-                }
-            }
-        }
-
-        /// <summary>
-        /// Gets or sets the session object used for session consistency version tracking in the Azure Cosmos DB service.
-        /// </summary>
-        /// <remarks>
-        /// <value>
-        /// The session object used for version tracking when the consistency level is set to Session.
-        /// </value>
-        /// The session object can be saved and shared between two DocumentClient instances within the same AppDomain.
-        /// </remarks>
-        public object Session
-        {
-            get
-            {
-                return this.sessionContainer;
-            }
-
-            set
-            {
-                SessionContainer container = value as SessionContainer;
-                if (container == null)
-                {
-                    throw new ArgumentNullException("value");
-                }
-
-                if (!string.Equals(this.ServiceEndpoint.Host, container.HostName, StringComparison.OrdinalIgnoreCase))
-                {
-                    throw new ArgumentException(string.Format(
-                        CultureInfo.CurrentUICulture,
-                        ClientResources.BadSession,
-                        container.HostName,
-                        this.ServiceEndpoint.Host));
-                }
-
-                SessionContainer currentSessionContainer = this.sessionContainer as SessionContainer;
-                if (currentSessionContainer == null)
-                {
-                    throw new ArgumentNullException(nameof(currentSessionContainer));
-                }
-
-                currentSessionContainer.ReplaceCurrrentStateWithStateOf(container);
-            }
-        }
-
-        /// <summary>
-        /// Gets or sets the session object used for session consistency version tracking for a specific collection in the Azure Cosmos DB service.
-        /// </summary>
-        /// <param name="collectionLink">Collection for which session token must be retrieved.</param>
-        /// <value>
-        /// The session token used for version tracking when the consistency level is set to Session.
-        /// </value>
-        /// <remarks>
-        /// The session token can be saved and supplied to a request via <see cref="Documents.Client.RequestOptions.SessionToken"/>.
-        /// </remarks>
-        internal string GetSessionToken(string collectionLink)
-        {
-            SessionContainer sessionContainerInternal = this.sessionContainer as SessionContainer;
-
-            if (sessionContainerInternal == null)
-            {
-                throw new ArgumentNullException(nameof(sessionContainerInternal));
-            }
-
-            return sessionContainerInternal.GetSessionToken(collectionLink);
-        }
-
-        /// <summary>
-        /// Gets the Api type
-        /// </summary>
-        internal ApiType ApiType
-        {
-            get; private set;
-        }
-
-        internal bool UseMultipleWriteLocations { get; private set; }
-
-        /// <summary>
-        /// Gets the endpoint Uri for the service endpoint from the Azure Cosmos DB service.
-        /// </summary>
-        /// <value>
-        /// The Uri for the service endpoint.
-        /// </value>
-        /// <seealso cref="System.Uri"/>
-        public Uri ServiceEndpoint
-        {
-            get;
-            private set;
-        }
-
-        /// <summary>
-        /// Gets the current write endpoint chosen based on availability and preference from the Azure Cosmos DB service.
-        /// </summary>
-        public Uri WriteEndpoint
-        {
-            get
-            {
-                return this.GlobalEndpointManager.WriteEndpoints.FirstOrDefault();
-            }
-        }
-
-        /// <summary>
-        /// Gets the current read endpoint chosen based on availability and preference from the Azure Cosmos DB service.
-        /// </summary>
-        public Uri ReadEndpoint
-        {
-            get
-            {
-                return this.GlobalEndpointManager.ReadEndpoints.FirstOrDefault();
-            }
-        }
-
-        /// <summary>
-        /// Gets the Connection policy used by the client from the Azure Cosmos DB service.
-        /// </summary>
-        /// <value>
-        /// The Connection policy used by the client.
-        /// </value>
-        /// <seealso cref="Microsoft.Azure.Cosmos.ConnectionPolicy"/>
-        public ConnectionPolicy ConnectionPolicy { get; private set; }
-
-        /// <summary>
-        /// Gets a dictionary of resource tokens used by the client from the Azure Cosmos DB service.
-        /// </summary>
-        /// <value>
-        /// A dictionary of resource tokens used by the client.
-        /// </value>
-        /// <seealso cref="System.Collections.Generic.IDictionary{TKey, TValue}"/>
-        [Obsolete]
-        public IDictionary<string, string> ResourceTokens
-        {
-            get
-            {
-                // NOTE: if DocumentClient was created using construction taking permission feed and there
-                // are duplicate resource links, we will choose arbitrary token for it here.
-                return (this.resourceTokens != null) ? this.resourceTokens.ToDictionary(pair => pair.Key, pair => pair.Value.First().ResourceToken) : null;
-            }
-        }
-
-        /// <summary>
-        /// Gets the AuthKey used by the client from the Azure Cosmos DB service.
-        /// </summary>
-        /// <value>
-        /// The AuthKey used by the client.
-        /// </value>
-        /// <seealso cref="System.Security.SecureString"/>
-        public SecureString AuthKey
-        {
-            get
-            {
-                if (this.authKeyHashFunction != null)
-                {
-                    return this.authKeyHashFunction.Key;
-                }
-                else
-                {
-                    return null;
-                }
-            }
-        }
-
-        /// <summary>
-        /// Gets the configured consistency level of the client from the Azure Cosmos DB service.
-        /// </summary>
-        /// <value>
-        /// The configured <see cref="Microsoft.Azure.Cosmos.ConsistencyLevel"/> of the client.
-        /// </value>
-        /// <seealso cref="Microsoft.Azure.Cosmos.ConsistencyLevel"/>
-        public virtual Documents.ConsistencyLevel ConsistencyLevel
-        {
-            get
-            {
-#pragma warning disable VSTHRD002 // Avoid problematic synchronous waits
-                TaskHelper.InlineIfPossibleAsync(() => this.EnsureValidClientAsync(), null).Wait();
-#pragma warning restore VSTHRD002 // Avoid problematic synchronous waits
-                return this.desiredConsistencyLevel.HasValue ? this.desiredConsistencyLevel.Value :
-                    this.accountServiceConfiguration.DefaultConsistencyLevel;
-            }
-        }
-
-        /// <summary>
-        /// Disposes the client for the Azure Cosmos DB service.
-        /// </summary>
-        /// <example>
-        /// <code language="c#">
-        /// <![CDATA[
-        /// IDocumentClient client = new DocumentClient(new Uri("service endpoint"), "auth key");
-        /// if (client != null) client.Dispose();
-        /// ]]>
-        /// </code>
-        /// </example>
-        public void Dispose()
-        {
-            if (this.isDisposed)
-            {
-                return;
-            }
-
-            if (this.StoreModel != null)
-            {
-                this.StoreModel.Dispose();
-                this.StoreModel = null;
-            }
-
-            if (this.storeClientFactory != null)
-            {
-                // Dispose only if this store client factory was created and is owned by this instance of document client, otherwise just release the reference
-                if (this.isStoreClientFactoryCreatedInternally)
-                {
-                    this.storeClientFactory.Dispose();
-                }
-
-                this.storeClientFactory = null;
-            }
-
-            if (this.AddressResolver != null)
-            {
-                this.AddressResolver.Dispose();
-                this.AddressResolver = null;
-            }
-
-            if (this.mediaClient != null)
-            {
-                this.mediaClient.Dispose();
-                this.mediaClient = null;
-            }
-
-            if (this.authKeyHashFunction != null)
-            {
-                this.authKeyHashFunction.Dispose();
-                this.authKeyHashFunction = null;
-            }
-
-            if (this.GlobalEndpointManager != null)
-            {
-                this.GlobalEndpointManager.Dispose();
-                this.GlobalEndpointManager = null;
-            }
-
-            DefaultTrace.TraceInformation("DocumentClient with id {0} disposed.", this.traceId);
-            DefaultTrace.Flush();
-
-            this.isDisposed = true;
-        }
-
-        //Compatibility mode:
-        // Allows to specify compatibility mode used by client when making query requests.
-        // should be removed when application/sql is no longer supported.
-        internal QueryCompatibilityMode QueryCompatibilityMode { get; set; }
-
-        /// <summary>
-        /// RetryPolicy retries a request when it encounters session unavailable (see ClientRetryPolicy).
-        /// Once it exhausts all write regions it clears the session container, then it uses ClientCollectionCache
-        /// to resolves the request's collection name. If it differs from the session container's resource id it
-        /// explains the session unavailable exception: somebody removed and recreated the collection. In this
-        /// case we retry once again (with empty session token) otherwise we return the error to the client
-        /// (see RenameCollectionAwareClientRetryPolicy)
-        /// </summary>
-        internal virtual IRetryPolicyFactory ResetSessionTokenRetryPolicy { get; private set; }
-
-        /// <summary>
-        /// Gets and sets the IStoreModel object.
-        /// </summary>
-        /// <remarks>
-        /// Test hook to enable unit test of DocumentClient.
-        /// </remarks>
-        internal IStoreModel StoreModel { get; set; }
-
-        /// <summary>
-        /// Gets and sets the gateway IStoreModel object.
-        /// </summary>
-        /// <remarks>
-        /// Test hook to enable unit test of DocumentClient.
-        /// </remarks>
-        internal IStoreModel GatewayStoreModel { get; set; }
-
-        /// <summary>
-        /// Gets and sets on execute scalar query callback
-        /// </summary>
-        /// <remarks>
-        /// Test hook to enable unit test for scalar queries
-        /// </remarks>
-        internal Action<IQueryable> OnExecuteScalarQueryCallback { get; set; }
-
-        internal virtual async Task<IDictionary<string, object>> GetQueryEngineConfigurationAsync()
-        {
-            await this.EnsureValidClientAsync();
-            return this.accountServiceConfiguration.QueryEngineConfiguration;
-        }
-
-        internal virtual async Task<ConsistencyLevel> GetDefaultConsistencyLevelAsync()
-        {
-            await this.EnsureValidClientAsync();
-            return (ConsistencyLevel)this.accountServiceConfiguration.DefaultConsistencyLevel;
-        }
-
-        internal Task<Documents.ConsistencyLevel?> GetDesiredConsistencyLevelAsync()
-        {
-            return Task.FromResult<Documents.ConsistencyLevel?>(this.desiredConsistencyLevel);
-        }
-
-        internal async Task<DocumentServiceResponse> ProcessRequestAsync(
-            string verb,
-            DocumentServiceRequest request,
-            IDocumentClientRetryPolicy retryPolicyInstance,
-            CancellationToken cancellationToken,
-            string testAuthorization = null) // Only for unit-tests
-        {
-            if (request == null)
-            {
-                throw new ArgumentNullException(nameof(request));
-            }
-
-            if (verb == null)
-            {
-                throw new ArgumentNullException(nameof(verb));
-            }
-
-            string payload;
-            string authorization = ((IAuthorizationTokenProvider)this).GetUserAuthorizationToken(
-                request.ResourceAddress,
-                PathsHelper.GetResourcePath(request.ResourceType),
-                verb,
-                request.Headers,
-                AuthorizationTokenType.PrimaryMasterKey,
-                out payload);
-
-            // Unit-test hook
-            if (testAuthorization != null)
-            {
-                payload = testAuthorization;
-                authorization = testAuthorization;
-            }
-            request.Headers[HttpConstants.HttpHeaders.Authorization] = authorization;
-
-            try
-            {
-                return await this.ProcessRequestAsync(request, retryPolicyInstance, cancellationToken);
-            }
-            catch (DocumentClientException dce)
-            {
-                if (payload != null
-                    && dce.Message != null
-                    && dce.StatusCode.HasValue
-                    && dce.StatusCode.Value == HttpStatusCode.Unauthorized
-                    && dce.Message.Contains(DocumentClient.MacSignatureString))
-                {
-                    // The following code is added such that we get trace data on unexpected 401/HMAC errors and it is
-                    //   disabled by default. The trace will be trigger only when "enableAuthFailureTraces" named configuration 
-                    //   is set to true (currently true for CTL runs).
-                    //   For production we will work directly with specific customers in order to enable this configuration.
-                    string normalizedPayload = DocumentClient.NormalizeAuthorizationPayload(payload);
-                    if (this.enableAuthFailureTraces)
-                    {
-                        string tokenFirst5 = HttpUtility.UrlDecode(authorization).Split('&')[2].Split('=')[1].Substring(0, 5);
-                        ulong authHash = 0;
-                        if (this.authKeyHashFunction?.Key != null)
-                        {
-                            byte[] bytes = Encoding.UTF8.GetBytes(this.authKeyHashFunction?.Key?.ToString());
-                            authHash = MurmurHash3.Hash64(bytes, bytes.Length);
-                        }
-                        DefaultTrace.TraceError("Un-expected authorization payload mis-match. Actual payload={0}, token={1}..., hash={2:X}..., error={3}",
-                            normalizedPayload, tokenFirst5, authHash, dce.Message);
-                    }
-                    else
-                    {
-                        DefaultTrace.TraceError("Un-expected authorization payload mis-match. Actual {0} service expected {1}", normalizedPayload, dce.Message);
-                    }
-                }
-
-                throw;
-            }
-        }
-
-        internal async Task<DocumentServiceResponse> ProcessRequestAsync(
-            DocumentServiceRequest request,
-            IDocumentClientRetryPolicy retryPolicyInstance,
-            CancellationToken cancellationToken)
-        {
-            await this.EnsureValidClientAsync();
-
-            if (retryPolicyInstance != null)
-            {
-                retryPolicyInstance.OnBeforeSendRequest(request);
-            }
-
-            using (new ActivityScope(Guid.NewGuid()))
-            {
-                IStoreModel storeProxy = this.GetStoreProxy(request);
-                return await storeProxy.ProcessMessageAsync(request, cancellationToken);
-            }
-        }
-
-        private static string NormalizeAuthorizationPayload(string input)
-        {
-            const int expansionBuffer = 12;
-            StringBuilder builder = new StringBuilder(input.Length + expansionBuffer);
-            for (int i = 0; i < input.Length; i++)
-            {
-                switch (input[i])
-                {
-                    case '\n':
-                        builder.Append("\\n");
-                        break;
-                    case '/':
-                        builder.Append("\\/");
-                        break;
-                    default:
-                        builder.Append(input[i]);
-                        break;
-                }
-            }
-
-            return builder.ToString();
-        }
-
-        private void ThrowIfDisposed()
-        {
-            if (this.isDisposed)
-            {
-                throw new ObjectDisposedException("DocumentClient");
-            }
-        }
-
-        internal virtual async Task EnsureValidClientAsync()
-        {
-            this.ThrowIfDisposed();
-
-            if (this.isSuccessfullyInitialized)
-            {
-                return;
-            }
-
-            // If the initialization task failed, we should retry initialization.
-            // We may end up throwing the same exception but this will ensure that we dont have a
-            // client which is unusable and can resume working if it failed initialization once.
-            // If we have to reinitialize the client, it needs to happen in thread safe manner so that
-            // we dont re-initalize the task again for each incoming call.
-            Task initTask = null;
-
-            lock (this.initializationSyncLock)
-            {
-                initTask = this.initializeTask;
-            }
-
-            try
-            {
-                await initTask;
-                this.isSuccessfullyInitialized = true;
-                return;
-            }
-            catch (Exception e)
-            {
-                DefaultTrace.TraceWarning("initializeTask failed {0}", e.ToString());
-            }
-
-            lock (this.initializationSyncLock)
-            {
-                // if the task has not been updated by another caller, update it
-                if (object.ReferenceEquals(this.initializeTask, initTask))
-                {
-                    this.initializeTask = this.GetInitializationTaskAsync(storeClientFactory: null);
-                }
-
-                initTask = this.initializeTask;
-            }
-
-            await initTask;
-            this.isSuccessfullyInitialized = true;
-        }
-
-        #region Create Impl
-        /// <summary>
-        /// Creates a database resource as an asychronous operation in the Azure Cosmos DB service.
-        /// </summary>
-        /// <param name="database">The specification for the <see cref="Database"/> to create.</param>
-        /// <param name="options">(Optional) The <see cref="Documents.Client.RequestOptions"/> for the request.</param>
-        /// <returns>The <see cref="Database"/> that was created within a task object representing the service response for the asynchronous operation.</returns>
-        /// <exception cref="ArgumentNullException">If <paramref name="database"/> is not set.</exception>
-        /// <exception cref="System.AggregateException">Represents a consolidation of failures that occured during async processing. Look within InnerExceptions to find the actual exception(s).</exception>
-        /// <exception cref="DocumentClientException">This exception can encapsulate many different types of errors. To determine the specific error always look at the StatusCode property. Some common codes you may get when creating a Database are:
-        /// <list type="table">
-        ///     <listheader>
-        ///         <term>StatusCode</term><description>Reason for exception</description>
-        ///     </listheader>
-        ///     <item>
-        ///         <term>400</term><description>BadRequest - This means something was wrong with the database object supplied. It is likely that an id was not supplied for the new Database.</description>
-        ///     </item>
-        ///     <item>
-        ///         <term>409</term><description>Conflict - This means a <see cref="Database"/> with an id matching the id field of <paramref name="database"/> already existed.</description>
-        ///     </item>
-        /// </list>
-        /// </exception>
-        /// <example>
-        /// The example below creates a new <see cref="Database"/> with an Id property of 'MyDatabase'
-        /// This code snippet is intended to be used from within an asynchronous method as it uses the await keyword
-        /// <code language="c#">
-        /// <![CDATA[
-        /// using (IDocumentClient client = new DocumentClient(new Uri("service endpoint"), "auth key"))
-        /// {
-        ///     Database db = await client.CreateDatabaseAsync(new Database { Id = "MyDatabase" });
-        /// }
-        /// ]]>
-        /// </code>
-        /// </example>
-        /// <example>
-        /// If you would like to construct a <see cref="Database"/> from within a synchronous method then you need to use the following code
-        /// <code language="c#">
-        /// <![CDATA[
-        /// using (IDocumentClient client = new DocumentClient(new Uri("service endpoint"), "auth key"))
-        /// {
-        ///     Database db = client.CreateDatabaseAsync(new Database { Id = "MyDatabase" }).Result;
-        /// }
-        /// ]]>
-        /// </code>
-        /// </example>
-        /// <seealso cref="Microsoft.Azure.Documents.Database"/>
-        /// <seealso cref="Microsoft.Azure.Documents.Client.RequestOptions"/>
-        /// <seealso cref="Microsoft.Azure.Documents.Client.ResourceResponse{T}"/>
-        /// <seealso cref="System.Threading.Tasks.Task"/>
-        public Task<ResourceResponse<Documents.Database>> CreateDatabaseAsync(Documents.Database database, Documents.Client.RequestOptions options = null)
-        {
-            IDocumentClientRetryPolicy retryPolicyInstance = this.ResetSessionTokenRetryPolicy.GetRequestPolicy();
-            return TaskHelper.InlineIfPossible(() => this.CreateDatabasePrivateAsync(database, options, retryPolicyInstance), retryPolicyInstance);
-        }
-
-        private async Task<ResourceResponse<Documents.Database>> CreateDatabasePrivateAsync(Documents.Database database, Documents.Client.RequestOptions options, IDocumentClientRetryPolicy retryPolicyInstance)
-        {
-            await this.EnsureValidClientAsync();
-
-            if (database == null)
-            {
-                throw new ArgumentNullException("database");
-            }
-
-            this.ValidateResource(database);
-
-            INameValueCollection headers = this.GetRequestHeaders(options);
-
-            using (DocumentServiceRequest request = DocumentServiceRequest.Create(
-                OperationType.Create,
-                Paths.Databases_Root,
-                database,
-                ResourceType.Database,
-                AuthorizationTokenType.PrimaryMasterKey,
-                headers,
-                SerializationFormattingPolicy.None))
-            {
-                return new ResourceResponse<Documents.Database>(await this.CreateAsync(request, retryPolicyInstance));
-            }
-        }
-
-        /// <summary>
-        /// Creates(if doesn't exist) or gets(if already exists) a database resource as an asychronous operation in the Azure Cosmos DB service.
-        /// You can check the status code from the response to determine whether the database was newly created(201) or existing database was returned(200)
-        /// </summary>
-        /// <param name="database">The specification for the <see cref="Database"/> to create.</param>
-        /// <param name="options">(Optional) The <see cref="Documents.Client.RequestOptions"/> for the request.</param>
-        /// <returns>The <see cref="Database"/> that was created within a task object representing the service response for the asynchronous operation.</returns>
-        /// <exception cref="ArgumentNullException">If <paramref name="database"/> is not set.</exception>
-        /// <exception cref="System.AggregateException">Represents a consolidation of failures that occured during async processing. Look within InnerExceptions to find the actual exception(s).</exception>
-        /// <exception cref="DocumentClientException">This exception can encapsulate many different types of errors. To determine the specific error always look at the StatusCode property.</exception>
-        /// <example>
-        /// The example below creates a new <see cref="Database"/> with an Id property of 'MyDatabase'
-        /// This code snippet is intended to be used from within an asynchronous method as it uses the await keyword
-        /// <code language="c#">
-        /// <![CDATA[
-        /// using (IDocumentClient client = new DocumentClient(new Uri("service endpoint"), "auth key"))
-        /// {
-        ///     Database db = await client.CreateDatabaseIfNotExistsAsync(new Database { Id = "MyDatabase" });
-        /// }
-        /// ]]>
-        /// </code>
-        /// </example>
-        /// <example>
-        /// If you would like to construct a <see cref="Database"/> from within a synchronous method then you need to use the following code
-        /// <code language="c#">
-        /// <![CDATA[
-        /// using (IDocumentClient client = new DocumentClient(new Uri("service endpoint"), "auth key"))
-        /// {
-        ///     Database db = client.CreateDatabaseIfNotExistsAsync(new Database { Id = "MyDatabase" }).Result;
-        /// }
-        /// ]]>
-        /// </code>
-        /// </example>
-        /// <seealso cref="Microsoft.Azure.Documents.Database"/>
-        /// <seealso cref="Microsoft.Azure.Documents.Client.RequestOptions"/>
-        /// <seealso cref="Microsoft.Azure.Documents.Client.ResourceResponse{T}"/>
-        /// <seealso cref="System.Threading.Tasks.Task"/>
-        public Task<ResourceResponse<Documents.Database>> CreateDatabaseIfNotExistsAsync(Documents.Database database, Documents.Client.RequestOptions options = null)
-        {
-            return TaskHelper.InlineIfPossible(() => this.CreateDatabaseIfNotExistsPrivateAsync(database, options), null);
-        }
-
-        private async Task<ResourceResponse<Documents.Database>> CreateDatabaseIfNotExistsPrivateAsync(Documents.Database database,
-            Documents.Client.RequestOptions options)
-        {
-            if (database == null)
-            {
-                throw new ArgumentNullException("database");
-            }
-
-            // Doing a Read before Create will give us better latency for existing databases
-            try
-            {
-                return await this.ReadDatabaseAsync(UriFactory.CreateDatabaseUri(database.Id));
-            }
-            catch (DocumentClientException dce)
-            {
-                if (dce.StatusCode != HttpStatusCode.NotFound)
-                {
-                    throw;
-                }
-            }
-
-            try
-            {
-                return await this.CreateDatabaseAsync(database, options);
-            }
-            catch (DocumentClientException ex)
-            {
-                if (ex.StatusCode != HttpStatusCode.Conflict)
-                {
-                    throw;
-                }
-            }
-
-            // This second Read is to handle the race condition when 2 or more threads have Read the database and only one succeeds with Create
-            // so for the remaining ones we should do a Read instead of throwing Conflict exception
-            return await this.ReadDatabaseAsync(UriFactory.CreateDatabaseUri(database.Id));
-        }
-
-        /// <summary>
-        /// Creates a Document as an asychronous operation in the Azure Cosmos DB service.
-        /// </summary>
-        /// <param name="documentsFeedOrDatabaseLink">The link of the <see cref="DocumentCollection"/> to create the document in. E.g. dbs/db_rid/colls/coll_rid/ </param>
-        /// <param name="document">The document object to create.</param>
-        /// <param name="options">(Optional) Any request options you wish to set. E.g. Specifying a Trigger to execute when creating the document. <see cref="Documents.Client.RequestOptions"/></param>
-        /// <param name="disableAutomaticIdGeneration">(Optional) Disables the automatic id generation, If this is True the system will throw an exception if the id property is missing from the Document.</param>
-        /// <param name="cancellationToken">(Optional) A <see cref="CancellationToken"/> that can be used by other objects or threads to receive notice of cancellation.</param>
-        /// <returns>The <see cref="Microsoft.Azure.Documents.Document"/> that was created contained within a <see cref="System.Threading.Tasks.Task"/> object representing the service response for the asynchronous operation.</returns>
-        /// <exception cref="ArgumentNullException">If either <paramref name="documentsFeedOrDatabaseLink"/> or <paramref name="document"/> is not set.</exception>
-        /// <exception cref="System.AggregateException">Represents a consolidation of failures that occured during async processing. Look within InnerExceptions to find the actual exception(s)</exception>
-        /// <exception cref="DocumentClientException">This exception can encapsulate many different types of errors. To determine the specific error always look at the StatusCode property. Some common codes you may get when creating a Document are:
-        /// <list type="table">
-        ///     <listheader>
-        ///         <term>StatusCode</term><description>Reason for exception</description>
-        ///     </listheader>
-        ///     <item>
-        ///         <term>400</term><description>BadRequest - This means something was wrong with the document supplied. It is likely that <paramref name="disableAutomaticIdGeneration"/> was true and an id was not supplied</description>
-        ///     </item>
-        ///     <item>
-        ///         <term>403</term><description>Forbidden - This likely means the collection in to which you were trying to create the document is full.</description>
-        ///     </item>
-        ///     <item>
-        ///         <term>409</term><description>Conflict - This means a <see cref="Document"/> with an id matching the id field of <paramref name="document"/> already existed</description>
-        ///     </item>
-        ///     <item>
-        ///         <term>413</term><description>RequestEntityTooLarge - This means the <see cref="Document"/> exceeds the current max entity size. Consult documentation for limits and quotas.</description>
-        ///     </item>
-        ///     <item>
-        ///         <term>429</term><description>TooManyRequests - This means you have exceeded the number of request units per second. Consult the DocumentClientException.RetryAfter value to see how long you should wait before retrying this operation.</description>
-        ///     </item>
-        /// </list>
-        /// </exception>
-        /// <example>
-        /// Azure Cosmos DB supports a number of different ways to work with documents. A document can extend <see cref="Resource"/>
-        /// <code language="c#">
-        /// <![CDATA[
-        /// public class MyObject : Resource
-        /// {
-        ///     public string MyProperty {get; set;}
-        /// }
-        ///
-        /// using (IDocumentClient client = new DocumentClient(new Uri("service endpoint"), "auth key"))
-        /// {
-        ///     Document doc = await client.CreateDocumentAsync("dbs/db_rid/colls/coll_rid/", new MyObject { MyProperty = "A Value" });
-        /// }
-        /// ]]>
-        /// </code>
-        /// </example>
-        /// <example>
-        /// A document can be any POCO object that can be serialized to JSON, even if it doesn't extend from <see cref="Resource"/>
-        /// <code language="c#">
-        /// <![CDATA[
-        /// public class MyPOCO
-        /// {
-        ///     public string MyProperty {get; set;}
-        /// }
-        ///
-        /// using (IDocumentClient client = new DocumentClient(new Uri("service endpoint"), "auth key"))
-        /// {
-        ///     Document doc = await client.CreateDocumentAsync("dbs/db_rid/colls/coll_rid/", new MyPOCO { MyProperty = "A Value" });
-        /// }
-        /// ]]>
-        /// </code>
-        /// </example>
-        /// <example>
-        /// Finally, a Document can also be a dynamic object
-        /// <code language="c#">
-        /// <![CDATA[
-        /// using (IDocumentClient client = new DocumentClient(new Uri("service endpoint"), "auth key"))
-        /// {
-        ///     Document doc = await client.CreateDocumentAsync("dbs/db_rid/colls/coll_rid/", new { SomeProperty = "A Value" } );
-        /// }
-        /// ]]>
-        /// </code>
-        /// </example>
-        /// <example>
-        /// Create a Document and execute a Pre and Post Trigger
-        /// <code language="c#">
-        /// <![CDATA[
-        /// using (IDocumentClient client = new DocumentClient(new Uri("service endpoint"), "auth key"))
-        /// {
-        ///     Document doc = await client.CreateDocumentAsync(
-        ///         "dbs/db_rid/colls/coll_rid/",
-        ///         new { id = "DOC123213443" },
-        ///         new RequestOptions
-        ///         {
-        ///             PreTriggerInclude = new List<string> { "MyPreTrigger" },
-        ///             PostTriggerInclude = new List<string> { "MyPostTrigger" }
-        ///         });
-        /// }
-        /// ]]>
-        /// </code>
-        /// </example>
-        /// <seealso cref="Microsoft.Azure.Documents.Document"/>
-        /// <seealso cref="Microsoft.Azure.Documents.Client.RequestOptions"/>
-        /// <seealso cref="Microsoft.Azure.Documents.Client.ResourceResponse{T}"/>
-        /// <seealso cref="System.Threading.Tasks.Task"/>
-        public Task<ResourceResponse<Document>> CreateDocumentAsync(string documentsFeedOrDatabaseLink,
-            object document, Documents.Client.RequestOptions options = null, bool disableAutomaticIdGeneration = false,
-            CancellationToken cancellationToken = default(CancellationToken))
-        {
-            // This call is to just run CreateDocumentInlineAsync in a SynchronizationContext aware environment
-            return TaskHelper.InlineIfPossible(() => this.CreateDocumentInlineAsync(documentsFeedOrDatabaseLink, document, options, disableAutomaticIdGeneration, cancellationToken), null, cancellationToken);
-        }
-
-        private async Task<ResourceResponse<Document>> CreateDocumentInlineAsync(string documentsFeedOrDatabaseLink, object document, Documents.Client.RequestOptions options, bool disableAutomaticIdGeneration, CancellationToken cancellationToken)
-        {
-            IDocumentClientRetryPolicy requestRetryPolicy = this.ResetSessionTokenRetryPolicy.GetRequestPolicy();
-            if (options == null || options.PartitionKey == null)
-            {
-                requestRetryPolicy = new PartitionKeyMismatchRetryPolicy(await this.GetCollectionCacheAsync(), requestRetryPolicy);
-            }
-
-            return await TaskHelper.InlineIfPossible(() => this.CreateDocumentPrivateAsync(
-                documentsFeedOrDatabaseLink,
-                document,
-                options,
-                disableAutomaticIdGeneration,
-                requestRetryPolicy,
-                cancellationToken), requestRetryPolicy);
-        }
-
-        private async Task<ResourceResponse<Document>> CreateDocumentPrivateAsync(
-            string documentCollectionLink,
-            object document,
-            Documents.Client.RequestOptions options,
-            bool disableAutomaticIdGeneration,
-            IDocumentClientRetryPolicy retryPolicyInstance,
-            CancellationToken cancellationToken)
-        {
-            await this.EnsureValidClientAsync();
-
-            if (string.IsNullOrEmpty(documentCollectionLink))
-            {
-                throw new ArgumentNullException("documentCollectionLink");
-            }
-
-            if (document == null)
-            {
-                throw new ArgumentNullException("document");
-            }
-
-            INameValueCollection headers = this.GetRequestHeaders(options);
-            Document typedDocument = Document.FromObject(document, this.GetSerializerSettingsForRequest(options));
-
-            this.ValidateResource(typedDocument);
-
-            if (string.IsNullOrEmpty(typedDocument.Id) && !disableAutomaticIdGeneration)
-            {
-                typedDocument.Id = Guid.NewGuid().ToString();
-            }
-
-            using (DocumentServiceRequest request = DocumentServiceRequest.Create(
-                OperationType.Create,
-                documentCollectionLink,
-                typedDocument,
-                ResourceType.Document,
-                AuthorizationTokenType.PrimaryMasterKey,
-                headers,
-                SerializationFormattingPolicy.None,
-                this.GetSerializerSettingsForRequest(options)))
-            {
-                await this.AddPartitionKeyInformationAsync(request, typedDocument, options);
-                return new ResourceResponse<Document>(await this.CreateAsync(request, retryPolicyInstance, cancellationToken));
-            }
-        }
-
-        /// <summary>
-        /// Creates a collection as an asychronous operation in the Azure Cosmos DB service.
-        /// </summary>
-        /// <param name="databaseLink">The link of the database to create the collection in. E.g. dbs/db_rid/.</param>
-        /// <param name="documentCollection">The <see cref="Microsoft.Azure.Documents.DocumentCollection"/> object.</param>
-        /// <param name="options">(Optional) Any <see cref="Microsoft.Azure.Documents.Client.RequestOptions"/> you wish to provide when creating a Collection. E.g. RequestOptions.OfferThroughput = 400. </param>
-        /// <returns>The <see cref="Microsoft.Azure.Documents.DocumentCollection"/> that was created contained within a <see cref="System.Threading.Tasks.Task"/> object representing the service response for the asynchronous operation.</returns>
-        /// <exception cref="ArgumentNullException">If either <paramref name="databaseLink"/> or <paramref name="documentCollection"/> is not set.</exception>
-        /// <exception cref="System.AggregateException">Represents a consolidation of failures that occured during async processing. Look within InnerExceptions to find the actual exception(s).</exception>
-        /// <exception cref="DocumentClientException">This exception can encapsulate many different types of errors. To determine the specific error always look at the StatusCode property. Some common codes you may get when creating a collection are:
-        /// <list type="table">
-        ///     <listheader>
-        ///         <term>StatusCode</term><description>Reason for exception</description>
-        ///     </listheader>
-        ///     <item>
-        ///         <term>400</term><description>BadRequest - This means something was wrong with the request supplied. It is likely that an id was not supplied for the new collection.</description>
-        ///     </item>
-        ///     <item>
-        ///         <term>403</term><description>Forbidden - This means you attempted to exceed your quota for collections. Contact support to have this quota increased.</description>
-        ///     </item>
-        ///     <item>
-        ///         <term>409</term><description>Conflict - This means a <see cref="Microsoft.Azure.Documents.DocumentCollection"/> with an id matching the id you supplied already existed.</description>
-        ///     </item>
-        /// </list>
-        /// </exception>
-        /// <example>
-        ///
-        /// <code language="c#">
-        /// <![CDATA[
-        /// using (IDocumentClient client = new DocumentClient(new Uri("service endpoint"), "auth key"))
-        /// {
-        ///     //Create a new collection with an OfferThroughput set to 10000
-        ///     //Not passing in RequestOptions.OfferThroughput will result in a collection with the default OfferThroughput set.
-        ///     DocumentCollection coll = await client.CreateDocumentCollectionAsync(databaseLink,
-        ///         new DocumentCollection { Id = "My Collection" },
-        ///         new RequestOptions { OfferThroughput = 10000} );
-        /// }
-        /// ]]>
-        /// </code>
-        /// </example>
-        /// <seealso cref="Microsoft.Azure.Documents.DocumentCollection"/>
-        /// <seealso cref="Microsoft.Azure.Documents.OfferV2"/>
-        /// <seealso cref="Microsoft.Azure.Documents.Client.RequestOptions"/>
-        /// <seealso cref="Microsoft.Azure.Documents.Client.ResourceResponse{T}"/>
-        /// <seealso cref="System.Threading.Tasks.Task"/>
-        public Task<ResourceResponse<DocumentCollection>> CreateDocumentCollectionAsync(string databaseLink, DocumentCollection documentCollection, Documents.Client.RequestOptions options = null)
-        {
-            IDocumentClientRetryPolicy retryPolicyInstance = this.ResetSessionTokenRetryPolicy.GetRequestPolicy();
-            return TaskHelper.InlineIfPossible(() => this.CreateDocumentCollectionPrivateAsync(databaseLink, documentCollection, options, retryPolicyInstance), retryPolicyInstance);
-        }
-
-        private async Task<ResourceResponse<DocumentCollection>> CreateDocumentCollectionPrivateAsync(
-            string databaseLink,
-            DocumentCollection documentCollection,
-            Documents.Client.RequestOptions options,
-            IDocumentClientRetryPolicy retryPolicyInstance)
-        {
-            await this.EnsureValidClientAsync();
-
-            if (string.IsNullOrEmpty(databaseLink))
-            {
-                throw new ArgumentNullException("databaseLink");
-            }
-
-            if (documentCollection == null)
-            {
-                throw new ArgumentNullException("documentCollection");
-            }
-
-            this.ValidateResource(documentCollection);
-            INameValueCollection headers = this.GetRequestHeaders(options);
-            using (DocumentServiceRequest request = DocumentServiceRequest.Create(
-                OperationType.Create,
-                databaseLink,
-                documentCollection,
-                ResourceType.Collection,
-                AuthorizationTokenType.PrimaryMasterKey,
-                headers,
-                SerializationFormattingPolicy.None))
-            {
-                ResourceResponse<DocumentCollection> collection = new ResourceResponse<DocumentCollection>(
-                    await this.CreateAsync(request, retryPolicyInstance));
-                // set the session token
-                this.sessionContainer.SetSessionToken(collection.Resource.ResourceId, collection.Resource.AltLink, collection.Headers);
-                return collection;
-            }
-        }
-
-        /// <summary>
-        /// Creates (if doesn't exist) or gets (if already exists) a collection as an asychronous operation in the Azure Cosmos DB service.
-        /// You can check the status code from the response to determine whether the collection was newly created (201) or existing collection was returned (200).
-        /// </summary>
-        /// <param name="databaseLink">The link of the database to create the collection in. E.g. dbs/db_rid/.</param>
-        /// <param name="documentCollection">The <see cref="Microsoft.Azure.Documents.DocumentCollection"/> object.</param>
-        /// <param name="options">(Optional) Any <see cref="Microsoft.Azure.Documents.Client.RequestOptions"/> you wish to provide when creating a Collection. E.g. RequestOptions.OfferThroughput = 400. </param>
-        /// <returns>The <see cref="Microsoft.Azure.Documents.DocumentCollection"/> that was created contained within a <see cref="System.Threading.Tasks.Task"/> object representing the service response for the asynchronous operation.</returns>
-        /// <exception cref="ArgumentNullException">If either <paramref name="databaseLink"/> or <paramref name="documentCollection"/> is not set.</exception>
-        /// <exception cref="System.AggregateException">Represents a consolidation of failures that occured during async processing. Look within InnerExceptions to find the actual exception(s).</exception>
-        /// <exception cref="DocumentClientException">This exception can encapsulate many different types of errors. To determine the specific error always look at the StatusCode property. Some common codes you may get when creating a DocumentCollection are:
-        /// <list type="table">
-        ///     <listheader>
-        ///         <term>StatusCode</term><description>Reason for exception</description>
-        ///     </listheader>
-        ///     <item>
-        ///         <term>400</term><description>BadRequest - This means something was wrong with the request supplied. It is likely that an id was not supplied for the new collection.</description>
-        ///     </item>
-        ///     <item>
-        ///         <term>403</term><description>Forbidden - This means you attempted to exceed your quota for collections. Contact support to have this quota increased.</description>
-        ///     </item>
-        /// </list>
-        /// </exception>
-        /// <example>
-        ///
-        /// <code language="c#">
-        /// <![CDATA[
-        /// using (IDocumentClient client = new DocumentClient(new Uri("service endpoint"), "auth key"))
-        /// {
-        ///     //Create a new collection with an OfferThroughput set to 10000
-        ///     //Not passing in RequestOptions.OfferThroughput will result in a collection with the default OfferThroughput set.
-        ///     DocumentCollection coll = await client.CreateDocumentCollectionIfNotExistsAsync(databaseLink,
-        ///         new DocumentCollection { Id = "My Collection" },
-        ///         new RequestOptions { OfferThroughput = 10000} );
-        /// }
-        /// ]]>
-        /// </code>
-        /// </example>
-        /// <seealso cref="Microsoft.Azure.Documents.DocumentCollection"/>
-        /// <seealso cref="Microsoft.Azure.Documents.OfferV2"/>
-        /// <seealso cref="Microsoft.Azure.Documents.Client.RequestOptions"/>
-        /// <seealso cref="Microsoft.Azure.Documents.Client.ResourceResponse{T}"/>
-        /// <seealso cref="System.Threading.Tasks.Task"/>
-        public Task<ResourceResponse<DocumentCollection>> CreateDocumentCollectionIfNotExistsAsync(string databaseLink, DocumentCollection documentCollection, Documents.Client.RequestOptions options = null)
-        {
-            return TaskHelper.InlineIfPossible(() => this.CreateDocumentCollectionIfNotExistsPrivateAsync(databaseLink, documentCollection, options), null);
-        }
-
-        private async Task<ResourceResponse<DocumentCollection>> CreateDocumentCollectionIfNotExistsPrivateAsync(
-            string databaseLink, DocumentCollection documentCollection, Documents.Client.RequestOptions options)
-        {
-            if (string.IsNullOrEmpty(databaseLink))
-            {
-                throw new ArgumentNullException("databaseLink");
-            }
-
-            if (documentCollection == null)
-            {
-                throw new ArgumentNullException("documentCollection");
-            }
-
-            // ReadDatabaseAsync call is needed to support this API that takes databaseLink as a parameter, to be consistent with CreateDocumentCollectionAsync. We need to construct the collectionLink to make
-            // ReadDocumentCollectionAsync call, in case database selfLink got passed to this API. We cannot simply concat the database selfLink with /colls/{collectionId} to get the collectionLink.
-            Documents.Database database = await this.ReadDatabaseAsync(databaseLink);
-
-            // Doing a Read before Create will give us better latency for existing collections.
-            // Also, in emulator case when you hit the max allowed partition count and you use this API for a collection that already exists,
-            // calling Create will throw 503(max capacity reached) even though the intent of this API is to return the collection if it already exists.
-            try
-            {
-                return await this.ReadDocumentCollectionAsync(UriFactory.CreateDocumentCollectionUri(database.Id, documentCollection.Id), null);
-            }
-            catch (DocumentClientException dce)
-            {
-                if (dce.StatusCode != HttpStatusCode.NotFound)
-                {
-                    throw;
-                }
-            }
-
-            try
-            {
-                return await this.CreateDocumentCollectionAsync(databaseLink, documentCollection, options);
-            }
-            catch (DocumentClientException ex)
-            {
-                if (ex.StatusCode != HttpStatusCode.Conflict)
-                {
-                    throw;
-                }
-            }
-
-            // This second Read is to handle the race condition when 2 or more threads have Read the collection and only one succeeds with Create
-            // so for the remaining ones we should do a Read instead of throwing Conflict exception
-            return await this.ReadDocumentCollectionAsync(UriFactory.CreateDocumentCollectionUri(database.Id, documentCollection.Id), null);
-        }
-
-        /// <summary>
-        /// Restores a collection as an asychronous operation in the Azure Cosmos DB service.
-        /// </summary>
-        /// <param name="sourceDocumentCollectionLink">The link to the source <see cref="DocumentCollection"/> object.</param>
-        /// <param name="targetDocumentCollection">The target <see cref="DocumentCollection"/> object.</param>
-        /// <param name="restoreTime">(optional)The point in time to restore. If null, use the latest restorable time. </param>
-        /// <param name="options">(Optional) The <see cref="Documents.Client.RequestOptions"/> for the request.</param>
-        /// <returns>The task object representing the service response for the asynchronous operation.</returns>
-        internal Task<ResourceResponse<DocumentCollection>> RestoreDocumentCollectionAsync(string sourceDocumentCollectionLink, DocumentCollection targetDocumentCollection, DateTimeOffset? restoreTime = null, Documents.Client.RequestOptions options = null)
-        {
-            IDocumentClientRetryPolicy retryPolicyInstance = this.ResetSessionTokenRetryPolicy.GetRequestPolicy();
-            return TaskHelper.InlineIfPossible(() => this.RestoreDocumentCollectionPrivateAsync(sourceDocumentCollectionLink, targetDocumentCollection, restoreTime, options, retryPolicyInstance), retryPolicyInstance);
-        }
-
-        private async Task<ResourceResponse<DocumentCollection>> RestoreDocumentCollectionPrivateAsync(string sourceDocumentCollectionLink, DocumentCollection targetDocumentCollection, DateTimeOffset? restoreTime, Documents.Client.RequestOptions options, IDocumentClientRetryPolicy retryPolicyInstance)
-        {
-            await this.EnsureValidClientAsync();
-
-            if (string.IsNullOrEmpty(sourceDocumentCollectionLink))
-            {
-                throw new ArgumentNullException("sourceDocumentCollectionLink");
-            }
-
-            if (targetDocumentCollection == null)
-            {
-                throw new ArgumentNullException("targetDocumentCollection");
-            }
-
-            bool isFeed;
-            string resourceTypeString;
-            string resourceIdOrFullName;
-            bool isNameBased;
-
-            string dbsId;
-            string databaseLink = PathsHelper.GetDatabasePath(sourceDocumentCollectionLink);
-            if (PathsHelper.TryParsePathSegments(databaseLink, out isFeed, out resourceTypeString, out resourceIdOrFullName, out isNameBased) && isNameBased && !isFeed)
-            {
-                string[] segments = resourceIdOrFullName.Split(new char[] { '/' }, StringSplitOptions.RemoveEmptyEntries);
-                dbsId = segments[segments.Length - 1];
-            }
-            else
-            {
-                throw new ArgumentNullException("sourceDocumentCollectionLink");
-            }
-
-            string sourceCollId;
-            if (PathsHelper.TryParsePathSegments(sourceDocumentCollectionLink, out isFeed, out resourceTypeString, out resourceIdOrFullName, out isNameBased) && isNameBased && !isFeed)
-            {
-                string[] segments = resourceIdOrFullName.Split(new char[] { '/' }, StringSplitOptions.RemoveEmptyEntries);
-                sourceCollId = segments[segments.Length - 1];
-            }
-            else
-            {
-                throw new ArgumentNullException("sourceDocumentCollectionLink");
-            }
-
-            this.ValidateResource(targetDocumentCollection);
-
-            if (options == null)
-            {
-                options = new Documents.Client.RequestOptions();
-            }
-            if (!options.RemoteStorageType.HasValue)
-            {
-                options.RemoteStorageType = RemoteStorageType.Standard;
-            }
-            options.SourceDatabaseId = dbsId;
-            options.SourceCollectionId = sourceCollId;
-            if (restoreTime.HasValue)
-            {
-                options.RestorePointInTime = Helpers.ToUnixTime(restoreTime.Value);
-            }
-
-            INameValueCollection headers = this.GetRequestHeaders(options);
-            using (DocumentServiceRequest request = DocumentServiceRequest.Create(
-                OperationType.Create,
-                databaseLink,
-                targetDocumentCollection,
-                ResourceType.Collection,
-                AuthorizationTokenType.PrimaryMasterKey,
-                headers,
-                SerializationFormattingPolicy.None))
-            {
-                ResourceResponse<DocumentCollection> collection = new ResourceResponse<DocumentCollection>(await this.CreateAsync(request, retryPolicyInstance));
-                // set the session token
-                this.sessionContainer.SetSessionToken(collection.Resource.ResourceId, collection.Resource.AltLink, collection.Headers);
-                return collection;
-            }
-        }
-
-        /// <summary>
-        /// Get the status of a collection being restored in the Azure Cosmos DB service.
-        /// </summary>
-        /// <param name="targetDocumentCollectionLink">The link of the document collection being restored.</param>
-        /// <returns>The task object representing the service response for the asynchronous operation.</returns>
-        internal Task<DocumentCollectionRestoreStatus> GetDocumentCollectionRestoreStatusAsync(string targetDocumentCollectionLink)
-        {
-            IDocumentClientRetryPolicy retryPolicyInstance = this.ResetSessionTokenRetryPolicy.GetRequestPolicy();
-            return TaskHelper.InlineIfPossible(() => this.GetDocumentCollectionRestoreStatusPrivateAsync(targetDocumentCollectionLink, retryPolicyInstance), retryPolicyInstance);
-        }
-
-        private async Task<DocumentCollectionRestoreStatus> GetDocumentCollectionRestoreStatusPrivateAsync(string targetDocumentCollectionLink, IDocumentClientRetryPolicy retryPolicyInstance)
-        {
-            if (string.IsNullOrEmpty(targetDocumentCollectionLink))
-            {
-                throw new ArgumentNullException("targetDocumentCollectionLink");
-            }
-
-            ResourceResponse<DocumentCollection> response = await this.ReadDocumentCollectionPrivateAsync(
-                targetDocumentCollectionLink,
-                new Documents.Client.RequestOptions { PopulateRestoreStatus = true },
-                retryPolicyInstance);
-            string restoreState = response.ResponseHeaders.Get(WFConstants.BackendHeaders.RestoreState);
-            if (restoreState == null)
-            {
-                restoreState = RestoreState.RestoreCompleted.ToString();
-            }
-
-            DocumentCollectionRestoreStatus ret = new DocumentCollectionRestoreStatus()
-            {
-                State = restoreState
-            };
-
-            return ret;
-        }
-
-        /// <summary>
-        /// Creates a stored procedure as an asychronous operation in the Azure Cosmos DB service.
-        /// </summary>
-        /// <param name="collectionLink">The link of the collection to create the stored procedure in. E.g. dbs/db_rid/colls/col_rid/</param>
-        /// <param name="storedProcedure">The <see cref="Microsoft.Azure.Documents.StoredProcedure"/> object to create.</param>
-        /// <param name="options">(Optional) Any <see cref="Microsoft.Azure.Documents.Client.RequestOptions"/>for this request.</param>
-        /// <returns>The <see cref="Microsoft.Azure.Documents.StoredProcedure"/> that was created contained within a <see cref="System.Threading.Tasks.Task"/> object representing the service response for the asynchronous operation.</returns>
-        /// <exception cref="ArgumentNullException">If either <paramref name="collectionLink"/> or <paramref name="storedProcedure"/> is not set.</exception>
-        /// <exception cref="System.AggregateException">Represents a consolidation of failures that occured during async processing. Look within InnerExceptions to find the actual exception(s)</exception>
-        /// <exception cref="DocumentClientException">This exception can encapsulate many different types of errors. To determine the specific error always look at the StatusCode property. Some common codes you may get when creating a Document are:
-        /// <list type="table">
-        ///     <listheader>
-        ///         <term>StatusCode</term><description>Reason for exception</description>
-        ///     </listheader>
-        ///     <item>
-        ///         <term>400</term><description>BadRequest - This means something was wrong with the request supplied. It is likely that an Id was not supplied for the stored procedure or the Body was malformed.</description>
-        ///     </item>
-        ///     <item>
-        ///         <term>403</term><description>Forbidden - You have reached your quota of stored procedures for the collection supplied. Contact support to have this quota increased.</description>
-        ///     </item>
-        ///     <item>
-        ///         <term>409</term><description>Conflict - This means a <see cref="Microsoft.Azure.Documents.StoredProcedure"/> with an id matching the id you supplied already existed.</description>
-        ///     </item>
-        ///     <item>
-        ///         <term>413</term><description>RequestEntityTooLarge - This means the body of the <see cref="Microsoft.Azure.Documents.StoredProcedure"/> you tried to create was too large.</description>
-        ///     </item>
-        /// </list>
-        /// </exception>
-        /// <example>
-        ///
-        /// <code language="c#">
-        /// <![CDATA[
-        /// //Create a new stored procedure called "HelloWorldSproc" that takes in a single param called "name".
-        /// StoredProcedure sproc = await client.CreateStoredProcedureAsync(collectionLink, new StoredProcedure
-        /// {
-        ///    Id = "HelloWorldSproc",
-        ///    Body = @"function (name){
-        ///                var response = getContext().getResponse();
-        ///                response.setBody('Hello ' + name);
-        ///             }"
-        /// });
-        /// ]]>
-        /// </code>
-        /// </example>
-        /// <seealso cref="Microsoft.Azure.Documents.StoredProcedure"/>
-        /// <seealso cref="Microsoft.Azure.Documents.Client.RequestOptions"/>
-        /// <seealso cref="Microsoft.Azure.Documents.Client.ResourceResponse{T}"/>
-        /// <seealso cref="System.Threading.Tasks.Task"/>
-        public Task<ResourceResponse<StoredProcedure>> CreateStoredProcedureAsync(string collectionLink, StoredProcedure storedProcedure, Documents.Client.RequestOptions options = null)
-        {
-            IDocumentClientRetryPolicy retryPolicyInstance = this.ResetSessionTokenRetryPolicy.GetRequestPolicy();
-            return TaskHelper.InlineIfPossible(() => this.CreateStoredProcedurePrivateAsync(collectionLink, storedProcedure, options, retryPolicyInstance), retryPolicyInstance);
-        }
-
-        private async Task<ResourceResponse<StoredProcedure>> CreateStoredProcedurePrivateAsync(
-            string collectionLink,
-            StoredProcedure storedProcedure,
-            Documents.Client.RequestOptions options,
-            IDocumentClientRetryPolicy retryPolicyInstance)
-        {
-            await this.EnsureValidClientAsync();
-
-            if (string.IsNullOrEmpty(collectionLink))
-            {
-                throw new ArgumentNullException("collectionLink");
-            }
-
-            if (storedProcedure == null)
-            {
-                throw new ArgumentNullException("storedProcedure");
-            }
-
-            this.ValidateResource(storedProcedure);
-
-            INameValueCollection headers = this.GetRequestHeaders(options);
-            using (DocumentServiceRequest request = DocumentServiceRequest.Create(
-                OperationType.Create,
-                collectionLink,
-                storedProcedure,
-                ResourceType.StoredProcedure,
-                AuthorizationTokenType.PrimaryMasterKey,
-                headers,
-                SerializationFormattingPolicy.None))
-            {
-                return new ResourceResponse<StoredProcedure>(await this.CreateAsync(request, retryPolicyInstance));
-            }
-        }
-
-        /// <summary>
-        /// Creates a trigger as an asychronous operation in the Azure Cosmos DB service.
-        /// </summary>
-        /// <param name="collectionLink">The link of the <see cref="Microsoft.Azure.Documents.DocumentCollection"/> to create the trigger in. E.g. dbs/db_rid/colls/col_rid/ </param>
-        /// <param name="trigger">The <see cref="Microsoft.Azure.Documents.Trigger"/> object to create.</param>
-        /// <param name="options">(Optional) Any <see cref="Microsoft.Azure.Documents.Client.RequestOptions"/>for this request.</param>
-        /// <returns>A task object representing the service response for the asynchronous operation.</returns>
-        /// <exception cref="ArgumentNullException">If either <paramref name="collectionLink"/> or <paramref name="trigger"/> is not set.</exception>
-        /// <exception cref="System.AggregateException">Represents a consolidation of failures that occured during async processing. Look within InnerExceptions to find the actual exception(s)</exception>
-        /// <exception cref="DocumentClientException">This exception can encapsulate many different types of errors. To determine the specific error always look at the StatusCode property. Some common codes you may get when creating a Document are:
-        /// <list type="table">
-        ///     <listheader>
-        ///         <term>StatusCode</term><description>Reason for exception</description>
-        ///     </listheader>
-        ///     <item>
-        ///         <term>400</term><description>BadRequest - This means something was wrong with the request supplied. It is likely that an Id was not supplied for the new trigger or that the Body was malformed.</description>
-        ///     </item>
-        ///     <item>
-        ///         <term>403</term><description>Forbidden - You have reached your quota of triggers for the collection supplied. Contact support to have this quota increased.</description>
-        ///     </item>
-        ///     <item>
-        ///         <term>409</term><description>Conflict - This means a <see cref="Microsoft.Azure.Documents.Trigger"/> with an id matching the id you supplied already existed.</description>
-        ///     </item>
-        ///     <item>
-        ///         <term>413</term><description>RequestEntityTooLarge - This means the body of the <see cref="Microsoft.Azure.Documents.Trigger"/> you tried to create was too large.</description>
-        ///     </item>
-        /// </list>
-        /// </exception>
-        /// <example>
-        ///
-        /// <code language="c#">
-        /// <![CDATA[
-        /// //Create a trigger that validates the contents of a document as it is created and adds a 'timestamp' property if one was not found.
-        /// Trigger trig = await client.CreateTriggerAsync(collectionLink, new Trigger
-        /// {
-        ///     Id = "ValidateDocuments",
-        ///     Body = @"function validate() {
-        ///                         var context = getContext();
-        ///                         var request = context.getRequest();                                                             
-        ///                         var documentToCreate = request.getBody();
-        ///                         
-        ///                         // validate properties
-        ///                         if (!('timestamp' in documentToCreate)) {
-        ///                             var ts = new Date();
-        ///                             documentToCreate['timestamp'] = ts.getTime();
-        ///                         }
-        ///                         
-        ///                         // update the document that will be created
-        ///                         request.setBody(documentToCreate);
-        ///                       }",
-        ///     TriggerType = TriggerType.Pre,
-        ///     TriggerOperation = TriggerOperation.Create
-        /// });
-        /// ]]>
-        /// </code>
-        /// </example>
-        /// <seealso cref="Microsoft.Azure.Documents.Trigger"/>
-        /// <seealso cref="Microsoft.Azure.Documents.Client.RequestOptions"/>
-        /// <seealso cref="Microsoft.Azure.Documents.Client.ResourceResponse{T}"/>
-        /// <seealso cref="System.Threading.Tasks.Task"/>
-        public Task<ResourceResponse<Trigger>> CreateTriggerAsync(string collectionLink, Trigger trigger, Documents.Client.RequestOptions options = null)
-        {
-            IDocumentClientRetryPolicy retryPolicyInstance = this.ResetSessionTokenRetryPolicy.GetRequestPolicy();
-            return TaskHelper.InlineIfPossible(() => this.CreateTriggerPrivateAsync(collectionLink, trigger, options, retryPolicyInstance), retryPolicyInstance);
-        }
-
-        private async Task<ResourceResponse<Trigger>> CreateTriggerPrivateAsync(string collectionLink, Trigger trigger, Documents.Client.RequestOptions options, IDocumentClientRetryPolicy retryPolicyInstance)
-        {
-            await this.EnsureValidClientAsync();
-
-            if (string.IsNullOrEmpty(collectionLink))
-            {
-                throw new ArgumentNullException("collectionLink");
-            }
-
-            if (trigger == null)
-            {
-                throw new ArgumentNullException("trigger");
-            }
-
-            this.ValidateResource(trigger);
-            INameValueCollection headers = this.GetRequestHeaders(options);
-            using (DocumentServiceRequest request = DocumentServiceRequest.Create(
-                OperationType.Create,
-                collectionLink,
-                trigger,
-                ResourceType.Trigger,
-                AuthorizationTokenType.PrimaryMasterKey,
-                headers,
-                SerializationFormattingPolicy.None))
-            {
-                return new ResourceResponse<Trigger>(await this.CreateAsync(request, retryPolicyInstance));
-            }
-        }
-
-        /// <summary>
-        /// Creates a user defined function as an asychronous operation in the Azure Cosmos DB service.
-        /// </summary>
-        /// <param name="collectionLink">The link of the <see cref="Microsoft.Azure.Documents.DocumentCollection"/> to create the user defined function in. E.g. dbs/db_rid/colls/col_rid/ </param>
-        /// <param name="function">The <see cref="Microsoft.Azure.Documents.UserDefinedFunction"/> object to create.</param>
-        /// <param name="options">(Optional) Any <see cref="Microsoft.Azure.Documents.Client.RequestOptions"/>for this request.</param>
-        /// <returns>A task object representing the service response for the asynchronous operation.</returns>
-        /// <exception cref="ArgumentNullException">If either <paramref name="collectionLink"/> or <paramref name="function"/> is not set.</exception>
-        /// <exception cref="System.AggregateException">Represents a consolidation of failures that occured during async processing. Look within InnerExceptions to find the actual exception(s)</exception>
-        /// <exception cref="DocumentClientException">This exception can encapsulate many different types of errors. To determine the specific error always look at the StatusCode property. Some common codes you may get when creating a Document are:
-        /// <list type="table">
-        ///     <listheader>
-        ///         <term>StatusCode</term><description>Reason for exception</description>
-        ///     </listheader>
-        ///     <item>
-        ///         <term>400</term><description>BadRequest - This means something was wrong with the request supplied. It is likely that an Id was not supplied for the new user defined function or that the Body was malformed.</description>
-        ///     </item>
-        ///     <item>
-        ///         <term>403</term><description>Forbidden - You have reached your quota of user defined functions for the collection supplied. Contact support to have this quota increased.</description>
-        ///     </item>
-        ///     <item>
-        ///         <term>409</term><description>Conflict - This means a <see cref="Microsoft.Azure.Documents.UserDefinedFunction"/> with an id matching the id you supplied already existed.</description>
-        ///     </item>
-        ///     <item>
-        ///         <term>413</term><description>RequestEntityTooLarge - This means the body of the <see cref="Microsoft.Azure.Documents.UserDefinedFunction"/> you tried to create was too large.</description>
-        ///     </item>
-        /// </list>
-        /// </exception>
-        /// <example>
-        ///
-        /// <code language="c#">
-        /// <![CDATA[
-        /// //Create a user defined function that converts a string to upper case
-        /// UserDefinedFunction udf = client.CreateUserDefinedFunctionAsync(collectionLink, new UserDefinedFunction
-        /// {
-        ///    Id = "ToUpper",
-        ///    Body = @"function toUpper(input) {
-        ///                        return input.toUpperCase();
-        ///                     }",
-        /// });
-        /// ]]>
-        /// </code>
-        /// </example>
-        /// <seealso cref="Microsoft.Azure.Documents.UserDefinedFunction"/>
-        /// <seealso cref="Microsoft.Azure.Documents.Client.RequestOptions"/>
-        /// <seealso cref="Microsoft.Azure.Documents.Client.ResourceResponse{T}"/>
-        /// <seealso cref="System.Threading.Tasks.Task"/>
-        public Task<ResourceResponse<UserDefinedFunction>> CreateUserDefinedFunctionAsync(string collectionLink, UserDefinedFunction function, Documents.Client.RequestOptions options = null)
-        {
-            IDocumentClientRetryPolicy retryPolicyInstance = this.ResetSessionTokenRetryPolicy.GetRequestPolicy();
-            return TaskHelper.InlineIfPossible(() => this.CreateUserDefinedFunctionPrivateAsync(collectionLink, function, options, retryPolicyInstance), retryPolicyInstance);
-        }
-
-        private async Task<ResourceResponse<UserDefinedFunction>> CreateUserDefinedFunctionPrivateAsync(
-            string collectionLink,
-            UserDefinedFunction function,
-            Documents.Client.RequestOptions options,
-            IDocumentClientRetryPolicy retryPolicyInstance)
-        {
-            await this.EnsureValidClientAsync();
-
-            if (string.IsNullOrEmpty(collectionLink))
-            {
-                throw new ArgumentNullException("collectionLink");
-            }
-
-            if (function == null)
-            {
-                throw new ArgumentNullException("function");
-            }
-
-            this.ValidateResource(function);
-            INameValueCollection headers = this.GetRequestHeaders(options);
-            using (DocumentServiceRequest request = DocumentServiceRequest.Create(
-                OperationType.Create,
-                collectionLink,
-                function,
-                ResourceType.UserDefinedFunction,
-                AuthorizationTokenType.PrimaryMasterKey,
-                headers,
-                SerializationFormattingPolicy.None))
-            {
-                return new ResourceResponse<UserDefinedFunction>(await this.CreateAsync(request, retryPolicyInstance));
-            }
-        }
-
-        /// <summary>
-        /// Creates a user defined type object as an asychronous operation in the Azure Cosmos DB service.
-        /// </summary>
-        /// <param name="databaseLink">The link of the database to create the user defined type in. E.g. dbs/db_rid/ </param>
-        /// <param name="userDefinedType">The <see cref="Microsoft.Azure.Documents.UserDefinedType"/> object to create.</param>
-        /// <param name="options">(Optional) The request options for the request.</param>
-        /// <returns>A task object representing the service response for the asynchronous operation which contains the created <see cref="Microsoft.Azure.Documents.UserDefinedType"/> object.</returns>
-        /// <exception cref="ArgumentNullException">If either <paramref name="databaseLink"/> or <paramref name="userDefinedType"/> is not set.</exception>
-        /// <exception cref="System.AggregateException">Represents a consolidation of failures that occured during async processing. Look within InnerExceptions to find the actual exception(s)</exception>
-        /// <exception cref="DocumentClientException">This exception can encapsulate many different types of errors. To determine the specific error always look at the StatusCode property. Some common codes you may get when creating a UserDefinedType are:
-        /// <list type="table">
-        ///     <listheader>
-        ///         <term>StatusCode</term><description>Reason for exception</description>
-        ///     </listheader>
-        ///     <item>
-        ///         <term>400</term><description>BadRequest - This means something was wrong with the request supplied.</description>
-        ///     </item>
-        ///     <item>
-        ///         <term>403</term><description>Forbidden - You have reached your quota of user defined type objects for this database. Contact support to have this quota increased.</description>
-        ///     </item>
-        ///     <item>
-        ///         <term>409</term><description>Conflict - This means a <see cref="Microsoft.Azure.Documents.UserDefinedType"/> with an id matching the id you supplied already existed.</description>
-        ///     </item>
-        /// </list>
-        /// </exception>
-        /// <example>
-        ///
-        /// <code language="c#">
-        /// <![CDATA[
-        /// //Create a new user defined type in the specified database
-        /// UserDefinedType userDefinedType = await client.CreateUserDefinedTypeAsync(databaseLink, new UserDefinedType { Id = "userDefinedTypeId5" });
-        /// ]]>
-        /// </code>
-        /// </example>
-        /// <seealso cref="Microsoft.Azure.Documents.UserDefinedType"/>
-        /// <seealso cref="Microsoft.Azure.Documents.Client.RequestOptions"/>
-        /// <seealso cref="Microsoft.Azure.Documents.Client.ResourceResponse{T}"/>
-        /// <seealso cref="System.Threading.Tasks.Task"/>
-        internal Task<ResourceResponse<UserDefinedType>> CreateUserDefinedTypeAsync(string databaseLink, UserDefinedType userDefinedType, Documents.Client.RequestOptions options = null)
-        {
-            IDocumentClientRetryPolicy retryPolicyInstance = this.ResetSessionTokenRetryPolicy.GetRequestPolicy();
-            return TaskHelper.InlineIfPossible(() => this.CreateUserDefinedTypePrivateAsync(databaseLink, userDefinedType, options, retryPolicyInstance), retryPolicyInstance);
-        }
-
-        private async Task<ResourceResponse<UserDefinedType>> CreateUserDefinedTypePrivateAsync(string databaseLink, UserDefinedType userDefinedType, Documents.Client.RequestOptions options, IDocumentClientRetryPolicy retryPolicyInstance)
-        {
-            await this.EnsureValidClientAsync();
-
-            if (string.IsNullOrEmpty(databaseLink))
-            {
-                throw new ArgumentNullException("databaseLink");
-            }
-
-            if (userDefinedType == null)
-            {
-                throw new ArgumentNullException("userDefinedType");
-            }
-
-            this.ValidateResource(userDefinedType);
-            INameValueCollection headers = this.GetRequestHeaders(options);
-            using (DocumentServiceRequest request = DocumentServiceRequest.Create(
-                OperationType.Create,
-                databaseLink,
-                userDefinedType,
-                ResourceType.UserDefinedType,
-                AuthorizationTokenType.PrimaryMasterKey,
-                headers,
-                SerializationFormattingPolicy.None))
-            {
-                return new ResourceResponse<UserDefinedType>(await this.CreateAsync(request, retryPolicyInstance));
-            }
-        }
-
-        /// <summary>
-        /// Creates a snapshot resource as an asychronous operation in the Azure Cosmos DB service.
-        /// </summary>
-        /// <param name="snapshot">The specification for the <see cref="Snapshot"/> to create.</param>
-        /// <param name="options">(Optional) The <see cref="Documents.Client.RequestOptions"/> for the request.</param>
-        /// <returns>The <see cref="Snapshot"/> that was created within a task object representing the service response for the asynchronous operation.</returns>
-        /// <exception cref="ArgumentNullException">If <paramref name="snapshot"/> is not set.</exception>
-        /// <exception cref="System.AggregateException">Represents a consolidation of failures that occured during async processing. Look within InnerExceptions to find the actual exception(s).</exception>
-        /// <exception cref="DocumentClientException">This exception can encapsulate many different types of errors. To determine the specific error always look at the StatusCode property. Some common codes you may get when creating a Database are:
-        /// <list type="table">
-        ///     <listheader>
-        ///         <term>StatusCode</term><description>Reason for exception</description>
-        ///     </listheader>
-        ///     <item>
-        ///         <term>400</term><description>BadRequest - This means something was wrong with the snapshot object supplied. It is likely that the resource link specified for the Snapshot was invalid.</description>
-        ///     </item>
-        ///     <item>
-        ///         <term>409</term>
-        ///         <description>
-        ///         Conflict - This means a <see cref="Snapshot"/> with an id matching the id field of <paramref name="snapshot"/> already existed,
-        ///         or there is already a pending snapshot for the specified resource link.
-        ///         </description>
-        ///     </item>
-        /// </list>
-        /// </exception>
-        /// <example>
-        /// The example below creates a new <see cref="Snapshot"/> with an Id property of 'MySnapshot'. The ResourceLink indicates that
-        /// the snapshot should be created for the collection named "myContainer" in the database "myDatabase".
-        /// This code snippet is intended to be used from within an asynchronous method as it uses the await keyword
-        /// <code language="c#">
-        /// <![CDATA[
-        /// using (IDocumentClient client = new DocumentClient(new Uri("service endpoint"), "auth key"))
-        /// {
-        ///     Snapshot snapshot = await client.CreateSnapshotAsync(new Snapshot { Id = "MySnapshot", ResourceLink = ResourceLink = "dbs/myDatabase/colls/myContainer" });
-        /// }
-        /// ]]>
-        /// </code>
-        /// </example>
-        /// <example>
-        /// If you would like to construct a <see cref="Snapshot"/> from within a synchronous method then you need to use the following code
-        /// <code language="c#">
-        /// <![CDATA[
-        /// using (IDocumentClient client = new DocumentClient(new Uri("service endpoint"), "auth key"))
-        /// {
-        ///     Snapshot snapshot = client.CreateSnapshotAsync(new Snapshot { Id = "MySnapshot", ResourceLink = ResourceLink = "dbs/myDatabase/colls/myContainer" });.Result;
-        /// }
-        /// ]]>
-        /// </code>
-        /// </example>
-        /// <seealso cref="Microsoft.Azure.Documents.Snapshot"/>
-        /// <seealso cref="Microsoft.Azure.Documents.Client.RequestOptions"/>
-        /// <seealso cref="Microsoft.Azure.Documents.Client.ResourceResponse{T}"/>
-        /// <seealso cref="System.Threading.Tasks.Task"/>
-        internal Task<ResourceResponse<Snapshot>> CreateSnapshotAsync(Snapshot snapshot, Documents.Client.RequestOptions options = null)
-        {
-            IDocumentClientRetryPolicy retryPolicyInstance = this.ResetSessionTokenRetryPolicy.GetRequestPolicy();
-            return TaskHelper.InlineIfPossible(() => this.CreateSnapshotPrivateAsync(snapshot, options, retryPolicyInstance), retryPolicyInstance);
-        }
-
-        private async Task<ResourceResponse<Snapshot>> CreateSnapshotPrivateAsync(Snapshot snapshot, Documents.Client.RequestOptions options, IDocumentClientRetryPolicy retryPolicyInstance)
-        {
-            await this.EnsureValidClientAsync();
-
-            if (snapshot == null)
-            {
-                throw new ArgumentNullException("snapshot");
-            }
-
-            this.ValidateResource(snapshot);
-
-            INameValueCollection headers = this.GetRequestHeaders(options);
-
-            using (DocumentServiceRequest request = DocumentServiceRequest.Create(
-                OperationType.Create,
-                Paths.Snapshots_Root,
-                snapshot,
-                ResourceType.Snapshot,
-                AuthorizationTokenType.PrimaryMasterKey,
-                headers,
-                SerializationFormattingPolicy.None))
-            {
-                return new ResourceResponse<Snapshot>(await this.CreateAsync(request, retryPolicyInstance));
-            }
-        }
-
-        #endregion
-
-        #region Delete Impl
-        /// <summary>
-        /// Delete a <see cref="Microsoft.Azure.Documents.Database"/> from the Azure Cosmos DB service as an asynchronous operation.
-        /// </summary>
-        /// <param name="databaseLink">The link of the <see cref="Microsoft.Azure.Documents.Database"/> to delete. E.g. dbs/db_rid/ </param>
-        /// <param name="options">(Optional) The request options for the request.</param>
-        /// <returns>A <see cref="System.Threading.Tasks"/> containing a <see cref="Microsoft.Azure.Documents.Client.ResourceResponse{T}"/> which will contain information about the request issued.</returns>
-        /// <exception cref="ArgumentNullException">If <paramref name="databaseLink"/> is not set.</exception>
-        /// <exception cref="DocumentClientException">This exception can encapsulate many different types of errors. To determine the specific error always look at the StatusCode property. Some common codes you may get when creating a Document are:
-        /// <list type="table">
-        ///     <listheader>
-        ///         <term>StatusCode</term><description>Reason for exception</description>
-        ///     </listheader>
-        ///     <item>
-        ///         <term>404</term><description>NotFound - This means the resource you tried to delete did not exist.</description>
-        ///     </item>
-        /// </list>
-        /// </exception>
-        /// <example>
-        /// <code language="c#">
-        /// <![CDATA[
-        /// //Delete a database using its selfLink property
-        /// //To get the databaseLink you would have to query for the Database, using CreateDatabaseQuery(),  and then refer to its .SelfLink property
-        /// await client.DeleteDatabaseAsync(databaseLink);
-        /// ]]>
-        /// </code>
-        /// </example>
-        /// <seealso cref="Microsoft.Azure.Documents.Database"/>
-        /// <seealso cref="Microsoft.Azure.Documents.Client.RequestOptions"/>
-        /// <seealso cref="Microsoft.Azure.Documents.Client.ResourceResponse{T}"/>
-        /// <seealso cref="System.Threading.Tasks.Task"/>
-        public Task<ResourceResponse<Documents.Database>> DeleteDatabaseAsync(string databaseLink, Documents.Client.RequestOptions options = null)
-        {
-            IDocumentClientRetryPolicy retryPolicyInstance = this.ResetSessionTokenRetryPolicy.GetRequestPolicy();
-            return TaskHelper.InlineIfPossible(() => this.DeleteDatabasePrivateAsync(databaseLink, options, retryPolicyInstance), retryPolicyInstance);
-        }
-
-        private async Task<ResourceResponse<Documents.Database>> DeleteDatabasePrivateAsync(string databaseLink, Documents.Client.RequestOptions options, IDocumentClientRetryPolicy retryPolicyInstance)
-        {
-            await this.EnsureValidClientAsync();
-
-            if (string.IsNullOrEmpty(databaseLink))
-            {
-                throw new ArgumentNullException("databaseLink");
-            }
-
-            INameValueCollection headers = this.GetRequestHeaders(options);
-            using (DocumentServiceRequest request = DocumentServiceRequest.Create(
-                OperationType.Delete,
-                ResourceType.Database,
-                databaseLink,
-                AuthorizationTokenType.PrimaryMasterKey,
-                headers))
-            {
-                return new ResourceResponse<Documents.Database>(await this.DeleteAsync(request, retryPolicyInstance));
-            }
-        }
-
-        /// <summary>
-        /// Delete a <see cref="Microsoft.Azure.Documents.Document"/> from the Azure Cosmos DB service as an asynchronous operation.
-        /// </summary>
-        /// <param name="documentLink">The link of the <see cref="Microsoft.Azure.Documents.Document"/> to delete. E.g. dbs/db_rid/colls/col_rid/docs/doc_rid/ </param>
-        /// <param name="options">(Optional) The request options for the request.</param>
-        /// <param name="cancellationToken">(Optional) A <see cref="CancellationToken"/> that can be used by other objects or threads to receive notice of cancellation.</param>
-        /// <returns>A <see cref="System.Threading.Tasks"/> containing a <see cref="Microsoft.Azure.Documents.Client.ResourceResponse{T}"/> which will contain information about the request issued.</returns>
-        /// <exception cref="ArgumentNullException">If <paramref name="documentLink"/> is not set.</exception>
-        /// <exception cref="DocumentClientException">This exception can encapsulate many different types of errors. To determine the specific error always look at the StatusCode property. Some common codes you may get when creating a Document are:
-        /// <list type="table">
-        ///     <listheader>
-        ///         <term>StatusCode</term><description>Reason for exception</description>
-        ///     </listheader>
-        ///     <item>
-        ///         <term>404</term><description>NotFound - This means the resource you tried to delete did not exist.</description>
-        ///     </item>
-        /// </list>
-        /// </exception>
-        /// <example>
-        /// <code language="c#">
-        /// <![CDATA[
-        /// //Delete a document using its selfLink property
-        /// //To get the documentLink you would have to query for the Document, using CreateDocumentQuery(),  and then refer to its .SelfLink property
-        /// await client.DeleteDocumentAsync(documentLink);
-        /// ]]>
-        /// </code>
-        /// </example>
-        /// <seealso cref="Microsoft.Azure.Documents.Database"/>
-        /// <seealso cref="Microsoft.Azure.Documents.Client.RequestOptions"/>
-        /// <seealso cref="Microsoft.Azure.Documents.Client.ResourceResponse{T}"/>
-        /// <seealso cref="System.Threading.Tasks.Task"/>
-        public Task<ResourceResponse<Document>> DeleteDocumentAsync(string documentLink, Documents.Client.RequestOptions options = null, CancellationToken cancellationToken = default(CancellationToken))
-        {
-            IDocumentClientRetryPolicy retryPolicyInstance = this.ResetSessionTokenRetryPolicy.GetRequestPolicy();
-            return TaskHelper.InlineIfPossible(() => this.DeleteDocumentPrivateAsync(documentLink, options, retryPolicyInstance, cancellationToken), retryPolicyInstance, cancellationToken);
-        }
-
-        private async Task<ResourceResponse<Document>> DeleteDocumentPrivateAsync(string documentLink, Documents.Client.RequestOptions options, IDocumentClientRetryPolicy retryPolicyInstance, CancellationToken cancellationToken)
-        {
-            await this.EnsureValidClientAsync();
-
-            if (string.IsNullOrEmpty(documentLink))
-            {
-                throw new ArgumentNullException("documentLink");
-            }
-
-            INameValueCollection headers = this.GetRequestHeaders(options);
-            using (DocumentServiceRequest request = DocumentServiceRequest.Create(
-                OperationType.Delete,
-                ResourceType.Document,
-                documentLink,
-                AuthorizationTokenType.PrimaryMasterKey,
-                headers))
-            {
-                await this.AddPartitionKeyInformationAsync(request, options);
-                request.SerializerSettings = this.GetSerializerSettingsForRequest(options);
-                return new ResourceResponse<Document>(await this.DeleteAsync(request, retryPolicyInstance, cancellationToken));
-            }
-        }
-
-        /// <summary>
-        /// Delete a <see cref="Microsoft.Azure.Documents.DocumentCollection"/> from the Azure Cosmos DB service as an asynchronous operation.
-        /// </summary>
-        /// <param name="documentCollectionLink">The link of the <see cref="Microsoft.Azure.Documents.Document"/> to delete. E.g. dbs/db_rid/colls/col_rid/ </param>
-        /// <param name="options">(Optional) The request options for the request.</param>
-        /// <returns>A <see cref="System.Threading.Tasks"/> containing a <see cref="Microsoft.Azure.Documents.Client.ResourceResponse{T}"/> which will contain information about the request issued.</returns>
-        /// <exception cref="ArgumentNullException">If <paramref name="documentCollectionLink"/> is not set.</exception>
-        /// <exception cref="DocumentClientException">This exception can encapsulate many different types of errors. To determine the specific error always look at the StatusCode property. Some common codes you may get when creating a Document are:
-        /// <list type="table">
-        ///     <listheader>
-        ///         <term>StatusCode</term><description>Reason for exception</description>
-        ///     </listheader>
-        ///     <item>
-        ///         <term>404</term><description>NotFound - This means the resource you tried to delete did not exist.</description>
-        ///     </item>
-        /// </list>
-        /// </exception>
-        /// <example>
-        /// <code language="c#">
-        /// <![CDATA[
-        /// //Delete a collection using its selfLink property
-        /// //To get the collectionLink you would have to query for the Collection, using CreateDocumentCollectionQuery(),  and then refer to its .SelfLink property
-        /// await client.DeleteDocumentCollectionAsync(collectionLink);
-        /// ]]>
-        /// </code>
-        /// </example>
-        /// <seealso cref="Microsoft.Azure.Documents.DocumentCollection"/>
-        /// <seealso cref="Microsoft.Azure.Documents.Client.RequestOptions"/>
-        /// <seealso cref="Microsoft.Azure.Documents.Client.ResourceResponse{T}"/>
-        /// <seealso cref="System.Threading.Tasks.Task"/>
-        public Task<ResourceResponse<DocumentCollection>> DeleteDocumentCollectionAsync(string documentCollectionLink, Documents.Client.RequestOptions options = null)
-        {
-            IDocumentClientRetryPolicy retryPolicyInstance = this.ResetSessionTokenRetryPolicy.GetRequestPolicy();
-            return TaskHelper.InlineIfPossible(() => this.DeleteDocumentCollectionPrivateAsync(documentCollectionLink, options, retryPolicyInstance), retryPolicyInstance);
-        }
-
-        private async Task<ResourceResponse<DocumentCollection>> DeleteDocumentCollectionPrivateAsync(string documentCollectionLink, Documents.Client.RequestOptions options, IDocumentClientRetryPolicy retryPolicyInstance)
-        {
-            await this.EnsureValidClientAsync();
-
-            if (string.IsNullOrEmpty(documentCollectionLink))
-            {
-                throw new ArgumentNullException("documentCollectionLink");
-            }
-
-            INameValueCollection headers = this.GetRequestHeaders(options);
-            using (DocumentServiceRequest request = DocumentServiceRequest.Create(
-                OperationType.Delete,
-                ResourceType.Collection,
-                documentCollectionLink,
-                AuthorizationTokenType.PrimaryMasterKey,
-                headers))
-            {
-                return new ResourceResponse<DocumentCollection>(await this.DeleteAsync(request, retryPolicyInstance));
-            }
-        }
-
-        /// <summary>
-        /// Delete a <see cref="Microsoft.Azure.Documents.StoredProcedure"/> from the Azure Cosmos DB service as an asynchronous operation.
-        /// </summary>
-        /// <param name="storedProcedureLink">The link of the <see cref="Microsoft.Azure.Documents.StoredProcedure"/> to delete. E.g. dbs/db_rid/colls/col_rid/sprocs/sproc_rid/ </param>
-        /// <param name="options">(Optional) The request options for the request.</param>
-        /// <returns>A <see cref="System.Threading.Tasks"/> containing a <see cref="Microsoft.Azure.Documents.Client.ResourceResponse{T}"/> which will contain information about the request issued.</returns>
-        /// <exception cref="ArgumentNullException">If <paramref name="storedProcedureLink"/> is not set.</exception>
-        /// <exception cref="DocumentClientException">This exception can encapsulate many different types of errors. To determine the specific error always look at the StatusCode property. Some common codes you may get when creating a Document are:
-        /// <list type="table">
-        ///     <listheader>
-        ///         <term>StatusCode</term><description>Reason for exception</description>
-        ///     </listheader>
-        ///     <item>
-        ///         <term>404</term><description>NotFound - This means the resource you tried to delete did not exist.</description>
-        ///     </item>
-        /// </list>
-        /// </exception>
-        /// <example>
-        /// <code language="c#">
-        /// <![CDATA[
-        /// //Delete a stored procedure using its selfLink property.
-        /// //To get the sprocLink you would have to query for the Stored Procedure, using CreateStoredProcedureQuery(),  and then refer to its .SelfLink property
-        /// await client.DeleteStoredProcedureAsync(sprocLink);
-        /// ]]>
-        /// </code>
-        /// </example>
-        /// <seealso cref="Microsoft.Azure.Documents.StoredProcedure"/>
-        /// <seealso cref="Microsoft.Azure.Documents.Client.RequestOptions"/>
-        /// <seealso cref="Microsoft.Azure.Documents.Client.ResourceResponse{T}"/>
-        /// <seealso cref="System.Threading.Tasks.Task"/>
-        public Task<ResourceResponse<StoredProcedure>> DeleteStoredProcedureAsync(string storedProcedureLink, Documents.Client.RequestOptions options = null)
-        {
-            IDocumentClientRetryPolicy retryPolicyInstance = this.ResetSessionTokenRetryPolicy.GetRequestPolicy();
-            return TaskHelper.InlineIfPossible(() => this.DeleteStoredProcedurePrivateAsync(storedProcedureLink, options, retryPolicyInstance), retryPolicyInstance);
-        }
-
-        private async Task<ResourceResponse<StoredProcedure>> DeleteStoredProcedurePrivateAsync(string storedProcedureLink, Documents.Client.RequestOptions options, IDocumentClientRetryPolicy retryPolicyInstance)
-        {
-            await this.EnsureValidClientAsync();
-
-            if (string.IsNullOrEmpty(storedProcedureLink))
-            {
-                throw new ArgumentNullException("storedProcedureLink");
-            }
-
-            INameValueCollection headers = this.GetRequestHeaders(options);
-            using (DocumentServiceRequest request = DocumentServiceRequest.Create(
-                OperationType.Delete,
-                ResourceType.StoredProcedure,
-                storedProcedureLink,
-                AuthorizationTokenType.PrimaryMasterKey,
-                headers))
-            {
-                return new ResourceResponse<StoredProcedure>(await this.DeleteAsync(request, retryPolicyInstance));
-            }
-        }
-
-        /// <summary>
-        /// Delete a <see cref="Microsoft.Azure.Documents.Trigger"/> from the Azure Cosmos DB service as an asynchronous operation.
-        /// </summary>
-        /// <param name="triggerLink">The link of the <see cref="Microsoft.Azure.Documents.Trigger"/> to delete. E.g. dbs/db_rid/colls/col_rid/triggers/trigger_rid/ </param>
-        /// <param name="options">(Optional) The request options for the request.</param>
-        /// <returns>A <see cref="System.Threading.Tasks"/> containing a <see cref="Microsoft.Azure.Documents.Client.ResourceResponse{T}"/> which will contain information about the request issued.</returns>
-        /// <exception cref="ArgumentNullException">If <paramref name="triggerLink"/> is not set.</exception>
-        /// <exception cref="DocumentClientException">This exception can encapsulate many different types of errors. To determine the specific error always look at the StatusCode property. Some common codes you may get when creating a Document are:
-        /// <list type="table">
-        ///     <listheader>
-        ///         <term>StatusCode</term><description>Reason for exception</description>
-        ///     </listheader>
-        ///     <item>
-        ///         <term>404</term><description>NotFound - This means the resource you tried to delete did not exist.</description>
-        ///     </item>
-        /// </list>
-        /// </exception>
-        /// <example>
-        /// <code language="c#">
-        /// <![CDATA[
-        /// //Delete a trigger using its selfLink property.
-        /// //To get the triggerLink you would have to query for the Trigger, using CreateTriggerQuery(),  and then refer to its .SelfLink property
-        /// await client.DeleteTriggerAsync(triggerLink);
-        /// ]]>
-        /// </code>
-        /// </example>
-        /// <seealso cref="Microsoft.Azure.Documents.Trigger"/>
-        /// <seealso cref="Microsoft.Azure.Documents.Client.RequestOptions"/>
-        /// <seealso cref="Microsoft.Azure.Documents.Client.ResourceResponse{T}"/>
-        /// <seealso cref="System.Threading.Tasks.Task"/>
-        public Task<ResourceResponse<Trigger>> DeleteTriggerAsync(string triggerLink, Documents.Client.RequestOptions options = null)
-        {
-            IDocumentClientRetryPolicy retryPolicyInstance = this.ResetSessionTokenRetryPolicy.GetRequestPolicy();
-            return TaskHelper.InlineIfPossible(() => this.DeleteTriggerPrivateAsync(triggerLink, options, retryPolicyInstance), retryPolicyInstance);
-        }
-
-        private async Task<ResourceResponse<Trigger>> DeleteTriggerPrivateAsync(string triggerLink, Documents.Client.RequestOptions options, IDocumentClientRetryPolicy retryPolicyInstance)
-        {
-            await this.EnsureValidClientAsync();
-
-            if (string.IsNullOrEmpty(triggerLink))
-            {
-                throw new ArgumentNullException("triggerLink");
-            }
-
-            INameValueCollection headers = this.GetRequestHeaders(options);
-            using (DocumentServiceRequest request = DocumentServiceRequest.Create(
-                OperationType.Delete,
-                ResourceType.Trigger,
-                triggerLink,
-                AuthorizationTokenType.PrimaryMasterKey,
-                headers))
-            {
-                return new ResourceResponse<Trigger>(await this.DeleteAsync(request, retryPolicyInstance));
-            }
-        }
-
-        /// <summary>
-        /// Delete a <see cref="Microsoft.Azure.Documents.UserDefinedFunction"/> from the Azure Cosmos DB service as an asynchronous operation.
-        /// </summary>
-        /// <param name="functionLink">The link of the <see cref="Microsoft.Azure.Documents.UserDefinedFunction"/> to delete. E.g. dbs/db_rid/colls/col_rid/udfs/udf_rid/ </param>
-        /// <param name="options">(Optional) The request options for the request.</param>
-        /// <returns>A <see cref="System.Threading.Tasks"/> containing a <see cref="Microsoft.Azure.Documents.Client.ResourceResponse{T}"/> which will contain information about the request issued.</returns>
-        /// <exception cref="ArgumentNullException">If <paramref name="functionLink"/> is not set.</exception>
-        /// <exception cref="DocumentClientException">This exception can encapsulate many different types of errors. To determine the specific error always look at the StatusCode property. Some common codes you may get when creating a Document are:
-        /// <list type="table">
-        ///     <listheader>
-        ///         <term>StatusCode</term><description>Reason for exception</description>
-        ///     </listheader>
-        ///     <item>
-        ///         <term>404</term><description>NotFound - This means the resource you tried to delete did not exist.</description>
-        ///     </item>
-        /// </list>
-        /// </exception>
-        /// <example>
-        /// <code language="c#">
-        /// <![CDATA[
-        /// //Delete a user defined function using its selfLink property.
-        /// //To get the functionLink you would have to query for the User Defined Function, using CreateUserDefinedFunctionQuery(),  and then refer to its .SelfLink property
-        /// await client.DeleteUserDefinedFunctionAsync(functionLink);
-        /// ]]>
-        /// </code>
-        /// </example>
-        /// <seealso cref="Microsoft.Azure.Documents.UserDefinedFunction"/>
-        /// <seealso cref="Microsoft.Azure.Documents.Client.RequestOptions"/>
-        /// <seealso cref="Microsoft.Azure.Documents.Client.ResourceResponse{T}"/>
-        /// <seealso cref="System.Threading.Tasks.Task"/>
-        public Task<ResourceResponse<UserDefinedFunction>> DeleteUserDefinedFunctionAsync(string functionLink, Documents.Client.RequestOptions options = null)
-        {
-            IDocumentClientRetryPolicy retryPolicyInstance = this.ResetSessionTokenRetryPolicy.GetRequestPolicy();
-            return TaskHelper.InlineIfPossible(() => this.DeleteUserDefinedFunctionPrivateAsync(functionLink, options, retryPolicyInstance), retryPolicyInstance);
-        }
-
-        private async Task<ResourceResponse<UserDefinedFunction>> DeleteUserDefinedFunctionPrivateAsync(string functionLink, Documents.Client.RequestOptions options, IDocumentClientRetryPolicy retryPolicyInstance)
-        {
-            await this.EnsureValidClientAsync();
-
-            if (string.IsNullOrEmpty(functionLink))
-            {
-                throw new ArgumentNullException("functionLink");
-            }
-
-            INameValueCollection headers = this.GetRequestHeaders(options);
-            using (DocumentServiceRequest request = DocumentServiceRequest.Create(
-                OperationType.Delete,
-                ResourceType.UserDefinedFunction,
-                functionLink,
-                AuthorizationTokenType.PrimaryMasterKey,
-                headers))
-            {
-                return new ResourceResponse<UserDefinedFunction>(await this.DeleteAsync(request, retryPolicyInstance));
-            }
-        }
-
-        /// <summary>
-        /// Delete a <see cref="Microsoft.Azure.Documents.Conflict"/> from the Azure Cosmos DB service as an asynchronous operation.
-        /// </summary>
-        /// <param name="conflictLink">The link of the <see cref="Microsoft.Azure.Documents.Conflict"/> to delete. E.g. dbs/db_rid/colls/coll_rid/conflicts/ </param>
-        /// <param name="options">(Optional) The request options for the request.</param>
-        /// <returns>A <see cref="System.Threading.Tasks"/> containing a <see cref="Microsoft.Azure.Documents.Client.ResourceResponse{T}"/> which will contain information about the request issued.</returns>
-        /// <exception cref="ArgumentNullException">If <paramref name="conflictLink"/> is not set.</exception>
-        /// <exception cref="DocumentClientException">This exception can encapsulate many different types of errors. To determine the specific error always look at the StatusCode property. Some common codes you may get when creating a Document are:
-        /// <list type="table">
-        ///     <listheader>
-        ///         <term>StatusCode</term><description>Reason for exception</description>
-        ///     </listheader>
-        ///     <item>
-        ///         <term>404</term><description>NotFound - This means the resource you tried to delete did not exist.</description>
-        ///     </item>
-        /// </list>
-        /// </exception>
-        /// <example>
-        /// <code language="c#">
-        /// <![CDATA[
-        /// //Delete a conflict using its selfLink property.
-        /// //To get the conflictLink you would have to query for the Conflict object, using CreateConflictQuery(), and then refer to its .SelfLink property
-        /// await client.DeleteConflictAsync(conflictLink);
-        /// ]]>
-        /// </code>
-        /// </example>
-        /// <seealso cref="Microsoft.Azure.Documents.Conflict"/>
-        /// <seealso cref="Microsoft.Azure.Documents.Client.RequestOptions"/>
-        /// <seealso cref="Microsoft.Azure.Documents.Client.ResourceResponse{T}"/>
-        /// <seealso cref="System.Threading.Tasks.Task"/>
-        public Task<ResourceResponse<Conflict>> DeleteConflictAsync(string conflictLink, Documents.Client.RequestOptions options = null)
-        {
-            IDocumentClientRetryPolicy retryPolicyInstance = this.ResetSessionTokenRetryPolicy.GetRequestPolicy();
-            return TaskHelper.InlineIfPossible(() => this.DeleteConflictPrivateAsync(conflictLink, options, retryPolicyInstance), retryPolicyInstance);
-        }
-
-        private async Task<ResourceResponse<Conflict>> DeleteConflictPrivateAsync(string conflictLink, Documents.Client.RequestOptions options, IDocumentClientRetryPolicy retryPolicyInstance)
-        {
-            await this.EnsureValidClientAsync();
-
-            if (string.IsNullOrEmpty(conflictLink))
-            {
-                throw new ArgumentNullException("conflictLink");
-            }
-
-            INameValueCollection headers = this.GetRequestHeaders(options);
-            using (DocumentServiceRequest request = DocumentServiceRequest.Create(
-                OperationType.Delete,
-                ResourceType.Conflict,
-                conflictLink,
-                AuthorizationTokenType.PrimaryMasterKey,
-                headers))
-            {
-                await this.AddPartitionKeyInformationAsync(request, options);
-                return new ResourceResponse<Conflict>(await this.DeleteAsync(request, retryPolicyInstance));
-            }
-        }
-
-        /// <summary>
-        /// Delete a <see cref="Microsoft.Azure.Documents.Snapshot"/> from the Azure Cosmos DB service as an asynchronous operation.
-        /// </summary>
-        /// <param name="snapshotLink">The link of the <see cref="Microsoft.Azure.Documents.Snapshot"/> to delete. E.g. snapshots/snapshot_rid/ </param>
-        /// <param name="options">(Optional) The request options for the request.</param>
-        /// <returns>A <see cref="System.Threading.Tasks"/> containing a <see cref="Microsoft.Azure.Documents.Client.ResourceResponse{T}"/> which will contain information about the request issued.</returns>
-        /// <exception cref="ArgumentNullException">If <paramref name="snapshotLink"/> is not set.</exception>
-        /// <exception cref="DocumentClientException">This exception can encapsulate many different types of errors. To determine the specific error always look at the StatusCode property. Some common codes you may get when creating a Document are:
-        /// <list type="table">
-        ///     <listheader>
-        ///         <term>StatusCode</term><description>Reason for exception</description>
-        ///     </listheader>
-        ///     <item>
-        ///         <term>404</term><description>NotFound - This means the resource you tried to delete did not exist.</description>
-        ///     </item>
-        /// </list>
-        /// </exception>
-        /// <example>
-        /// <code language="c#">
-        /// <![CDATA[
-        /// //Delete a snapshot using its selfLink property
-        /// //To get the snapshot you would have to query for the Snapshot, using CreateSnapshotQuery(),  and then refer to its .SelfLink property
-        /// await client.DeleteSnapshotAsync(snapshotLink);
-        /// ]]>
-        /// </code>
-        /// </example>
-        /// <seealso cref="Microsoft.Azure.Documents.Snapshot"/>
-        /// <seealso cref="Microsoft.Azure.Documents.Client.RequestOptions"/>
-        /// <seealso cref="Microsoft.Azure.Documents.Client.ResourceResponse{T}"/>
-        /// <seealso cref="System.Threading.Tasks.Task"/>
-        internal Task<ResourceResponse<Snapshot>> DeleteSnapshotAsync(string snapshotLink, Documents.Client.RequestOptions options = null)
-        {
-            IDocumentClientRetryPolicy retryPolicyInstance = this.ResetSessionTokenRetryPolicy.GetRequestPolicy();
-            return TaskHelper.InlineIfPossible(() => this.DeleteSnapshotPrivateAsync(snapshotLink, options, retryPolicyInstance), retryPolicyInstance);
-        }
-
-        private async Task<ResourceResponse<Snapshot>> DeleteSnapshotPrivateAsync(string snapshotLink, Documents.Client.RequestOptions options, IDocumentClientRetryPolicy retryPolicyInstance)
-        {
-            await this.EnsureValidClientAsync();
-
-            if (string.IsNullOrEmpty(snapshotLink))
-            {
-                throw new ArgumentNullException("snapshotLink");
-            }
-
-            INameValueCollection headers = this.GetRequestHeaders(options);
-            using (DocumentServiceRequest request = DocumentServiceRequest.Create(
-                OperationType.Delete,
-                ResourceType.Snapshot,
-                snapshotLink,
-                AuthorizationTokenType.PrimaryMasterKey,
-                headers))
-            {
-                return new ResourceResponse<Snapshot>(await this.DeleteAsync(request, retryPolicyInstance));
-            }
-        }
-
-        #endregion
-
-        #region Replace Impl
-        /// <summary>
-        /// Replaces a document collection in the Azure Cosmos DB service as an asynchronous operation.
-        /// </summary>
-        /// <param name="documentCollection">the updated document collection.</param>
-        /// <param name="options">the request options for the request.</param>
-        /// <returns>
-        /// A <see cref="System.Threading.Tasks"/> containing a <see cref="Microsoft.Azure.Documents.Client.ResourceResponse{T}"/> which wraps a <see cref="Microsoft.Azure.Documents.DocumentCollection"/> containing the updated resource record.
-        /// </returns>
-        public Task<ResourceResponse<DocumentCollection>> ReplaceDocumentCollectionAsync(DocumentCollection documentCollection, Documents.Client.RequestOptions options = null)
-        {
-            IDocumentClientRetryPolicy retryPolicyInstance = this.ResetSessionTokenRetryPolicy.GetRequestPolicy();
-            return TaskHelper.InlineIfPossible(() => this.ReplaceDocumentCollectionPrivateAsync(documentCollection, options, retryPolicyInstance), retryPolicyInstance);
-        }
-
-        private async Task<ResourceResponse<DocumentCollection>> ReplaceDocumentCollectionPrivateAsync(
-            DocumentCollection documentCollection,
-            Documents.Client.RequestOptions options,
-            IDocumentClientRetryPolicy retryPolicyInstance,
-            string altLink = null)
-        {
-            await this.EnsureValidClientAsync();
-
-            if (documentCollection == null)
-            {
-                throw new ArgumentNullException("documentCollection");
-            }
-
-            this.ValidateResource(documentCollection);
-            INameValueCollection headers = this.GetRequestHeaders(options);
-            using (DocumentServiceRequest request = DocumentServiceRequest.Create(
-                OperationType.Replace,
-                altLink ?? this.GetLinkForRouting(documentCollection),
-                documentCollection,
-                ResourceType.Collection,
-                AuthorizationTokenType.PrimaryMasterKey,
-                headers,
-                SerializationFormattingPolicy.None))
-            {
-                ResourceResponse<DocumentCollection> collection = new ResourceResponse<DocumentCollection>(await this.UpdateAsync(request, retryPolicyInstance));
-                // set the session token
-                if (collection.Resource != null)
-                {
-                    this.sessionContainer.SetSessionToken(collection.Resource.ResourceId, collection.Resource.AltLink, collection.Headers);
-                }
-                return collection;
-            }
-        }
-
-        /// <summary>
-        /// Replaces a <see cref="Microsoft.Azure.Documents.Document"/> in the Azure Cosmos DB service as an asynchronous operation.
-        /// </summary>
-        /// <param name="documentLink">The link of the document to be updated. E.g. dbs/db_rid/colls/col_rid/docs/doc_rid/ </param>
-        /// <param name="document">The updated <see cref="Microsoft.Azure.Documents.Document"/> to replace the existing resource with.</param>
-        /// <param name="options">(Optional) The request options for the request.</param>
-        /// <param name="cancellationToken">(Optional) A <see cref="CancellationToken"/> that can be used by other objects or threads to receive notice of cancellation.</param>
-        /// <returns>
-        /// A <see cref="System.Threading.Tasks"/> containing a <see cref="Microsoft.Azure.Documents.Client.ResourceResponse{T}"/> which wraps a <see cref="Microsoft.Azure.Documents.Document"/> containing the updated resource record.
-        /// </returns>
-        /// <exception cref="ArgumentNullException">If either <paramref name="documentLink"/> or <paramref name="document"/> is not set.</exception>
-        /// <exception cref="DocumentClientException">This exception can encapsulate many different types of errors. To determine the specific error always look at the StatusCode property. Some common codes you may get when creating a Document are:
-        /// <list type="table">
-        ///     <listheader>
-        ///         <term>StatusCode</term><description>Reason for exception</description>
-        ///     </listheader>
-        ///     <item>
-        ///         <term>404</term><description>NotFound - This means the resource you tried to delete did not exist.</description>
-        ///     </item>
-        /// </list>
-        /// </exception>
-        /// <example>
-        /// In this example, instead of using a strongly typed <see cref="Document"/>, we will work with our own POCO object and not rely on the dynamic nature of the Document class.
-        /// <code language="c#">
-        /// <![CDATA[
-        /// public class MyPoco
-        /// {
-        ///     public string Id {get; set;}
-        ///     public string MyProperty {get; set;}
-        /// }
-        ///
-        /// //Get the doc back as a Document so you have access to doc.SelfLink
-        /// Document doc = client.CreateDocumentQuery<Document>(collectionLink)
-        ///                        .Where(r => r.Id == "doc id")
-        ///                        .AsEnumerable()
-        ///                        .SingleOrDefault();
-        ///
-        /// //Now dynamically cast doc back to your MyPoco
-        /// MyPoco poco = (dynamic)doc;
-        ///
-        /// //Update some properties of the poco object
-        /// poco.MyProperty = "updated value";
-        ///
-        /// //Now persist these changes to the database using doc.SelLink and the update poco object
-        /// Document updated = await client.ReplaceDocumentAsync(doc.SelfLink, poco);
-        /// ]]>
-        /// </code>
-        /// </example>
-        /// <seealso cref="Microsoft.Azure.Documents.Document"/>
-        /// <seealso cref="Microsoft.Azure.Documents.Client.RequestOptions"/>
-        /// <seealso cref="Microsoft.Azure.Documents.Client.ResourceResponse{T}"/>
-        /// <seealso cref="System.Threading.Tasks.Task"/>
-        public Task<ResourceResponse<Document>> ReplaceDocumentAsync(string documentLink, object document, Documents.Client.RequestOptions options = null, CancellationToken cancellationToken = default(CancellationToken))
-        {
-            // This call is to just run ReplaceDocumentInlineAsync in a SynchronizationContext aware environment
-            return TaskHelper.InlineIfPossible(() => this.ReplaceDocumentInlineAsync(documentLink, document, options, cancellationToken), null, cancellationToken);
-        }
-
-        private async Task<ResourceResponse<Document>> ReplaceDocumentInlineAsync(string documentLink, object document, Documents.Client.RequestOptions options, CancellationToken cancellationToken)
-        {
-            IDocumentClientRetryPolicy requestRetryPolicy = this.ResetSessionTokenRetryPolicy.GetRequestPolicy();
-            if (options == null || options.PartitionKey == null)
-            {
-                requestRetryPolicy = new PartitionKeyMismatchRetryPolicy(await this.GetCollectionCacheAsync(), requestRetryPolicy);
-            }
-            return await TaskHelper.InlineIfPossible(() => this.ReplaceDocumentPrivateAsync(documentLink, document, options, requestRetryPolicy, cancellationToken), requestRetryPolicy, cancellationToken);
-        }
-
-        private Task<ResourceResponse<Document>> ReplaceDocumentPrivateAsync(string documentLink, object document, Documents.Client.RequestOptions options, IDocumentClientRetryPolicy retryPolicyInstance, CancellationToken cancellationToken)
-        {
-            if (string.IsNullOrEmpty(documentLink))
-            {
-                throw new ArgumentNullException("documentLink");
-            }
-
-            if (document == null)
-            {
-                throw new ArgumentNullException("document");
-            }
-
-            Document typedDocument = Document.FromObject(document, this.GetSerializerSettingsForRequest(options));
-            this.ValidateResource(typedDocument);
-            return this.ReplaceDocumentPrivateAsync(documentLink, typedDocument, options, retryPolicyInstance, cancellationToken);
-        }
-
-        /// <summary>
-        /// Replaces a <see cref="Microsoft.Azure.Documents.Document"/> in the Azure Cosmos DB service as an asynchronous operation.
-        /// </summary>
-        /// <param name="document">The updated <see cref="Microsoft.Azure.Documents.Document"/> to replace the existing resource with.</param>
-        /// <param name="options">(Optional) The request options for the request.</param>
-        /// <param name="cancellationToken">(Optional) A <see cref="CancellationToken"/> that can be used by other objects or threads to receive notice of cancellation.</param>
-        /// <returns>
-        /// A <see cref="System.Threading.Tasks"/> containing a <see cref="Microsoft.Azure.Documents.Client.ResourceResponse{T}"/> which wraps a <see cref="Microsoft.Azure.Documents.Document"/> containing the updated resource record.
-        /// </returns>
-        /// <exception cref="ArgumentNullException">If <paramref name="document"/> is not set.</exception>
-        /// <exception cref="DocumentClientException">This exception can encapsulate many different types of errors. To determine the specific error always look at the StatusCode property. Some common codes you may get when creating a Document are:
-        /// <list type="table">
-        ///     <listheader>
-        ///         <term>StatusCode</term><description>Reason for exception</description>
-        ///     </listheader>
-        ///     <item>
-        ///         <term>404</term><description>NotFound - This means the resource you tried to delete did not exist.</description>
-        ///     </item>
-        /// </list>
-        /// </exception>
-        /// <example>
-        /// This example uses <see cref="Document"/> and takes advantage of the fact that it is a dynamic object and uses SetProperty to dynamically update properties on the document
-        /// <code language="c#">
-        /// <![CDATA[
-        /// //Fetch the Document to be updated
-        /// Document doc = client.CreateDocumentQuery<Document>(collectionLink)
-        ///                             .Where(r => r.Id == "doc id")
-        ///                             .AsEnumerable()
-        ///                             .SingleOrDefault();
-        ///
-        /// //Update some properties on the found resource
-        /// doc.SetPropertyValue("MyProperty", "updated value");
-        ///
-        /// //Now persist these changes to the database by replacing the original resource
-        /// Document updated = await client.ReplaceDocumentAsync(doc);
-        /// ]]>
-        /// </code>
-        /// </example>
-        /// <seealso cref="Microsoft.Azure.Documents.Document"/>
-        /// <seealso cref="Microsoft.Azure.Documents.Client.RequestOptions"/>
-        /// <seealso cref="Microsoft.Azure.Documents.Client.ResourceResponse{T}"/>
-        /// <seealso cref="System.Threading.Tasks.Task"/>
-        public Task<ResourceResponse<Document>> ReplaceDocumentAsync(Document document, Documents.Client.RequestOptions options = null, CancellationToken cancellationToken = default(CancellationToken))
-        {
-            IDocumentClientRetryPolicy retryPolicyInstance = this.ResetSessionTokenRetryPolicy.GetRequestPolicy();
-            return TaskHelper.InlineIfPossible(() => this.ReplaceDocumentPrivateAsync(
-                this.GetLinkForRouting(document),
-                document,
-                options,
-                retryPolicyInstance,
-                cancellationToken),
-                retryPolicyInstance,
-                cancellationToken);
-        }
-
-        private async Task<ResourceResponse<Document>> ReplaceDocumentPrivateAsync(string documentLink, Document document, Documents.Client.RequestOptions options, IDocumentClientRetryPolicy retryPolicyInstance, CancellationToken cancellationToken)
-        {
-            await this.EnsureValidClientAsync();
-
-            if (document == null)
-            {
-                throw new ArgumentNullException("document");
-            }
-
-            this.ValidateResource(document);
-            INameValueCollection headers = this.GetRequestHeaders(options);
-            using (DocumentServiceRequest request = DocumentServiceRequest.Create(
-                OperationType.Replace,
-                documentLink,
-                document,
-                ResourceType.Document,
-                AuthorizationTokenType.PrimaryMasterKey,
-                headers,
-                SerializationFormattingPolicy.None,
-                this.GetSerializerSettingsForRequest(options)))
-            {
-                await this.AddPartitionKeyInformationAsync(request, document, options);
-                return new ResourceResponse<Document>(await this.UpdateAsync(request, retryPolicyInstance, cancellationToken));
-            }
-        }
-
-        /// <summary>
-        /// Replaces a <see cref="Microsoft.Azure.Documents.StoredProcedure"/> in the Azure Cosmos DB service as an asynchronous operation.
-        /// </summary>
-        /// <param name="storedProcedure">The updated <see cref="Microsoft.Azure.Documents.StoredProcedure"/> to replace the existing resource with.</param>
-        /// <param name="options">(Optional) The request options for the request.</param>
-        /// <returns>
-        /// A <see cref="System.Threading.Tasks"/> containing a <see cref="Microsoft.Azure.Documents.Client.ResourceResponse{T}"/> which wraps a <see cref="Microsoft.Azure.Documents.StoredProcedure"/> containing the updated resource record.
-        /// </returns>
-        /// <exception cref="ArgumentNullException">If <paramref name="storedProcedure"/> is not set.</exception>
-        /// <exception cref="DocumentClientException">This exception can encapsulate many different types of errors. To determine the specific error always look at the StatusCode property. Some common codes you may get when creating a Document are:
-        /// <list type="table">
-        ///     <listheader>
-        ///         <term>StatusCode</term><description>Reason for exception</description>
-        ///     </listheader>
-        ///     <item>
-        ///         <term>404</term><description>NotFound - This means the resource you tried to delete did not exist.</description>
-        ///     </item>
-        /// </list>
-        /// </exception>
-        /// <example>
-        /// <code language="c#">
-        /// <![CDATA[
-        /// //Fetch the resource to be updated
-        /// StoredProcedure sproc = client.CreateStoredProcedureQuery(sprocsLink)
-        ///                                  .Where(r => r.Id == "sproc id")
-        ///                                  .AsEnumerable()
-        ///                                  .SingleOrDefault();
-        ///
-        /// //Update some properties on the found resource
-        /// sproc.Body = "function () {new javascript body for sproc}";
-        ///
-        /// //Now persist these changes to the database by replacing the original resource
-        /// StoredProcedure updated = await client.ReplaceStoredProcedureAsync(sproc);
-        /// ]]>
-        /// </code>
-        /// </example>
-        /// <seealso cref="Microsoft.Azure.Documents.StoredProcedure"/>
-        /// <seealso cref="Microsoft.Azure.Documents.Client.RequestOptions"/>
-        /// <seealso cref="Microsoft.Azure.Documents.Client.ResourceResponse{T}"/>
-        /// <seealso cref="System.Threading.Tasks.Task"/>
-        public Task<ResourceResponse<StoredProcedure>> ReplaceStoredProcedureAsync(StoredProcedure storedProcedure, Documents.Client.RequestOptions options = null)
-        {
-            IDocumentClientRetryPolicy retryPolicyInstance = this.ResetSessionTokenRetryPolicy.GetRequestPolicy();
-            return TaskHelper.InlineIfPossible(() => this.ReplaceStoredProcedurePrivateAsync(storedProcedure, options, retryPolicyInstance), retryPolicyInstance);
-        }
-
-        private async Task<ResourceResponse<StoredProcedure>> ReplaceStoredProcedurePrivateAsync(
-            StoredProcedure storedProcedure,
-            Documents.Client.RequestOptions options,
-            IDocumentClientRetryPolicy retryPolicyInstance,
-            string altLink = null)
-        {
-            await this.EnsureValidClientAsync();
-
-            if (storedProcedure == null)
-            {
-                throw new ArgumentNullException("storedProcedure");
-            }
-
-            this.ValidateResource(storedProcedure);
-            INameValueCollection headers = this.GetRequestHeaders(options);
-            using (DocumentServiceRequest request = DocumentServiceRequest.Create(
-                OperationType.Replace,
-                altLink ?? this.GetLinkForRouting(storedProcedure),
-                storedProcedure,
-                ResourceType.StoredProcedure,
-                AuthorizationTokenType.PrimaryMasterKey,
-                headers,
-                SerializationFormattingPolicy.None))
-            {
-                return new ResourceResponse<StoredProcedure>(await this.UpdateAsync(request, retryPolicyInstance));
-            }
-        }
-
-        /// <summary>
-        /// Replaces a <see cref="Microsoft.Azure.Documents.Trigger"/> in the Azure Cosmos DB service as an asynchronous operation.
-        /// </summary>
-        /// <param name="trigger">The updated <see cref="Microsoft.Azure.Documents.Trigger"/> to replace the existing resource with.</param>
-        /// <param name="options">(Optional) The request options for the request.</param>
-        /// <returns>
-        /// A <see cref="System.Threading.Tasks"/> containing a <see cref="Microsoft.Azure.Documents.Client.ResourceResponse{T}"/> which wraps a <see cref="Microsoft.Azure.Documents.Trigger"/> containing the updated resource record.
-        /// </returns>
-        /// <exception cref="ArgumentNullException">If <paramref name="trigger"/> is not set.</exception>
-        /// <exception cref="DocumentClientException">This exception can encapsulate many different types of errors. To determine the specific error always look at the StatusCode property. Some common codes you may get when creating a Document are:
-        /// <list type="table">
-        ///     <listheader>
-        ///         <term>StatusCode</term><description>Reason for exception</description>
-        ///     </listheader>
-        ///     <item>
-        ///         <term>404</term><description>NotFound - This means the resource you tried to delete did not exist.</description>
-        ///     </item>
-        /// </list>
-        /// </exception>
-        /// <example>
-        /// <code language="c#">
-        /// <![CDATA[
-        /// //Fetch the resource to be updated
-        /// Trigger trigger = client.CreateTriggerQuery(sprocsLink)
-        ///                               .Where(r => r.Id == "trigger id")
-        ///                               .AsEnumerable()
-        ///                               .SingleOrDefault();
-        ///
-        /// //Update some properties on the found resource
-        /// trigger.Body = "function () {new javascript body for trigger}";
-        ///
-        /// //Now persist these changes to the database by replacing the original resource
-        /// Trigger updated = await client.ReplaceTriggerAsync(sproc);
-        /// ]]>
-        /// </code>
-        /// </example>
-        /// <seealso cref="Microsoft.Azure.Documents.Trigger"/>
-        /// <seealso cref="Microsoft.Azure.Documents.Client.RequestOptions"/>
-        /// <seealso cref="Microsoft.Azure.Documents.Client.ResourceResponse{T}"/>
-        /// <seealso cref="System.Threading.Tasks.Task"/>
-        public Task<ResourceResponse<Trigger>> ReplaceTriggerAsync(Trigger trigger, Documents.Client.RequestOptions options = null)
-        {
-            IDocumentClientRetryPolicy retryPolicyInstance = this.ResetSessionTokenRetryPolicy.GetRequestPolicy();
-            return TaskHelper.InlineIfPossible(() => this.ReplaceTriggerPrivateAsync(trigger, options, retryPolicyInstance), retryPolicyInstance);
-        }
-
-        private async Task<ResourceResponse<Trigger>> ReplaceTriggerPrivateAsync(Trigger trigger, Documents.Client.RequestOptions options, IDocumentClientRetryPolicy retryPolicyInstance, string altLink = null)
-        {
-            await this.EnsureValidClientAsync();
-
-            if (trigger == null)
-            {
-                throw new ArgumentNullException("trigger");
-            }
-
-            this.ValidateResource(trigger);
-            INameValueCollection headers = this.GetRequestHeaders(options);
-            using (DocumentServiceRequest request = DocumentServiceRequest.Create(
-                OperationType.Replace,
-                altLink ?? this.GetLinkForRouting(trigger),
-                trigger,
-                ResourceType.Trigger,
-                AuthorizationTokenType.PrimaryMasterKey,
-                headers,
-                SerializationFormattingPolicy.None))
-            {
-                return new ResourceResponse<Trigger>(await this.UpdateAsync(request, retryPolicyInstance));
-            }
-        }
-
-        /// <summary>
-        /// Replaces a <see cref="Microsoft.Azure.Documents.UserDefinedFunction"/> in the Azure Cosmos DB service as an asynchronous operation.
-        /// </summary>
-        /// <param name="function">The updated <see cref="Microsoft.Azure.Documents.UserDefinedFunction"/> to replace the existing resource with.</param>
-        /// <param name="options">(Optional) The request options for the request.</param>
-        /// <returns>
-        /// A <see cref="System.Threading.Tasks"/> containing a <see cref="Microsoft.Azure.Documents.Client.ResourceResponse{T}"/> which wraps a <see cref="Microsoft.Azure.Documents.UserDefinedFunction"/> containing the updated resource record.
-        /// </returns>
-        /// <exception cref="ArgumentNullException">If <paramref name="function"/> is not set.</exception>
-        /// <exception cref="DocumentClientException">This exception can encapsulate many different types of errors. To determine the specific error always look at the StatusCode property. Some common codes you may get when creating a Document are:
-        /// <list type="table">
-        ///     <listheader>
-        ///         <term>StatusCode</term><description>Reason for exception</description>
-        ///     </listheader>
-        ///     <item>
-        ///         <term>404</term><description>NotFound - This means the resource you tried to delete did not exist.</description>
-        ///     </item>
-        /// </list>
-        /// </exception>
-        /// <example>
-        /// <code language="c#">
-        /// <![CDATA[
-        /// //Fetch the resource to be updated
-        /// UserDefinedFunction udf = client.CreateUserDefinedFunctionQuery(functionsLink)
-        ///                                     .Where(r => r.Id == "udf id")
-        ///                                     .AsEnumerable()
-        ///                                     .SingleOrDefault();
-        ///
-        /// //Update some properties on the found resource
-        /// udf.Body = "function () {new javascript body for udf}";
-        ///
-        /// //Now persist these changes to the database by replacing the original resource
-        /// UserDefinedFunction updated = await client.ReplaceUserDefinedFunctionAsync(udf);
-        /// ]]>
-        /// </code>
-        /// </example>
-        /// <seealso cref="Microsoft.Azure.Documents.UserDefinedFunction"/>
-        /// <seealso cref="Microsoft.Azure.Documents.Client.RequestOptions"/>
-        /// <seealso cref="Microsoft.Azure.Documents.Client.ResourceResponse{T}"/>
-        /// <seealso cref="System.Threading.Tasks.Task"/>
-        public Task<ResourceResponse<UserDefinedFunction>> ReplaceUserDefinedFunctionAsync(UserDefinedFunction function, Documents.Client.RequestOptions options = null)
-        {
-            IDocumentClientRetryPolicy retryPolicyInstance = this.ResetSessionTokenRetryPolicy.GetRequestPolicy();
-            return TaskHelper.InlineIfPossible(() => this.ReplaceUserDefinedFunctionPrivateAsync(function, options, retryPolicyInstance), retryPolicyInstance);
-        }
-
-        private async Task<ResourceResponse<UserDefinedFunction>> ReplaceUserDefinedFunctionPrivateAsync(
-            UserDefinedFunction function,
-            Documents.Client.RequestOptions options,
-            IDocumentClientRetryPolicy retryPolicyInstance,
-            string altLink = null)
-        {
-            await this.EnsureValidClientAsync();
-
-            if (function == null)
-            {
-                throw new ArgumentNullException("function");
-            }
-
-            this.ValidateResource(function);
-            INameValueCollection headers = this.GetRequestHeaders(options);
-            using (DocumentServiceRequest request = DocumentServiceRequest.Create(
-                OperationType.Replace,
-                altLink ?? this.GetLinkForRouting(function),
-                function,
-                ResourceType.UserDefinedFunction,
-                AuthorizationTokenType.PrimaryMasterKey,
-                headers,
-                SerializationFormattingPolicy.None))
-            {
-                return new ResourceResponse<UserDefinedFunction>(await this.UpdateAsync(request, retryPolicyInstance));
-            }
-        }
-
-        /// <summary>
-        /// Replaces a <see cref="Microsoft.Azure.Documents.Offer"/> in the Azure Cosmos DB service as an asynchronous operation.
-        /// </summary>
-        /// <param name="offer">The updated <see cref="Microsoft.Azure.Documents.Offer"/> to replace the existing resource with.</param>
-        /// <returns>
-        /// A <see cref="System.Threading.Tasks"/> containing a <see cref="Microsoft.Azure.Documents.Client.ResourceResponse{T}"/> which wraps a <see cref="Microsoft.Azure.Documents.Offer"/> containing the updated resource record.
-        /// </returns>
-        /// <exception cref="ArgumentNullException">If <paramref name="offer"/> is not set.</exception>
-        /// <exception cref="DocumentClientException">This exception can encapsulate many different types of errors. To determine the specific error always look at the StatusCode property. Some common codes you may get when creating a Document are:
-        /// <list type="table">
-        ///     <listheader>
-        ///         <term>StatusCode</term><description>Reason for exception</description>
-        ///     </listheader>
-        ///     <item>
-        ///         <term>404</term><description>NotFound - This means the resource you tried to delete did not exist.</description>
-        ///     </item>
-        ///     <item>
-        ///        <term>429</term><description>TooManyRequests - The replace offer is throttled as the offer scale down operation is attempted within the idle timeout period of 4 hours. Consult the DocumentClientException.RetryAfter value to see how long you should wait before retrying this operation.</description>
-        ///     </item>
-        /// </list>
-        /// </exception>
-        /// <example>
-        /// <code language="c#">
-        /// <![CDATA[
-        /// //Fetch the resource to be updated
-        /// Offer offer = client.CreateOfferQuery()
-        ///                          .Where(r => r.ResourceLink == "collection selfLink")
-        ///                          .AsEnumerable()
-        ///                          .SingleOrDefault();
-        ///
-        /// //Create a new offer with the changed throughput
-        /// OfferV2 newOffer = new OfferV2(offer, 5000);
-        ///
-        /// //Now persist these changes to the database by replacing the original resource
-        /// Offer updated = await client.ReplaceOfferAsync(newOffer);
-        /// ]]>
-        /// </code>
-        /// </example>
-        /// <seealso cref="Microsoft.Azure.Documents.Offer"/>
-        /// <seealso cref="Microsoft.Azure.Documents.Client.RequestOptions"/>
-        /// <seealso cref="Microsoft.Azure.Documents.Client.ResourceResponse{T}"/>
-        /// <seealso cref="System.Threading.Tasks.Task"/>
-        public Task<ResourceResponse<Offer>> ReplaceOfferAsync(Offer offer)
-        {
-            IDocumentClientRetryPolicy retryPolicyInstance = this.ResetSessionTokenRetryPolicy.GetRequestPolicy();
-            return TaskHelper.InlineIfPossible(() => this.ReplaceOfferPrivateAsync(offer, retryPolicyInstance), retryPolicyInstance);
-        }
-
-        private async Task<ResourceResponse<Offer>> ReplaceOfferPrivateAsync(Offer offer, IDocumentClientRetryPolicy retryPolicyInstance)
-        {
-            if (offer == null)
-            {
-                throw new ArgumentNullException("offer");
-            }
-
-            using (DocumentServiceRequest request = DocumentServiceRequest.Create(
-                OperationType.Replace,
-                offer.SelfLink,
-                offer,
-                ResourceType.Offer,
-                AuthorizationTokenType.PrimaryMasterKey))
-            {
-                return new ResourceResponse<Offer>(
-                    await this.UpdateAsync(request, retryPolicyInstance),
-                    OfferTypeResolver.ResponseOfferTypeResolver);
-            }
-        }
-
-        /// <summary>
-        /// Replaces a <see cref="Microsoft.Azure.Documents.UserDefinedType"/> in the Azure Cosmos DB service as an asynchronous operation.
-        /// </summary>
-        /// <param name="userDefinedType">The updated <see cref="Microsoft.Azure.Documents.UserDefinedType"/> to replace the existing resource with.</param>
-        /// <param name="options">(Optional) The request options for the request.</param>
-        /// <returns>
-        /// A <see cref="System.Threading.Tasks"/> containing a <see cref="Microsoft.Azure.Documents.Client.ResourceResponse{T}"/> which wraps a <see cref="Microsoft.Azure.Documents.UserDefinedType"/> containing the updated resource record.
-        /// </returns>
-        /// <exception cref="ArgumentNullException">If <paramref name="userDefinedType"/> is not set.</exception>
-        /// <exception cref="DocumentClientException">This exception can encapsulate many different types of errors. To determine the specific error always look at the StatusCode property. Some common codes you may get when creating a Document are:
-        /// <list type="table">
-        ///     <listheader>
-        ///         <term>StatusCode</term><description>Reason for exception</description>
-        ///     </listheader>
-        ///     <item>
-        ///         <term>404</term><description>NotFound - This means the resource you tried to delete did not exist.</description>
-        ///     </item>
-        /// </list>
-        /// </exception>
-        /// <example>
-        /// <code language="c#">
-        /// <![CDATA[
-        /// //Fetch the resource to be updated
-        /// UserDefinedType userDefinedType = client.CreateUserDefinedTypeQuery(userDefinedTypesLink)
-        ///                          .Where(r => r.Id == "user defined type id")
-        ///                          .AsEnumerable()
-        ///                          .SingleOrDefault();
-        ///
-        /// //Now persist these changes to the database by replacing the original resource
-        /// UserDefinedType updated = await client.ReplaceUserDefinedTypeAsync(userDefinedType);
-        /// ]]>
-        /// </code>
-        /// </example>
-        /// <seealso cref="Microsoft.Azure.Documents.UserDefinedType"/>
-        /// <seealso cref="Microsoft.Azure.Documents.Client.RequestOptions"/>
-        /// <seealso cref="Microsoft.Azure.Documents.Client.ResourceResponse{T}"/>
-        /// <seealso cref="System.Threading.Tasks.Task"/>
-        internal Task<ResourceResponse<UserDefinedType>> ReplaceUserDefinedTypeAsync(UserDefinedType userDefinedType, Documents.Client.RequestOptions options = null)
-        {
-            IDocumentClientRetryPolicy retryPolicyInstance = this.ResetSessionTokenRetryPolicy.GetRequestPolicy();
-            return TaskHelper.InlineIfPossible(() => this.ReplaceUserDefinedTypePrivateAsync(userDefinedType, options, retryPolicyInstance), retryPolicyInstance);
-        }
-
-        private async Task<ResourceResponse<UserDefinedType>> ReplaceUserDefinedTypePrivateAsync(UserDefinedType userDefinedType, Documents.Client.RequestOptions options, IDocumentClientRetryPolicy retryPolicyInstance, string altLink = null)
-        {
-            await this.EnsureValidClientAsync();
-
-            if (userDefinedType == null)
-            {
-                throw new ArgumentNullException("userDefinedType");
-            }
-
-            this.ValidateResource(userDefinedType);
-            INameValueCollection headers = this.GetRequestHeaders(options);
-            using (DocumentServiceRequest request = DocumentServiceRequest.Create(
-                OperationType.Replace,
-                altLink ?? this.GetLinkForRouting(userDefinedType),
-                userDefinedType,
-                ResourceType.UserDefinedType,
-                AuthorizationTokenType.PrimaryMasterKey,
-                headers,
-                SerializationFormattingPolicy.None))
-            {
-                return new ResourceResponse<UserDefinedType>(await this.UpdateAsync(request, retryPolicyInstance));
-            }
-        }
-
-        #endregion
-
-        #region Read Impl
-        /// <summary>
-        /// Reads a <see cref="Microsoft.Azure.Documents.Database"/> from the Azure Cosmos DB service as an asynchronous operation.
-        /// </summary>
-        /// <param name="databaseLink">The link of the Database resource to be read.</param>
-        /// <param name="options">(Optional) The request options for the request.</param>
-        /// <returns>
-        /// A <see cref="System.Threading.Tasks"/> containing a <see cref="Microsoft.Azure.Documents.Client.ResourceResponse{T}"/> which wraps a <see cref="Microsoft.Azure.Documents.Database"/> containing the read resource record.
-        /// </returns>
-        /// <exception cref="ArgumentNullException">If <paramref name="databaseLink"/> is not set.</exception>
-        /// <exception cref="DocumentClientException">This exception can encapsulate many different types of errors. To determine the specific error always look at the StatusCode property. Some common codes you may get when creating a Document are:
-        /// <list type="table">
-        ///     <listheader>
-        ///         <term>StatusCode</term><description>Reason for exception</description>
-        ///     </listheader>
-        ///     <item>
-        ///         <term>404</term><description>NotFound - This means the resource you tried to read did not exist.</description>
-        ///     </item>
-        ///     <item>
-        ///         <term>429</term><description>TooManyRequests - This means you have exceeded the number of request units per second. Consult the DocumentClientException.RetryAfter value to see how long you should wait before retrying this operation.</description>
-        ///     </item>
-        /// </list>
-        /// </exception>
-        /// <example>
-        /// <code language="c#">
-        /// <![CDATA[
-        /// //Reads a Database resource where
-        /// // - database_id is the ID property of the Database resource you wish to read.
-        /// var dbLink = "/dbs/database_id";
-        /// Database database = await client.ReadDatabaseAsync(dbLink);
-        /// ]]>
-        /// </code>
-        /// </example>
-        /// <remarks>
-        /// <para>
-        /// Doing a read of a resource is the most efficient way to get a resource from the Database. If you know the resource's ID, do a read instead of a query by ID.
-        /// </para>
-        /// <para>
-        /// The example shown uses ID-based links, where the link is composed of the ID properties used when the resources were created.
-        /// You can still use the <see cref="Microsoft.Azure.Documents.Resource.SelfLink"/> property of the Database if you prefer. A self-link is a URI for a resource that is made up of Resource Identifiers  (or the _rid properties).
-        /// ID-based links and SelfLink will both work.
-        /// The format for <paramref name="databaseLink"/> is always "/dbs/{db identifier}" only
-        /// the values within the {} change depending on which method you wish to use to address the resource.
-        /// </para>
-        /// </remarks>
-        /// <seealso cref="Microsoft.Azure.Documents.Database"/>
-        /// <seealso cref="Microsoft.Azure.Documents.Client.RequestOptions"/>
-        /// <seealso cref="Microsoft.Azure.Documents.Client.ResourceResponse{T}"/>
-        /// <seealso cref="System.Threading.Tasks.Task"/>
-        /// <seealso cref="System.Uri"/>
-        public Task<ResourceResponse<Documents.Database>> ReadDatabaseAsync(string databaseLink, Documents.Client.RequestOptions options = null)
-        {
-            IDocumentClientRetryPolicy retryPolicyInstance = this.ResetSessionTokenRetryPolicy.GetRequestPolicy();
-            return TaskHelper.InlineIfPossible(() => this.ReadDatabasePrivateAsync(databaseLink, options, retryPolicyInstance), retryPolicyInstance);
-        }
-
-        private async Task<ResourceResponse<Documents.Database>> ReadDatabasePrivateAsync(string databaseLink, Documents.Client.RequestOptions options, IDocumentClientRetryPolicy retryPolicyInstance)
-        {
-            await this.EnsureValidClientAsync();
-
-            if (string.IsNullOrEmpty(databaseLink))
-            {
-                throw new ArgumentNullException("databaseLink");
-            }
-
-            INameValueCollection headers = this.GetRequestHeaders(options);
-            using (DocumentServiceRequest request = DocumentServiceRequest.Create(
-                OperationType.Read,
-                ResourceType.Database,
-                databaseLink,
-                AuthorizationTokenType.PrimaryMasterKey,
-                headers))
-            {
-                return new ResourceResponse<Documents.Database>(await this.ReadAsync(request, retryPolicyInstance));
-            }
-        }
-
-        /// <summary>
-        /// Reads a <see cref="Microsoft.Azure.Documents.Document"/> from the Azure Cosmos DB service as an asynchronous operation.
-        /// </summary>
-        /// <param name="documentLink">The link for the document to be read.</param>
-        /// <param name="options">(Optional) The request options for the request.</param>
-        /// <param name="cancellationToken">(Optional) A <see cref="CancellationToken"/> that can be used by other objects or threads to receive notice of cancellation.</param>
-        /// <returns>
-        /// A <see cref="System.Threading.Tasks"/> containing a <see cref="Microsoft.Azure.Documents.Client.ResourceResponse{T}"/> which wraps a <see cref="Microsoft.Azure.Documents.Document"/> containing the read resource record.
-        /// </returns>
-        /// <exception cref="ArgumentNullException">If <paramref name="documentLink"/> is not set.</exception>
-        /// <exception cref="DocumentClientException">This exception can encapsulate many different types of errors. To determine the specific error always look at the StatusCode property. Some common codes you may get when creating a Document are:
-        /// <list type="table">
-        ///     <listheader>
-        ///         <term>StatusCode</term><description>Reason for exception</description>
-        ///     </listheader>
-        ///     <item>
-        ///         <term>404</term><description>NotFound - This means the resource you tried to read did not exist.</description>
-        ///     </item>
-        ///     <item>
-        ///         <term>429</term><description>TooManyRequests - This means you have exceeded the number of request units per second. Consult the DocumentClientException.RetryAfter value to see how long you should wait before retrying this operation.</description>
-        ///     </item>
-        /// </list>
-        /// </exception>
-        /// <example>
-        /// <code language="c#">
-        /// <![CDATA[
-        /// //This reads a document record from a database & collection where
-        /// // - sample_database is the ID of the database
-        /// // - sample_collection is the ID of the collection
-        /// // - document_id is the ID of the document resource
-        /// var docLink = "dbs/sample_database/colls/sample_collection/docs/document_id";
-        /// Document doc = await client.ReadDocumentAsync(docLink);
-        /// ]]>
-        /// </code>
-        /// </example>
-        /// <remarks>
-        /// <para>
-        /// Doing a read of a resource is the most efficient way to get a resource from the Database. If you know the resource's ID, do a read instead of a query by ID.
-        /// </para>
-        /// <para>
-        /// The example shown uses ID-based links, where the link is composed of the ID properties used when the resources were created.
-        /// You can still use the <see cref="Microsoft.Azure.Documents.Resource.SelfLink"/> property of the Document if you prefer. A self-link is a URI for a resource that is made up of Resource Identifiers  (or the _rid properties).
-        /// ID-based links and SelfLink will both work.
-        /// The format for <paramref name="documentLink"/> is always "dbs/{db identifier}/colls/{coll identifier}/docs/{doc identifier}" only
-        /// the values within the {} change depending on which method you wish to use to address the resource.
-        /// </para>
-        /// </remarks>
-        /// <seealso cref="Microsoft.Azure.Documents.Document"/>
-        /// <seealso cref="Microsoft.Azure.Documents.Client.RequestOptions"/>
-        /// <seealso cref="Microsoft.Azure.Documents.Client.ResourceResponse{T}"/>
-        /// <seealso cref="System.Threading.Tasks.Task"/>
-        /// <seealso cref="System.Uri"/>
-        public Task<ResourceResponse<Document>> ReadDocumentAsync(string documentLink, Documents.Client.RequestOptions options = null, CancellationToken cancellationToken = default(CancellationToken))
-        {
-            IDocumentClientRetryPolicy retryPolicyInstance = this.ResetSessionTokenRetryPolicy.GetRequestPolicy();
-            return TaskHelper.InlineIfPossible(
-                () => this.ReadDocumentPrivateAsync(documentLink, options, retryPolicyInstance, cancellationToken), retryPolicyInstance, cancellationToken);
-        }
-
-        private async Task<ResourceResponse<Document>> ReadDocumentPrivateAsync(string documentLink, Documents.Client.RequestOptions options, IDocumentClientRetryPolicy retryPolicyInstance, CancellationToken cancellationToken)
-        {
-            await this.EnsureValidClientAsync();
-
-            if (string.IsNullOrEmpty(documentLink))
-            {
-                throw new ArgumentNullException("documentLink");
-            }
-
-            INameValueCollection headers = this.GetRequestHeaders(options);
-            using (DocumentServiceRequest request = DocumentServiceRequest.Create(
-                OperationType.Read,
-                ResourceType.Document,
-                documentLink,
-                AuthorizationTokenType.PrimaryMasterKey,
-                headers))
-            {
-                await this.AddPartitionKeyInformationAsync(request, options);
-                request.SerializerSettings = this.GetSerializerSettingsForRequest(options);
-                return new ResourceResponse<Document>(await this.ReadAsync(request, retryPolicyInstance, cancellationToken));
-            }
-        }
-
-        /// <summary>
-        /// Reads a <see cref="Microsoft.Azure.Documents.Document"/> as a generic type T from the Azure Cosmos DB service as an asynchronous operation.
-        /// </summary>
-        /// <param name="documentLink">The link for the document to be read.</param>
-        /// <param name="options">(Optional) The request options for the request.</param>
-        /// <param name="cancellationToken">(Optional) A <see cref="CancellationToken"/> that can be used by other objects or threads to receive notice of cancellation.</param>
-        /// <returns>
-        /// A <see cref="System.Threading.Tasks"/> containing a <see cref="Microsoft.Azure.Documents.Client.DocumentResponse{T}"/> which wraps a <see cref="Microsoft.Azure.Documents.Document"/> containing the read resource record.
-        /// </returns>
-        /// <exception cref="ArgumentNullException">If <paramref name="documentLink"/> is not set.</exception>
-        /// <exception cref="DocumentClientException">This exception can encapsulate many different types of errors. To determine the specific error always look at the StatusCode property. Some common codes you may get when creating a Document are:
-        /// <list type="table">
-        ///     <listheader>
-        ///         <term>StatusCode</term><description>Reason for exception</description>
-        ///     </listheader>
-        ///     <item>
-        ///         <term>404</term><description>NotFound - This means the resource you tried to read did not exist.</description>
-        ///     </item>
-        ///     <item>
-        ///         <term>429</term><description>TooManyRequests - This means you have exceeded the number of request units per second. Consult the DocumentClientException.RetryAfter value to see how long you should wait before retrying this operation.</description>
-        ///     </item>
-        /// </list>
-        /// </exception>
-        /// <example>
-        /// <code language="c#">
-        /// <![CDATA[
-        /// //This reads a document record from a database & collection where
-        /// // - sample_database is the ID of the database
-        /// // - sample_collection is the ID of the collection
-        /// // - document_id is the ID of the document resource
-        /// var docLink = "dbs/sample_database/colls/sample_collection/docs/document_id";
-        /// Customer customer = await client.ReadDocumentAsync<Customer>(docLink);
-        /// ]]>
-        /// </code>
-        /// </example>
-        /// <remarks>
-        /// <para>
-        /// Doing a read of a resource is the most efficient way to get a resource from the Database. If you know the resource's ID, do a read instead of a query by ID.
-        /// </para>
-        /// <para>
-        /// The example shown uses ID-based links, where the link is composed of the ID properties used when the resources were created.
-        /// You can still use the <see cref="Microsoft.Azure.Documents.Resource.SelfLink"/> property of the Document if you prefer. A self-link is a URI for a resource that is made up of Resource Identifiers  (or the _rid properties).
-        /// ID-based links and SelfLink will both work.
-        /// The format for <paramref name="documentLink"/> is always "dbs/{db identifier}/colls/{coll identifier}/docs/{doc identifier}" only
-        /// the values within the {} change depending on which method you wish to use to address the resource.
-        /// </para>
-        /// </remarks>
-        /// <seealso cref="Microsoft.Azure.Documents.Document"/>
-        /// <seealso cref="Microsoft.Azure.Documents.Client.RequestOptions"/>
-        /// <seealso cref="Microsoft.Azure.Documents.Client.DocumentResponse{T}"/>
-        /// <seealso cref="System.Threading.Tasks.Task"/>
-        /// <seealso cref="System.Uri"/>
-        public Task<DocumentResponse<T>> ReadDocumentAsync<T>(string documentLink, Documents.Client.RequestOptions options = null, CancellationToken cancellationToken = default(CancellationToken))
-        {
-            IDocumentClientRetryPolicy retryPolicyInstance = this.ResetSessionTokenRetryPolicy.GetRequestPolicy();
-            return TaskHelper.InlineIfPossible(
-                () => this.ReadDocumentPrivateAsync<T>(documentLink, options, retryPolicyInstance, cancellationToken), retryPolicyInstance, cancellationToken);
-        }
-
-        private async Task<DocumentResponse<T>> ReadDocumentPrivateAsync<T>(string documentLink, Documents.Client.RequestOptions options, IDocumentClientRetryPolicy retryPolicyInstance, CancellationToken cancellationToken)
-        {
-            await this.EnsureValidClientAsync();
-
-            if (string.IsNullOrEmpty(documentLink))
-            {
-                throw new ArgumentNullException("documentLink");
-            }
-
-            INameValueCollection headers = this.GetRequestHeaders(options);
-            using (DocumentServiceRequest request = DocumentServiceRequest.Create(
-                OperationType.Read,
-                ResourceType.Document,
-                documentLink,
-                AuthorizationTokenType.PrimaryMasterKey,
-                headers))
-            {
-                await this.AddPartitionKeyInformationAsync(request, options);
-                request.SerializerSettings = this.GetSerializerSettingsForRequest(options);
-                return new DocumentResponse<T>(await this.ReadAsync(request, retryPolicyInstance, cancellationToken), this.GetSerializerSettingsForRequest(options));
-            }
-        }
-
-        /// <summary>
-        /// Reads a <see cref="Microsoft.Azure.Documents.DocumentCollection"/> from the Azure Cosmos DB service as an asynchronous operation.
-        /// </summary>
-        /// <param name="documentCollectionLink">The link for the DocumentCollection to be read.</param>
-        /// <param name="options">(Optional) The request options for the request.</param>
-        /// <returns>
-        /// A <see cref="System.Threading.Tasks"/> containing a <see cref="Microsoft.Azure.Documents.Client.ResourceResponse{T}"/> which wraps a <see cref="Microsoft.Azure.Documents.DocumentCollection"/> containing the read resource record.
-        /// </returns>
-        /// <exception cref="ArgumentNullException">If <paramref name="documentCollectionLink"/> is not set.</exception>
-        /// <exception cref="DocumentClientException">This exception can encapsulate many different types of errors. To determine the specific error always look at the StatusCode property. Some common codes you may get when creating a Document are:
-        /// <list type="table">
-        ///     <listheader>
-        ///         <term>StatusCode</term><description>Reason for exception</description>
-        ///     </listheader>
-        ///     <item>
-        ///         <term>404</term><description>NotFound - This means the resource you tried to read did not exist.</description>
-        ///     </item>
-        ///     <item>
-        ///         <term>429</term><description>TooManyRequests - This means you have exceeded the number of request units per second. Consult the DocumentClientException.RetryAfter value to see how long you should wait before retrying this operation.</description>
-        ///     </item>
-        /// </list>
-        /// </exception>
-        /// <example>
-        /// <code language="c#">
-        /// <![CDATA[
-        /// //This reads a DocumentCollection record from a database where
-        /// // - sample_database is the ID of the database
-        /// // - collection_id is the ID of the collection resource to be read
-        /// var collLink = "/dbs/sample_database/colls/collection_id";
-        /// DocumentCollection coll = await client.ReadDocumentCollectionAsync(collLink);
-        /// ]]>
-        /// </code>
-        /// </example>
-        /// <remarks>
-        /// <para>
-        /// Doing a read of a resource is the most efficient way to get a resource from the Database. If you know the resource's ID, do a read instead of a query by ID.
-        /// </para>
-        /// <para>
-        /// The example shown uses ID-based links, where the link is composed of the ID properties used when the resources were created.
-        /// You can still use the <see cref="Microsoft.Azure.Documents.Resource.SelfLink"/> property of the DocumentCollection if you prefer. A self-link is a URI for a resource that is made up of Resource Identifiers  (or the _rid properties).
-        /// ID-based links and SelfLink will both work.
-        /// The format for <paramref name="documentCollectionLink"/> is always "/dbs/{db identifier}/colls/{coll identifier}" only
-        /// the values within the {} change depending on which method you wish to use to address the resource.
-        /// </para>
-        /// </remarks>
-        /// <seealso cref="Microsoft.Azure.Documents.DocumentCollection"/>
-        /// <seealso cref="Microsoft.Azure.Documents.Client.RequestOptions"/>
-        /// <seealso cref="Microsoft.Azure.Documents.Client.ResourceResponse{T}"/>
-        /// <seealso cref="System.Threading.Tasks.Task"/>
-        /// <seealso cref="System.Uri"/>
-        public Task<ResourceResponse<DocumentCollection>> ReadDocumentCollectionAsync(string documentCollectionLink, Documents.Client.RequestOptions options = null)
-        {
-            IDocumentClientRetryPolicy retryPolicyInstance = this.ResetSessionTokenRetryPolicy.GetRequestPolicy();
-            return TaskHelper.InlineIfPossible(
-                () => this.ReadDocumentCollectionPrivateAsync(documentCollectionLink, options, retryPolicyInstance), retryPolicyInstance);
-        }
-
-        private async Task<ResourceResponse<DocumentCollection>> ReadDocumentCollectionPrivateAsync(
-            string documentCollectionLink,
-            Documents.Client.RequestOptions options,
-            IDocumentClientRetryPolicy retryPolicyInstance)
-        {
-            await this.EnsureValidClientAsync();
-
-            if (string.IsNullOrEmpty(documentCollectionLink))
-            {
-                throw new ArgumentNullException("documentCollectionLink");
-            }
-
-            INameValueCollection headers = this.GetRequestHeaders(options);
-            using (DocumentServiceRequest request = DocumentServiceRequest.Create(
-                OperationType.Read,
-                ResourceType.Collection,
-                documentCollectionLink,
-                AuthorizationTokenType.PrimaryMasterKey,
-                headers))
-            {
-                return new ResourceResponse<DocumentCollection>(await this.ReadAsync(request, retryPolicyInstance));
-            }
-        }
-
-        /// <summary>
-        /// Reads a <see cref="Microsoft.Azure.Documents.StoredProcedure"/> from the Azure Cosmos DB service as an asynchronous operation.
-        /// </summary>
-        /// <param name="storedProcedureLink">The link of the stored procedure to be read.</param>
-        /// <param name="options">(Optional) The request options for the request.</param>
-        /// <returns>
-        /// A <see cref="System.Threading.Tasks"/> containing a <see cref="Microsoft.Azure.Documents.Client.ResourceResponse{T}"/> which wraps a <see cref="Microsoft.Azure.Documents.StoredProcedure"/> containing the read resource record.
-        /// </returns>
-        /// <exception cref="ArgumentNullException">If <paramref name="storedProcedureLink"/> is not set.</exception>
-        /// <exception cref="DocumentClientException">This exception can encapsulate many different types of errors. To determine the specific error always look at the StatusCode property. Some common codes you may get when creating a Document are:
-        /// <list type="table">
-        ///     <listheader>
-        ///         <term>StatusCode</term><description>Reason for exception</description>
-        ///     </listheader>
-        ///     <item>
-        ///         <term>404</term><description>NotFound - This means the resource you tried to read did not exist.</description>
-        ///     </item>
-        ///     <item>
-        ///         <term>429</term><description>TooManyRequests - This means you have exceeded the number of request units per second. Consult the DocumentClientException.RetryAfter value to see how long you should wait before retrying this operation.</description>
-        ///     </item>
-        /// </list>
-        /// </exception>
-        /// <example>
-        /// <code language="c#">
-        /// <![CDATA[
-        /// //Reads a StoredProcedure from a Database and DocumentCollection where
-        /// // - sample_database is the ID of the database
-        /// // - sample_collection is the ID of the collection
-        /// // - sproc_id is the ID of the stored procedure to be read
-        /// var sprocLink = "/dbs/sample_database/colls/sample_collection/sprocs/sproc_id";
-        /// StoredProcedure sproc = await client.ReadStoredProcedureAsync(sprocLink);
-        /// ]]>
-        /// </code>
-        /// </example>
-        /// <remarks>
-        /// <para>
-        /// Doing a read of a resource is the most efficient way to get a resource from the Database. If you know the resource's ID, do a read instead of a query by ID.
-        /// </para>
-        /// <para>
-        /// The example shown uses ID-based links, where the link is composed of the ID properties used when the resources were created.
-        /// You can still use the <see cref="Microsoft.Azure.Documents.Resource.SelfLink"/> property of the Stored Procedure if you prefer. A self-link is a URI for a resource that is made up of Resource Identifiers  (or the _rid properties).
-        /// ID-based links and SelfLink will both work.
-        /// The format for <paramref name="storedProcedureLink"/> is always "/dbs/{db identifier}/colls/{coll identifier}/sprocs/{sproc identifier}"
-        /// only the values within the {...} change depending on which method you wish to use to address the resource.
-        /// </para>
-        /// </remarks>
-        /// <seealso cref="Microsoft.Azure.Documents.StoredProcedure"/>
-        /// <seealso cref="Microsoft.Azure.Documents.Client.RequestOptions"/>
-        /// <seealso cref="Microsoft.Azure.Documents.Client.ResourceResponse{T}"/>
-        /// <seealso cref="System.Threading.Tasks.Task"/>
-        /// <seealso cref="System.Uri"/>
-        public Task<ResourceResponse<StoredProcedure>> ReadStoredProcedureAsync(string storedProcedureLink, Documents.Client.RequestOptions options = null)
-        {
-            IDocumentClientRetryPolicy retryPolicyInstance = this.ResetSessionTokenRetryPolicy.GetRequestPolicy();
-            return TaskHelper.InlineIfPossible(
-                () => this.ReadStoredProcedureAsync(storedProcedureLink, options, retryPolicyInstance), retryPolicyInstance);
-        }
-
-        private async Task<ResourceResponse<StoredProcedure>> ReadStoredProcedureAsync(string storedProcedureLink, Documents.Client.RequestOptions options, IDocumentClientRetryPolicy retryPolicyInstance)
-        {
-            await this.EnsureValidClientAsync();
-
-            if (string.IsNullOrEmpty(storedProcedureLink))
-            {
-                throw new ArgumentNullException("storedProcedureLink");
-            }
-
-            INameValueCollection headers = this.GetRequestHeaders(options);
-            using (DocumentServiceRequest request = DocumentServiceRequest.Create(
-                OperationType.Read,
-                ResourceType.StoredProcedure,
-                storedProcedureLink,
-                AuthorizationTokenType.PrimaryMasterKey,
-                headers))
-            {
-                return new ResourceResponse<StoredProcedure>(await this.ReadAsync(request, retryPolicyInstance));
-            }
-        }
-
-        /// <summary>
-        /// Reads a <see cref="Microsoft.Azure.Documents.Trigger"/> from the Azure Cosmos DB service as an asynchronous operation.
-        /// </summary>
-        /// <param name="triggerLink">The link to the Trigger to be read.</param>
-        /// <param name="options">(Optional) The request options for the request.</param>
-        /// <returns>
-        /// A <see cref="System.Threading.Tasks"/> containing a <see cref="Microsoft.Azure.Documents.Client.ResourceResponse{T}"/> which wraps a <see cref="Microsoft.Azure.Documents.Trigger"/> containing the read resource record.
-        /// </returns>
-        /// <exception cref="ArgumentNullException">If <paramref name="triggerLink"/> is not set.</exception>
-        /// <exception cref="DocumentClientException">This exception can encapsulate many different types of errors. To determine the specific error always look at the StatusCode property. Some common codes you may get when creating a Document are:
-        /// <list type="table">
-        ///     <listheader>
-        ///         <term>StatusCode</term><description>Reason for exception</description>
-        ///     </listheader>
-        ///     <item>
-        ///         <term>404</term><description>NotFound - This means the resource you tried to read did not exist.</description>
-        ///     </item>
-        ///     <item>
-        ///         <term>429</term><description>TooManyRequests - This means you have exceeded the number of request units per second. Consult the DocumentClientException.RetryAfter value to see how long you should wait before retrying this operation.</description>
-        ///     </item>
-        /// </list>
-        /// </exception>
-        /// <example>
-        /// <code language="c#">
-        /// <![CDATA[
-        /// //Reads a Trigger from a Database and DocumentCollection where
-        /// // - sample_database is the ID of the database
-        /// // - sample_collection is the ID of the collection
-        /// // - trigger_id is the ID of the trigger to be read
-        /// var triggerLink = "/dbs/sample_database/colls/sample_collection/triggers/trigger_id";
-        /// Trigger trigger = await client.ReadTriggerAsync(triggerLink);
-        /// ]]>
-        /// </code>
-        /// </example>
-        /// <remarks>
-        /// <para>
-        /// Doing a read of a resource is the most efficient way to get a resource from the Database. If you know the resource's ID, do a read instead of a query by ID.
-        /// </para>
-        /// <para>
-        /// The example shown uses ID-based links, where the link is composed of the ID properties used when the resources were created.
-        /// You can still use the <see cref="Microsoft.Azure.Documents.Resource.SelfLink"/> property of the Trigger if you prefer. A self-link is a URI for a resource that is made up of Resource Identifiers  (or the _rid properties).
-        /// ID-based links and SelfLink will both work.
-        /// The format for <paramref name="triggerLink"/> is always "/dbs/{db identifier}/colls/{coll identifier}/triggers/{trigger identifier}"
-        /// only the values within the {...} change depending on which method you wish to use to address the resource.
-        /// </para>
-        /// </remarks>
-        /// <seealso cref="Microsoft.Azure.Documents.Trigger"/>
-        /// <seealso cref="Microsoft.Azure.Documents.Client.RequestOptions"/>
-        /// <seealso cref="Microsoft.Azure.Documents.Client.ResourceResponse{T}"/>
-        /// <seealso cref="System.Threading.Tasks.Task"/>
-        /// <seealso cref="System.Uri"/>
-        public Task<ResourceResponse<Trigger>> ReadTriggerAsync(string triggerLink, Documents.Client.RequestOptions options = null)
-        {
-            IDocumentClientRetryPolicy retryPolicyInstance = this.ResetSessionTokenRetryPolicy.GetRequestPolicy();
-            return TaskHelper.InlineIfPossible(
-                () => this.ReadTriggerPrivateAsync(triggerLink, options, retryPolicyInstance), retryPolicyInstance);
-        }
-
-        private async Task<ResourceResponse<Trigger>> ReadTriggerPrivateAsync(string triggerLink, Documents.Client.RequestOptions options, IDocumentClientRetryPolicy retryPolicyInstance)
-        {
-            await this.EnsureValidClientAsync();
-
-            if (string.IsNullOrEmpty(triggerLink))
-            {
-                throw new ArgumentNullException("triggerLink");
-            }
-
-            INameValueCollection headers = this.GetRequestHeaders(options);
-            using (DocumentServiceRequest request = DocumentServiceRequest.Create(
-                OperationType.Read,
-                ResourceType.Trigger,
-                triggerLink,
-                AuthorizationTokenType.PrimaryMasterKey,
-                headers))
-            {
-                return new ResourceResponse<Trigger>(await this.ReadAsync(request, retryPolicyInstance));
-            }
-        }
-
-        /// <summary>
-        /// Reads a <see cref="Microsoft.Azure.Documents.UserDefinedFunction"/> from the Azure Cosmos DB service as an asynchronous operation.
-        /// </summary>
-        /// <param name="functionLink">The link to the User Defined Function to be read.</param>
-        /// <param name="options">(Optional) The request options for the request.</param>
-        /// <returns>
-        /// A <see cref="System.Threading.Tasks"/> containing a <see cref="Microsoft.Azure.Documents.Client.ResourceResponse{T}"/> which wraps a <see cref="Microsoft.Azure.Documents.UserDefinedFunction"/> containing the read resource record.
-        /// </returns>
-        /// <exception cref="ArgumentNullException">If <paramref name="functionLink"/> is not set.</exception>
-        /// <exception cref="DocumentClientException">This exception can encapsulate many different types of errors. To determine the specific error always look at the StatusCode property. Some common codes you may get when creating a Document are:
-        /// <list type="table">
-        ///     <listheader>
-        ///         <term>StatusCode</term><description>Reason for exception</description>
-        ///     </listheader>
-        ///     <item>
-        ///         <term>404</term><description>NotFound - This means the resource you tried to read did not exist.</description>
-        ///     </item>
-        ///     <item>
-        ///         <term>429</term><description>TooManyRequests - This means you have exceeded the number of request units per second. Consult the DocumentClientException.RetryAfter value to see how long you should wait before retrying this operation.</description>
-        ///     </item>
-        /// </list>
-        /// </exception>
-        /// <example>
-        /// <code language="c#">
-        /// <![CDATA[
-        /// //Reads a User Defined Function from a Database and DocumentCollection where
-        /// // - sample_database is the ID of the database
-        /// // - sample_collection is the ID of the collection
-        /// // - udf_id is the ID of the user-defined function to be read
-        /// var udfLink = "/dbs/sample_database/colls/sample_collection/udfs/udf_id";
-        /// UserDefinedFunction udf = await client.ReadUserDefinedFunctionAsync(udfLink);
-        /// ]]>
-        /// </code>
-        /// </example>
-        /// <remarks>
-        /// <para>
-        /// Doing a read of a resource is the most efficient way to get a resource from the Database. If you know the resource's ID, do a read instead of a query by ID.
-        /// </para>
-        /// <para>
-        /// The example shown uses ID-based links, where the link is composed of the ID properties used when the resources were created.
-        /// You can still use the <see cref="Microsoft.Azure.Documents.Resource.SelfLink"/> property of the User Defined Function if you prefer. A self-link is a URI for a resource that is made up of Resource Identifiers  (or the _rid properties).
-        /// ID-based links and SelfLink will both work.
-        /// The format for <paramref name="functionLink"/> is always "/dbs/{db identifier}/colls/{coll identifier}/udfs/{udf identifier}"
-        /// only the values within the {...} change depending on which method you wish to use to address the resource.
-        /// </para>
-        /// </remarks>
-        /// <seealso cref="Microsoft.Azure.Documents.UserDefinedFunction"/>
-        /// <seealso cref="Microsoft.Azure.Documents.Client.RequestOptions"/>
-        /// <seealso cref="Microsoft.Azure.Documents.Client.ResourceResponse{T}"/>
-        /// <seealso cref="System.Threading.Tasks.Task"/>
-        /// <seealso cref="System.Uri"/>
-        public Task<ResourceResponse<UserDefinedFunction>> ReadUserDefinedFunctionAsync(string functionLink, Documents.Client.RequestOptions options = null)
-        {
-            IDocumentClientRetryPolicy retryPolicyInstance = this.ResetSessionTokenRetryPolicy.GetRequestPolicy();
-            return TaskHelper.InlineIfPossible(
-                () => this.ReadUserDefinedFunctionPrivateAsync(functionLink, options, retryPolicyInstance), retryPolicyInstance);
-        }
-
-        private async Task<ResourceResponse<UserDefinedFunction>> ReadUserDefinedFunctionPrivateAsync(string functionLink, Documents.Client.RequestOptions options, IDocumentClientRetryPolicy retryPolicyInstance)
-        {
-            await this.EnsureValidClientAsync();
-
-            if (string.IsNullOrEmpty(functionLink))
-            {
-                throw new ArgumentNullException("functionLink");
-            }
-
-            INameValueCollection headers = this.GetRequestHeaders(options);
-            using (DocumentServiceRequest request = DocumentServiceRequest.Create(
-                OperationType.Read,
-                ResourceType.UserDefinedFunction,
-                functionLink,
-                AuthorizationTokenType.PrimaryMasterKey,
-                headers))
-            {
-                return new ResourceResponse<UserDefinedFunction>(await this.ReadAsync(request, retryPolicyInstance));
-            }
-        }
-
-        /// <summary>
-        /// Reads a <see cref="Microsoft.Azure.Documents.Conflict"/> from the Azure Cosmos DB service as an asynchronous operation.
-        /// </summary>
-        /// <param name="conflictLink">The link to the Conflict to be read.</param>
-        /// <param name="options">(Optional) The request options for the request.</param>
-        /// <returns>
-        /// A <see cref="System.Threading.Tasks"/> containing a <see cref="Microsoft.Azure.Documents.Client.ResourceResponse{T}"/> which wraps a <see cref="Microsoft.Azure.Documents.Conflict"/> containing the read resource record.
-        /// </returns>
-        /// <exception cref="ArgumentNullException">If <paramref name="conflictLink"/> is not set.</exception>
-        /// <exception cref="DocumentClientException">This exception can encapsulate many different types of errors. To determine the specific error always look at the StatusCode property. Some common codes you may get when creating a Document are:
-        /// <list type="table">
-        ///     <listheader>
-        ///         <term>StatusCode</term><description>Reason for exception</description>
-        ///     </listheader>
-        ///     <item>
-        ///         <term>404</term><description>NotFound - This means the resource you tried to read did not exist.</description>
-        ///     </item>
-        ///     <item>
-        ///         <term>429</term><description>TooManyRequests - This means you have exceeded the number of request units per second. Consult the DocumentClientException.RetryAfter value to see how long you should wait before retrying this operation.</description>
-        ///     </item>
-        /// </list>
-        /// </exception>
-        /// <example>
-        /// <code language="c#">
-        /// <![CDATA[
-        /// //Reads a Conflict resource from a Database
-        /// // - sample_database is the ID of the database
-        /// // - sample_collection is the ID of the collection
-        /// // - conflict_id is the ID of the conflict to be read
-        /// var conflictLink = "/dbs/sample_database/colls/sample_collection/conflicts/conflict_id";
-        /// Conflict conflict = await client.ReadConflictAsync(conflictLink);
-        /// ]]>
-        /// </code>
-        /// </example>
-        /// <remarks>
-        /// <para>
-        /// Doing a read of a resource is the most efficient way to get a resource from the Database. If you know the resource's ID, do a read instead of a query by ID.
-        /// </para>
-        /// <para>
-        /// The example shown uses ID-based links, where the link is composed of the ID properties used when the resources were created.
-        /// You can still use the <see cref="Microsoft.Azure.Documents.Resource.SelfLink"/> property of the Conflict if you prefer. A self-link is a URI for a resource that is made up of Resource Identifiers  (or the _rid properties).
-        /// ID-based links and SelfLink will both work.
-        /// The format for <paramref name="conflictLink"/> is always "/dbs/{db identifier}/colls/{collectioon identifier}/conflicts/{conflict identifier}"
-        /// only the values within the {...} change depending on which method you wish to use to address the resource.
-        /// </para>
-        /// </remarks>
-        /// <seealso cref="Microsoft.Azure.Documents.Conflict"/>
-        /// <seealso cref="Microsoft.Azure.Documents.Client.RequestOptions"/>
-        /// <seealso cref="Microsoft.Azure.Documents.Client.ResourceResponse{T}"/>
-        /// <seealso cref="System.Threading.Tasks.Task"/>
-        /// <seealso cref="System.Uri"/>
-        public Task<ResourceResponse<Conflict>> ReadConflictAsync(string conflictLink, Documents.Client.RequestOptions options = null)
-        {
-            IDocumentClientRetryPolicy retryPolicyInstance = this.ResetSessionTokenRetryPolicy.GetRequestPolicy();
-            return TaskHelper.InlineIfPossible(
-                () => this.ReadConflictPrivateAsync(conflictLink, options, retryPolicyInstance), retryPolicyInstance);
-        }
-
-        private async Task<ResourceResponse<Conflict>> ReadConflictPrivateAsync(string conflictLink, Documents.Client.RequestOptions options, IDocumentClientRetryPolicy retryPolicyInstance)
-        {
-            await this.EnsureValidClientAsync();
-
-            if (string.IsNullOrEmpty(conflictLink))
-            {
-                throw new ArgumentNullException("conflictLink");
-            }
-
-            INameValueCollection headers = this.GetRequestHeaders(options);
-            using (DocumentServiceRequest request = DocumentServiceRequest.Create(
-                OperationType.Read,
-                ResourceType.Conflict,
-                conflictLink,
-                AuthorizationTokenType.PrimaryMasterKey,
-                headers))
-            {
-                await this.AddPartitionKeyInformationAsync(request, options);
-                return new ResourceResponse<Conflict>(await this.ReadAsync(request, retryPolicyInstance));
-            }
-        }
-
-        /// <summary>
-        /// Reads an <see cref="Microsoft.Azure.Documents.Offer"/> from the Azure Cosmos DB service as an asynchronous operation.
-        /// </summary>
-        /// <param name="offerLink">The link to the Offer to be read.</param>
-        /// <returns>
-        /// A <see cref="System.Threading.Tasks"/> containing a <see cref="Microsoft.Azure.Documents.Client.ResourceResponse{T}"/> which wraps a <see cref="Microsoft.Azure.Documents.Offer"/> containing the read resource record.
-        /// </returns>
-        /// <exception cref="ArgumentNullException">If <paramref name="offerLink"/> is not set.</exception>
-        /// <exception cref="DocumentClientException">This exception can encapsulate many different types of errors. To determine the specific error always look at the StatusCode property. Some common codes you may get when creating a Document are:
-        /// <list type="table">
-        ///     <listheader>
-        ///         <term>StatusCode</term><description>Reason for exception</description>
-        ///     </listheader>
-        ///     <item>
-        ///         <term>404</term><description>NotFound - This means the resource you tried to read did not exist.</description>
-        ///     </item>
-        ///     <item>
-        ///         <term>429</term><description>TooManyRequests - This means you have exceeded the number of request units per second. Consult the DocumentClientException.RetryAfter value to see how long you should wait before retrying this operation.</description>
-        ///     </item>
-        /// </list>
-        /// </exception>
-        /// <example>
-        /// <code language="c#">
-        /// <![CDATA[
-        /// //Reads an Offer resource from a Database
-        /// // - offer_id is the ID of the offer to be read
-        /// var offerLink = "/offers/offer_id";
-        /// Offer offer = await client.ReadOfferAsync(offerLink);
-        /// ]]>
-        /// </code>
-        /// </example>
-        /// <remarks>
-        /// <para>
-        /// Doing a read of a resource is the most efficient way to get a resource from the Database. If you know the resource's ID, do a read instead of a query by ID.
-        /// </para>
-        /// <para>
-        /// For an Offer, id is always generated internally by the system when the linked resource is created. id and _rid are always the same for Offer.
-        /// </para>
-        /// <para>
-        /// Refer to https://docs.microsoft.com/en-us/azure/cosmos-db/how-to-provision-container-throughput to learn more about 
-        /// minimum throughput of a Cosmos container (or a database)
-        /// To retrieve the minimum throughput for a collection/database, use the following sample 
-        /// <code language="c#">
-        /// <![CDATA[
-        /// // Find the offer for the collection by SelfLink
-        /// Offer offer = client.CreateOfferQuery(
-        ///     string.Format("SELECT * FROM offers o WHERE o.resource = '{0}'", collectionSelfLink)).AsEnumerable().FirstOrDefault();
-        /// ResourceResponse<Offer> response = await client.ReadOfferAsync(offer.SelfLink);
-        /// string minimumRUsForCollection = readResponse.Headers["x-ms-cosmos-min-throughput"];
-        /// ]]>
-        /// </code>
-        /// </para>
-        /// </remarks>
-        /// <seealso cref="Microsoft.Azure.Documents.Conflict"/>
-        /// <seealso cref="Microsoft.Azure.Documents.Client.RequestOptions"/>
-        /// <seealso cref="Microsoft.Azure.Documents.Client.ResourceResponse{T}"/>
-        /// <seealso cref="System.Threading.Tasks.Task"/>
-        /// <seealso cref="System.Uri"/>
-        public Task<ResourceResponse<Offer>> ReadOfferAsync(string offerLink)
-        {
-            IDocumentClientRetryPolicy retryPolicyInstance = this.ResetSessionTokenRetryPolicy.GetRequestPolicy();
-            return TaskHelper.InlineIfPossible(
-                () => this.ReadOfferPrivateAsync(offerLink, retryPolicyInstance), retryPolicyInstance);
-        }
-
-        private async Task<ResourceResponse<Offer>> ReadOfferPrivateAsync(string offerLink, IDocumentClientRetryPolicy retryPolicyInstance)
-        {
-            await this.EnsureValidClientAsync();
-
-            if (string.IsNullOrEmpty(offerLink))
-            {
-                throw new ArgumentNullException("offerLink");
-            }
-
-            using (DocumentServiceRequest request = DocumentServiceRequest.Create(
-                OperationType.Read,
-                ResourceType.Offer,
-                offerLink,
-                null,
-                AuthorizationTokenType.PrimaryMasterKey))
-            {
-                return new ResourceResponse<Offer>(await this.ReadAsync(request, retryPolicyInstance), OfferTypeResolver.ResponseOfferTypeResolver);
-            }
-        }
-
-        /// <summary>
-        /// Reads a <see cref="Microsoft.Azure.Documents.Schema"/> as an asynchronous operation.
-        /// </summary>
-        /// <param name="documentSchemaLink">The link for the schema to be read.</param>
-        /// <param name="options">(Optional) The request options for the request.</param>
-        /// <returns>
-        /// A <see cref="System.Threading.Tasks"/> containing a <see cref="Microsoft.Azure.Documents.Client.ResourceResponse{T}"/> which wraps a <see cref="Microsoft.Azure.Documents.Document"/> containing the read resource record.
-        /// </returns>
-        /// <exception cref="ArgumentNullException">If <paramref name="documentSchemaLink"/> is not set.</exception>
-        /// <exception cref="DocumentClientException">This exception can encapsulate many different types of errors. To determine the specific error always look at the StatusCode property. Some common codes you may get when reading a Schema are:
-        /// <list type="table">
-        ///     <listheader>
-        ///         <term>StatusCode</term><description>Reason for exception</description>
-        ///     </listheader>
-        ///     <item>
-        ///         <term>404</term><description>NotFound - This means the resource you tried to read did not exist.</description>
-        ///     </item>
-        ///     <item>
-        ///         <term>429</term><description>TooManyRequests - This means you have exceeded the number of request units per second. Consult the DocumentClientException.RetryAfter value to see how long you should wait before retrying this operation.</description>
-        ///     </item>
-        /// </list>
-        /// </exception>
-        /// <example>
-        /// <code language="c#">
-        /// <![CDATA[
-        /// //This reads a schema record from a database & collection where
-        /// // - sample_database is the ID of the database
-        /// // - sample_collection is the ID of the collection
-        /// // - schema_id is the ID of the document resource
-        /// var docLink = "/dbs/sample_database/colls/sample_collection/schemas/schemas_id";
-        /// Schema schema = await client.ReadSchemaAsync(docLink);
-        /// ]]>
-        /// </code>
-        /// </example>
-        /// <remarks>
-        /// <para>
-        /// Doing a read of a resource is the most efficient way to get a resource from the Database. If you know the resource's ID, do a read instead of a query by ID.
-        /// </para>
-        /// <para>
-        /// The example shown uses ID-based links, where the link is composed of the ID properties used when the resources were created.
-        /// You can still use the <see cref="Microsoft.Azure.Documents.Resource.SelfLink"/> property of the Document if you prefer. A self-link is a URI for a resource that is made up of Resource Identifiers  (or the _rid properties).
-        /// ID-based links and SelfLink will both work.
-        /// The format for <paramref name="documentSchemaLink"/> is always "/dbs/{db identifier}/colls/{coll identifier}/schema/{schema identifier}" only
-        /// the values within the {} change depending on which method you wish to use to address the resource.
-        /// </para>
-        /// </remarks>
-        /// <seealso cref="Microsoft.Azure.Documents.Schema"/>
-        /// <seealso cref="Microsoft.Azure.Documents.Client.RequestOptions"/>
-        /// <seealso cref="Microsoft.Azure.Documents.Client.ResourceResponse{T}"/>
-        /// <seealso cref="System.Threading.Tasks.Task"/>
-        /// <seealso cref="System.Uri"/>
-        internal Task<ResourceResponse<Schema>> ReadSchemaAsync(string documentSchemaLink, Documents.Client.RequestOptions options = null)
-        {
-            IDocumentClientRetryPolicy retryPolicyInstance = this.ResetSessionTokenRetryPolicy.GetRequestPolicy();
-            return TaskHelper.InlineIfPossible(
-                () => this.ReadSchemaPrivateAsync(documentSchemaLink, options, retryPolicyInstance), retryPolicyInstance);
-        }
-
-        private async Task<ResourceResponse<Schema>> ReadSchemaPrivateAsync(string documentSchemaLink, Documents.Client.RequestOptions options, IDocumentClientRetryPolicy retryPolicyInstance)
-        {
-            await this.EnsureValidClientAsync();
-
-            if (string.IsNullOrEmpty(documentSchemaLink))
-            {
-                throw new ArgumentNullException("documentSchemaLink");
-            }
-
-            INameValueCollection headers = this.GetRequestHeaders(options);
-            using (DocumentServiceRequest request = DocumentServiceRequest.Create(
-                OperationType.Read,
-                ResourceType.Schema,
-                documentSchemaLink,
-                AuthorizationTokenType.PrimaryMasterKey,
-                headers))
-            {
-                await this.AddPartitionKeyInformationAsync(request, options);
-                request.SerializerSettings = this.GetSerializerSettingsForRequest(options);
-                return new ResourceResponse<Schema>(await this.ReadAsync(request, retryPolicyInstance));
-            }
-        }
-
-        /// <summary>
-        /// Reads a <see cref="Microsoft.Azure.Documents.UserDefinedType"/> from the Azure Cosmos DB service as an asynchronous operation.
-        /// </summary>
-        /// <param name="userDefinedTypeLink">The link to the UserDefinedType resource to be read.</param>
-        /// <param name="options">(Optional) The request options for the request.</param>
-        /// <returns>
-        /// A <see cref="System.Threading.Tasks"/> containing a <see cref="Microsoft.Azure.Documents.Client.ResourceResponse{T}"/> which wraps a <see cref="Microsoft.Azure.Documents.UserDefinedType"/> containing the read resource record.
-        /// </returns>
-        /// <exception cref="ArgumentNullException">If <paramref name="userDefinedTypeLink"/> is not set.</exception>
-        /// <exception cref="DocumentClientException">This exception can encapsulate many different types of errors. To determine the specific error always look at the StatusCode property. Some common codes you may get when creating a UserDefinedType are:
-        /// <list type="table">
-        ///     <listheader>
-        ///         <term>StatusCode</term><description>Reason for exception</description>
-        ///     </listheader>
-        ///     <item>
-        ///         <term>404</term><description>NotFound - This means the resource you tried to read did not exist.</description>
-        ///     </item>
-        ///     <item>
-        ///         <term>429</term><description>TooManyRequests - This means you have exceeded the number of request units per second. Consult the DocumentClientException.RetryAfter value to see how long you should wait before retrying this operation.</description>
-        ///     </item>
-        /// </list>
-        /// </exception>
-        /// <example>
-        /// <code language="c#">
-        /// <![CDATA[
-        /// //Reads a User resource from a Database
-        /// // - sample_database is the ID of the database
-        /// // - userDefinedType_id is the ID of the user defined type to be read
-        /// var userDefinedTypeLink = "/dbs/sample_database/udts/userDefinedType_id";
-        /// UserDefinedType userDefinedType = await client.ReadUserDefinedTypeAsync(userDefinedTypeLink);
-        /// ]]>
-        /// </code>
-        /// </example>
-        /// <remarks>
-        /// <para>
-        /// Doing a read of a resource is the most efficient way to get a resource from the Database. If you know the resource's ID, do a read instead of a query by ID.
-        /// </para>
-        /// <para>
-        /// The example shown user defined type ID-based links, where the link is composed of the ID properties used when the resources were created.
-        /// You can still use the <see cref="Microsoft.Azure.Documents.Resource.SelfLink"/> property of the UserDefinedType if you prefer. A self-link is a URI for a resource that is made up of Resource Identifiers  (or the _rid properties).
-        /// ID-based links and SelfLink will both work.
-        /// The format for <paramref name="userDefinedTypeLink"/> is always "/dbs/{db identifier}/udts/{user defined type identifier}"
-        /// only the values within the {...} change depending on which method you wish to use to address the resource.
-        /// </para>
-        /// </remarks>
-        /// <seealso cref="Microsoft.Azure.Documents.UserDefinedType"/>
-        /// <seealso cref="Microsoft.Azure.Documents.Client.RequestOptions"/>
-        /// <seealso cref="Microsoft.Azure.Documents.Client.ResourceResponse{T}"/>
-        /// <seealso cref="System.Threading.Tasks.Task"/>
-        /// <seealso cref="System.Uri"/>
-        internal Task<ResourceResponse<UserDefinedType>> ReadUserDefinedTypeAsync(string userDefinedTypeLink, Documents.Client.RequestOptions options = null)
-        {
-            IDocumentClientRetryPolicy retryPolicyInstance = this.ResetSessionTokenRetryPolicy.GetRequestPolicy();
-            return TaskHelper.InlineIfPossible(
-                () => this.ReadUserDefinedTypePrivateAsync(userDefinedTypeLink, options, retryPolicyInstance), retryPolicyInstance);
-        }
-
-        private async Task<ResourceResponse<UserDefinedType>> ReadUserDefinedTypePrivateAsync(string userDefinedTypeLink, Documents.Client.RequestOptions options, IDocumentClientRetryPolicy retryPolicyInstance)
-        {
-            await this.EnsureValidClientAsync();
-
-            if (string.IsNullOrEmpty(userDefinedTypeLink))
-            {
-                throw new ArgumentNullException("userDefinedTypeLink");
-            }
-
-            INameValueCollection headers = this.GetRequestHeaders(options);
-            using (DocumentServiceRequest request = DocumentServiceRequest.Create(
-                OperationType.Read,
-                ResourceType.UserDefinedType,
-                userDefinedTypeLink,
-                AuthorizationTokenType.PrimaryMasterKey,
-                headers))
-            {
-                return new ResourceResponse<UserDefinedType>(await this.ReadAsync(request, retryPolicyInstance));
-            }
-        }
-
-        /// <summary>
-        /// Reads a <see cref="Microsoft.Azure.Documents.Snapshot"/> from the Azure Cosmos DB service as an asynchronous operation.
-        /// </summary>
-        /// <param name="snapshotLink">The link of the Snapshot resource to be read.</param>
-        /// <param name="options">(Optional) The request options for the request.</param>
-        /// <returns>
-        /// A <see cref="System.Threading.Tasks"/> containing a <see cref="Microsoft.Azure.Documents.Client.ResourceResponse{T}"/> which wraps a <see cref="Microsoft.Azure.Documents.Snapshot"/> containing the read resource record.
-        /// </returns>
-        /// <exception cref="ArgumentNullException">If <paramref name="snapshotLink"/> is not set.</exception>
-        /// <exception cref="DocumentClientException">This exception can encapsulate many different types of errors. To determine the specific error always look at the StatusCode property. Some common codes you may get when reading a Snapshot are:
-        /// <list type="table">
-        ///     <listheader>
-        ///         <term>StatusCode</term><description>Reason for exception</description>
-        ///     </listheader>
-        ///     <item>
-        ///         <term>404</term><description>NotFound - This means the resource you tried to read did not exist.</description>
-        ///     </item>
-        ///     <item>
-        ///         <term>429</term><description>TooManyRequests - This means you have exceeded the number of request units per second. Consult the DocumentClientException.RetryAfter value to see how long you should wait before retrying this operation.</description>
-        ///     </item>
-        /// </list>
-        /// </exception>
-        /// <example>
-        /// <code language="c#">
-        /// <![CDATA[
-        /// //Reads a Snapshot resource where
-        /// // - snapshot_id is the ID property of the Snapshot resource you wish to read.
-        /// var snapshotLink = "/snapshots/snapshot_id";
-        /// Snapshot snapshot= await client.ReadSnapshotAsync(snapshotLink);
-        /// ]]>
-        /// </code>
-        /// </example>
-        /// <remarks>
-        /// <para>
-        /// Doing a read of a resource is the most efficient way to get a resource from the Azure Cosmos DB service. If you know the resource's ID, do a read instead of a query by ID.
-        /// </para>
-        /// <para>
-        /// The example shown uses ID-based links, where the link is composed of the ID properties used when the resources were created.
-        /// You can still use the <see cref="Microsoft.Azure.Documents.Resource.SelfLink"/> property of the Snapshot if you prefer. A self-link is a URI for a resource that is made up of Resource Identifiers  (or the _rid properties).
-        /// ID-based links and SelfLink will both work.
-        /// The format for <paramref name="snapshotLink"/> is always "/snapshots/{snapshot identifier}" only
-        /// the values within the {} change depending on which method you wish to use to address the resource.
-        /// </para>
-        /// </remarks>
-        /// <seealso cref="Microsoft.Azure.Documents.Snapshot"/>
-        /// <seealso cref="Microsoft.Azure.Documents.Client.RequestOptions"/>
-        /// <seealso cref="Microsoft.Azure.Documents.Client.ResourceResponse{T}"/>
-        /// <seealso cref="System.Threading.Tasks.Task"/>
-        /// <seealso cref="System.Uri"/>
-        internal Task<ResourceResponse<Snapshot>> ReadSnapshotAsync(string snapshotLink, Documents.Client.RequestOptions options = null)
-        {
-            IDocumentClientRetryPolicy retryPolicyInstance = this.ResetSessionTokenRetryPolicy.GetRequestPolicy();
-            return TaskHelper.InlineIfPossible(() => this.ReadSnapshotPrivateAsync(snapshotLink, options, retryPolicyInstance), retryPolicyInstance);
-        }
-
-        private async Task<ResourceResponse<Snapshot>> ReadSnapshotPrivateAsync(string snapshotLink, Documents.Client.RequestOptions options, IDocumentClientRetryPolicy retryPolicyInstance)
-        {
-            await this.EnsureValidClientAsync();
-
-            if (string.IsNullOrEmpty(snapshotLink))
-            {
-                throw new ArgumentNullException("snapshotLink");
-            }
-
-            INameValueCollection headers = this.GetRequestHeaders(options);
-            using (DocumentServiceRequest request = DocumentServiceRequest.Create(
-                OperationType.Read,
-                ResourceType.Snapshot,
-                snapshotLink,
-                AuthorizationTokenType.PrimaryMasterKey,
-                headers))
-            {
-                return new ResourceResponse<Snapshot>(await this.ReadAsync(request, retryPolicyInstance));
-            }
-        }
-
-        #endregion
-
-        #region ReadFeed Impl
-        /// <summary>
-        /// Reads the feed (sequence) of <see cref="Microsoft.Azure.Documents.Database"/> for a database account from the Azure Cosmos DB service as an asynchronous operation.
-        /// </summary>
-        /// <param name="options">(Optional) The request options for the request.</param>
-        /// <returns>
-        /// A <see cref="System.Threading.Tasks"/> containing a <see cref="Microsoft.Azure.Documents.Client.ResourceResponse{T}"/> which wraps a <see cref="Microsoft.Azure.Documents.Database"/> containing the read resource record.
-        /// </returns>
-        /// <exception cref="DocumentClientException">This exception can encapsulate many different types of errors. To determine the specific error always look at the StatusCode property. Some common codes you may get when creating a Document are:
-        /// <list type="table">
-        ///     <listheader>
-        ///         <term>StatusCode</term><description>Reason for exception</description>
-        ///     </listheader>
-        ///     <item>
-        ///         <term>429</term><description>TooManyRequests - This means you have exceeded the number of request units per second. Consult the DocumentClientException.RetryAfter value to see how long you should wait before retrying this operation.</description>
-        ///     </item>
-        /// </list>
-        /// </exception>
-        /// <example>
-        /// <code language="c#">
-        /// <![CDATA[
-        /// int count = 0;
-        /// string continuation = string.Empty;
-        /// do
-        /// {
-        ///     // Read the feed 10 items at a time until there are no more items to read
-        ///     DoucmentFeedResponse<Database> response = await client.ReadDatabaseFeedAsync(new FeedOptions
-        ///                                                                 {
-        ///                                                                     MaxItemCount = 10,
-        ///                                                                     RequestContinuation = continuation
-        ///                                                                 });
-        ///
-        ///     // Append the item count
-        ///     count += response.Count;
-        ///
-        ///     // Get the continuation so that we know when to stop.
-        ///      continuation = response.ResponseContinuation;
-        /// } while (!string.IsNullOrEmpty(continuation));
-        /// ]]>
-        /// </code>
-        /// </example>
-        /// <seealso cref="Microsoft.Azure.Documents.Database"/>
-        /// <seealso cref="Microsoft.Azure.Documents.Client.RequestOptions"/>
-        /// <seealso cref="Microsoft.Azure.Documents.Client.ResourceResponse{T}"/>
-        /// <seealso cref="System.Threading.Tasks.Task"/>
-        public Task<DocumentFeedResponse<Documents.Database>> ReadDatabaseFeedAsync(FeedOptions options = null)
-        {
-            IDocumentClientRetryPolicy retryPolicyInstance = this.ResetSessionTokenRetryPolicy.GetRequestPolicy();
-            return TaskHelper.InlineIfPossible(
-                () => this.ReadDatabaseFeedPrivateAsync(options, retryPolicyInstance), retryPolicyInstance);
-        }
-
-        private async Task<DocumentFeedResponse<Documents.Database>> ReadDatabaseFeedPrivateAsync(FeedOptions options, IDocumentClientRetryPolicy retryPolicyInstance)
-        {
-            await this.EnsureValidClientAsync();
-
-            return await this.CreateDatabaseFeedReader(options).ExecuteNextAsync();
-        }
-
-        /// <summary>
-        /// Reads the feed (sequence) of <see cref="Microsoft.Azure.Documents.PartitionKeyRange"/> for a database account from the Azure Cosmos DB service as an asynchronous operation.
-        /// </summary>
-        /// <param name="partitionKeyRangesOrCollectionLink">The link of the resources to be read, or owner collection link, SelfLink or AltLink. E.g. /dbs/db_rid/colls/coll_rid/pkranges</param>
-        /// <param name="options">(Optional) The request options for the request.</param>
-        /// <returns>
-        /// A <see cref="System.Threading.Tasks"/> containing a <see cref="Microsoft.Azure.Documents.Client.ResourceResponse{T}"/> which wraps a <see cref="Microsoft.Azure.Documents.Database"/> containing the read resource record.
-        /// </returns>
-        /// <exception cref="DocumentClientException">This exception can encapsulate many different types of errors. To determine the specific error always look at the StatusCode property. Some common codes you may get when creating a Document are:
-        /// <list type="table">
-        ///     <listheader>
-        ///         <term>StatusCode</term><description>Reason for exception</description>
-        ///     </listheader>
-        ///     <item>
-        ///         <term>429</term><description>TooManyRequests - This means you have exceeded the number of request units per second. Consult the DocumentClientException.RetryAfter value to see how long you should wait before retrying this operation.</description>
-        ///     </item>
-        /// </list>
-        /// </exception>
-        /// <example>
-        /// <code language="c#">
-        /// <![CDATA[
-        /// DoucmentFeedResponse<PartitionKeyRange> response = null;
-        /// List<string> ids = new List<string>();
-        /// do
-        /// {
-        ///     response = await client.ReadPartitionKeyRangeFeedAsync(collection.SelfLink, new FeedOptions { MaxItemCount = 1000 });
-        ///     foreach (var item in response)
-        ///     {
-        ///         ids.Add(item.Id);
-        ///     }
-        /// }
-        /// while (!string.IsNullOrEmpty(response.ResponseContinuation));
-        /// ]]>
-        /// </code>
-        /// </example>
-        /// <seealso cref="Microsoft.Azure.Documents.PartitionKeyRange"/>
-        /// <seealso cref="Microsoft.Azure.Cosmos.FeedOptions"/>
-        /// <seealso cref="Microsoft.Azure.Cosmos.DocumentFeedResponse{T}"/>
-        /// <seealso cref="System.Threading.Tasks.Task"/>
-        public Task<DocumentFeedResponse<PartitionKeyRange>> ReadPartitionKeyRangeFeedAsync(string partitionKeyRangesOrCollectionLink, FeedOptions options = null)
-        {
-            IDocumentClientRetryPolicy retryPolicyInstance = this.ResetSessionTokenRetryPolicy.GetRequestPolicy();
-            return TaskHelper.InlineIfPossible(
-                () => this.ReadPartitionKeyRangeFeedPrivateAsync(partitionKeyRangesOrCollectionLink, options, retryPolicyInstance), retryPolicyInstance);
-        }
-
-        private async Task<DocumentFeedResponse<PartitionKeyRange>> ReadPartitionKeyRangeFeedPrivateAsync(string partitionKeyRangesLink, FeedOptions options, IDocumentClientRetryPolicy retryPolicyInstance)
-        {
-            await this.EnsureValidClientAsync();
-
-            if (string.IsNullOrEmpty(partitionKeyRangesLink))
-            {
-                throw new ArgumentNullException("partitionKeyRangesLink");
-            }
-
-            return await this.CreatePartitionKeyRangeFeedReader(partitionKeyRangesLink, options).ExecuteNextAsync();
-        }
-
-        /// <summary>
-        /// Reads the feed (sequence) of <see cref="Microsoft.Azure.Documents.DocumentCollection"/> for a database from the Azure Cosmos DB service as an asynchronous operation.
-        /// </summary>
-        /// <param name="collectionsLink">The SelfLink of the resources to be read. E.g. /dbs/db_rid/colls/ </param>
-        /// <param name="options">(Optional) The request options for the request.</param>
-        /// <returns>
-        /// A <see cref="System.Threading.Tasks"/> containing a <see cref="Microsoft.Azure.Documents.Client.ResourceResponse{T}"/> which wraps a <see cref="Microsoft.Azure.Documents.DocumentCollection"/> containing the read resource record.
-        /// </returns>
-        /// <exception cref="ArgumentNullException">If <paramref name="collectionsLink"/> is not set.</exception>
-        /// <exception cref="DocumentClientException">This exception can encapsulate many different types of errors. To determine the specific error always look at the StatusCode property. Some common codes you may get when creating a Document are:
-        /// <list type="table">
-        ///     <listheader>
-        ///         <term>StatusCode</term><description>Reason for exception</description>
-        ///     </listheader>
-        ///     <item>
-        ///         <term>404</term><description>NotFound - This means the resource feed you tried to read did not exist. Check the parent rids are correct.</description>
-        ///     </item>
-        ///     <item>
-        ///         <term>429</term><description>TooManyRequests - This means you have exceeded the number of request units per second. Consult the DocumentClientException.RetryAfter value to see how long you should wait before retrying this operation.</description>
-        ///     </item>
-        /// </list>
-        /// </exception>
-        /// <example>
-        /// <code language="c#">
-        /// <![CDATA[
-        /// int count = 0;
-        /// string continuation = string.Empty;
-        /// do
-        /// {
-        ///     // Read the feed 10 items at a time until there are no more items to read
-        ///     DoucmentFeedResponse<DocumentCollection> response = await client.ReadDocumentCollectionFeedAsync("/dbs/db_rid/colls/",
-        ///                                                     new FeedOptions
-        ///                                                     {
-        ///                                                         MaxItemCount = 10,
-        ///                                                         RequestContinuation = continuation
-        ///                                                     });
-        ///
-        ///     // Append the item count
-        ///     count += response.Count;
-        ///
-        ///     // Get the continuation so that we know when to stop.
-        ///      continuation = response.ResponseContinuation;
-        /// } while (!string.IsNullOrEmpty(continuation));
-        /// ]]>
-        /// </code>
-        /// </example>
-        /// <seealso cref="Microsoft.Azure.Documents.DocumentCollection"/>
-        /// <seealso cref="Microsoft.Azure.Documents.Client.RequestOptions"/>
-        /// <seealso cref="Microsoft.Azure.Documents.Client.ResourceResponse{T}"/>
-        /// <seealso cref="System.Threading.Tasks.Task"/>
-        public Task<DocumentFeedResponse<DocumentCollection>> ReadDocumentCollectionFeedAsync(string collectionsLink, FeedOptions options = null)
-        {
-            IDocumentClientRetryPolicy retryPolicyInstance = this.ResetSessionTokenRetryPolicy.GetRequestPolicy();
-            return TaskHelper.InlineIfPossible(
-                () => this.ReadDocumentCollectionFeedPrivateAsync(collectionsLink, options, retryPolicyInstance), retryPolicyInstance);
-        }
-
-        private async Task<DocumentFeedResponse<DocumentCollection>> ReadDocumentCollectionFeedPrivateAsync(string collectionsLink, FeedOptions options, IDocumentClientRetryPolicy retryPolicyInstance)
-        {
-            await this.EnsureValidClientAsync();
-
-            if (string.IsNullOrEmpty(collectionsLink))
-            {
-                throw new ArgumentNullException("collectionsLink");
-            }
-
-            return await this.CreateDocumentCollectionFeedReader(collectionsLink, options).ExecuteNextAsync();
-        }
-
-        /// <summary>
-        /// Reads the feed (sequence) of <see cref="Microsoft.Azure.Documents.StoredProcedure"/> for a collection from the Azure Cosmos DB service as an asynchronous operation.
-        /// </summary>
-        /// <param name="storedProceduresLink">The SelfLink of the resources to be read. E.g. /dbs/db_rid/colls/col_rid/sprocs/ </param>
-        /// <param name="options">(Optional) The request options for the request.</param>
-        /// <returns>
-        /// A <see cref="System.Threading.Tasks"/> containing a <see cref="Microsoft.Azure.Documents.Client.ResourceResponse{T}"/> which wraps a <see cref="Microsoft.Azure.Documents.StoredProcedure"/> containing the read resource record.
-        /// </returns>
-        /// <exception cref="ArgumentNullException">If <paramref name="storedProceduresLink"/> is not set.</exception>
-        /// <exception cref="DocumentClientException">This exception can encapsulate many different types of errors. To determine the specific error always look at the StatusCode property. Some common codes you may get when creating a Document are:
-        /// <list type="table">
-        ///     <listheader>
-        ///         <term>StatusCode</term><description>Reason for exception</description>
-        ///     </listheader>
-        ///     <item>
-        ///         <term>404</term><description>NotFound - This means the resource feed you tried to read did not exist. Check the parent rids are correct.</description>
-        ///     </item>
-        ///     <item>
-        ///         <term>429</term><description>TooManyRequests - This means you have exceeded the number of request units per second. Consult the DocumentClientException.RetryAfter value to see how long you should wait before retrying this operation.</description>
-        ///     </item>
-        /// </list>
-        /// </exception>
-        /// <example>
-        /// <code language="c#">
-        /// <![CDATA[
-        /// int count = 0;
-        /// string continuation = string.Empty;
-        /// do
-        /// {
-        ///     // Read the feed 10 items at a time until there are no more items to read
-        ///     DoucmentFeedResponse<StoredProcedure> response = await client.ReadStoredProcedureFeedAsync("/dbs/db_rid/colls/col_rid/sprocs/",
-        ///                                                     new FeedOptions
-        ///                                                     {
-        ///                                                         MaxItemCount = 10,
-        ///                                                         RequestContinuation = continuation
-        ///                                                     });
-        ///
-        ///     // Append the item count
-        ///     count += response.Count;
-        ///
-        ///     // Get the continuation so that we know when to stop.
-        ///      continuation = response.ResponseContinuation;
-        /// } while (!string.IsNullOrEmpty(continuation));
-        /// ]]>
-        /// </code>
-        /// </example>
-        /// <seealso cref="Microsoft.Azure.Documents.StoredProcedure"/>
-        /// <seealso cref="Microsoft.Azure.Documents.Client.RequestOptions"/>
-        /// <seealso cref="Microsoft.Azure.Documents.Client.ResourceResponse{T}"/>
-        /// <seealso cref="System.Threading.Tasks.Task"/>
-        public Task<DocumentFeedResponse<StoredProcedure>> ReadStoredProcedureFeedAsync(string storedProceduresLink, FeedOptions options = null)
-        {
-            IDocumentClientRetryPolicy retryPolicyInstance = this.ResetSessionTokenRetryPolicy.GetRequestPolicy();
-            return TaskHelper.InlineIfPossible(
-                () => this.ReadStoredProcedureFeedPrivateAsync(storedProceduresLink, options, retryPolicyInstance), retryPolicyInstance);
-        }
-
-        private async Task<DocumentFeedResponse<StoredProcedure>> ReadStoredProcedureFeedPrivateAsync(string storedProceduresLink, FeedOptions options, IDocumentClientRetryPolicy retryPolicyInstance)
-        {
-            await this.EnsureValidClientAsync();
-
-            if (string.IsNullOrEmpty(storedProceduresLink))
-            {
-                throw new ArgumentNullException("storedProceduresLink");
-            }
-
-            return await this.CreateStoredProcedureFeedReader(storedProceduresLink, options).ExecuteNextAsync();
-        }
-
-        /// <summary>
-        /// Reads the feed (sequence) of <see cref="Microsoft.Azure.Documents.Trigger"/> for a collection from the Azure Cosmos DB service as an asynchronous operation.
-        /// </summary>
-        /// <param name="triggersLink">The SelfLink of the resources to be read. E.g. /dbs/db_rid/colls/col_rid/triggers/ </param>
-        /// <param name="options">(Optional) The request options for the request.</param>
-        /// <returns>
-        /// A <see cref="System.Threading.Tasks"/> containing a <see cref="Microsoft.Azure.Documents.Client.ResourceResponse{T}"/> which wraps a <see cref="Microsoft.Azure.Documents.Trigger"/> containing the read resource record.
-        /// </returns>
-        /// <exception cref="ArgumentNullException">If <paramref name="triggersLink"/> is not set.</exception>
-        /// <exception cref="DocumentClientException">This exception can encapsulate many different types of errors. To determine the specific error always look at the StatusCode property. Some common codes you may get when creating a Document are:
-        /// <list type="table">
-        ///     <listheader>
-        ///         <term>StatusCode</term><description>Reason for exception</description>
-        ///     </listheader>
-        ///     <item>
-        ///         <term>404</term><description>NotFound - This means the resource feed you tried to read did not exist. Check the parent rids are correct.</description>
-        ///     </item>
-        ///     <item>
-        ///         <term>429</term><description>TooManyRequests - This means you have exceeded the number of request units per second. Consult the DocumentClientException.RetryAfter value to see how long you should wait before retrying this operation.</description>
-        ///     </item>
-        /// </list>
-        /// </exception>
-        /// <example>
-        /// <code language="c#">
-        /// <![CDATA[
-        /// int count = 0;
-        /// string continuation = string.Empty;
-        /// do
-        /// {
-        ///     // Read the feed 10 items at a time until there are no more items to read
-        ///     DoucmentFeedResponse<Trigger> response = await client.ReadTriggerFeedAsync("/dbs/db_rid/colls/col_rid/triggers/",
-        ///                                                     new FeedOptions
-        ///                                                     {
-        ///                                                         MaxItemCount = 10,
-        ///                                                         RequestContinuation = continuation
-        ///                                                     });
-        ///
-        ///     // Append the item count
-        ///     count += response.Count;
-        ///
-        ///     // Get the continuation so that we know when to stop.
-        ///      continuation = response.ResponseContinuation;
-        /// } while (!string.IsNullOrEmpty(continuation));
-        /// ]]>
-        /// </code>
-        /// </example>
-        /// <seealso cref="Microsoft.Azure.Documents.Trigger"/>
-        /// <seealso cref="Microsoft.Azure.Documents.Client.RequestOptions"/>
-        /// <seealso cref="Microsoft.Azure.Documents.Client.ResourceResponse{T}"/>
-        /// <seealso cref="System.Threading.Tasks.Task"/>
-        public Task<DocumentFeedResponse<Trigger>> ReadTriggerFeedAsync(string triggersLink, FeedOptions options = null)
-        {
-            IDocumentClientRetryPolicy retryPolicyInstance = this.ResetSessionTokenRetryPolicy.GetRequestPolicy();
-            return TaskHelper.InlineIfPossible(
-                () => this.ReadTriggerFeedPrivateAsync(triggersLink, options, retryPolicyInstance), retryPolicyInstance);
-        }
-
-        private async Task<DocumentFeedResponse<Trigger>> ReadTriggerFeedPrivateAsync(string triggersLink, FeedOptions options, IDocumentClientRetryPolicy retryPolicyInstance)
-        {
-            await this.EnsureValidClientAsync();
-
-            if (string.IsNullOrEmpty(triggersLink))
-            {
-                throw new ArgumentNullException("triggersLink");
-            }
-
-            return await this.CreateTriggerFeedReader(triggersLink, options).ExecuteNextAsync();
-        }
-
-        /// <summary>
-        /// Reads the feed (sequence) of <see cref="Microsoft.Azure.Documents.UserDefinedFunction"/> for a collection from the Azure Cosmos DB service as an asynchronous operation.
-        /// </summary>
-        /// <param name="userDefinedFunctionsLink">The SelfLink of the resources to be read. E.g. /dbs/db_rid/colls/col_rid/udfs/ </param>
-        /// <param name="options">(Optional) The request options for the request.</param>
-        /// <returns>
-        /// A <see cref="System.Threading.Tasks"/> containing a <see cref="Microsoft.Azure.Documents.Client.ResourceResponse{T}"/> which wraps a <see cref="Microsoft.Azure.Documents.UserDefinedFunction"/> containing the read resource record.
-        /// </returns>
-        /// <exception cref="ArgumentNullException">If <paramref name="userDefinedFunctionsLink"/> is not set.</exception>
-        /// <exception cref="DocumentClientException">This exception can encapsulate many different types of errors. To determine the specific error always look at the StatusCode property. Some common codes you may get when creating a Document are:
-        /// <list type="table">
-        ///     <listheader>
-        ///         <term>StatusCode</term><description>Reason for exception</description>
-        ///     </listheader>
-        ///     <item>
-        ///         <term>404</term><description>NotFound - This means the resource feed you tried to read did not exist. Check the parent rids are correct.</description>
-        ///     </item>
-        ///     <item>
-        ///         <term>429</term><description>TooManyRequests - This means you have exceeded the number of request units per second. Consult the DocumentClientException.RetryAfter value to see how long you should wait before retrying this operation.</description>
-        ///     </item>
-        /// </list>
-        /// </exception>
-        /// <example>
-        /// <code language="c#">
-        /// <![CDATA[
-        /// int count = 0;
-        /// string continuation = string.Empty;
-        /// do
-        /// {
-        ///     // Read the feed 10 items at a time until there are no more items to read
-        ///     DoucmentFeedResponse<UserDefinedFunction> response = await client.ReadUserDefinedFunctionFeedAsync("/dbs/db_rid/colls/col_rid/udfs/",
-        ///                                                     new FeedOptions
-        ///                                                     {
-        ///                                                         MaxItemCount = 10,
-        ///                                                         RequestContinuation = continuation
-        ///                                                     });
-        ///
-        ///     // Append the item count
-        ///     count += response.Count;
-        ///
-        ///     // Get the continuation so that we know when to stop.
-        ///      continuation = response.ResponseContinuation;
-        /// } while (!string.IsNullOrEmpty(continuation));
-        /// ]]>
-        /// </code>
-        /// </example>
-        /// <seealso cref="Microsoft.Azure.Documents.UserDefinedFunction"/>
-        /// <seealso cref="Microsoft.Azure.Documents.Client.RequestOptions"/>
-        /// <seealso cref="Microsoft.Azure.Documents.Client.ResourceResponse{T}"/>
-        /// <seealso cref="System.Threading.Tasks.Task"/>
-        public Task<DocumentFeedResponse<UserDefinedFunction>> ReadUserDefinedFunctionFeedAsync(string userDefinedFunctionsLink, FeedOptions options = null)
-        {
-            IDocumentClientRetryPolicy retryPolicyInstance = this.ResetSessionTokenRetryPolicy.GetRequestPolicy();
-            return TaskHelper.InlineIfPossible(
-                () => this.ReadUserDefinedFunctionFeedPrivateAsync(userDefinedFunctionsLink, options, retryPolicyInstance), retryPolicyInstance);
-        }
-
-        private async Task<DocumentFeedResponse<UserDefinedFunction>> ReadUserDefinedFunctionFeedPrivateAsync(string userDefinedFunctionsLink, FeedOptions options, IDocumentClientRetryPolicy retryPolicyInstance)
-        {
-            await this.EnsureValidClientAsync();
-
-            if (string.IsNullOrEmpty(userDefinedFunctionsLink))
-            {
-                throw new ArgumentNullException("userDefinedFunctionsLink");
-            }
-
-            return await this.CreateUserDefinedFunctionFeedReader(userDefinedFunctionsLink, options).ExecuteNextAsync();
-        }
-
-        /// <summary>
-        /// Reads the feed (sequence) of documents for a specified collection from the Azure Cosmos DB service.
-        /// This takes returns a <see cref="Microsoft.Azure.Documents.Client.ResourceResponse{T}"/> which will contain an enumerable list of dynamic objects.
-        /// </summary>
-        /// <param name="documentsLink">The SelfLink of the resources to be read. E.g. /dbs/db_rid/colls/coll_rid/docs/ </param>
-        /// <param name="options">(Optional) The request options for the request.</param>
-        /// <param name="cancellationToken">(Optional) A <see cref="CancellationToken"/> that can be used by other objects or threads to receive notice of cancellation.</param>
-        /// <returns>
-        /// A <see cref="System.Threading.Tasks"/> containing a <see cref="Microsoft.Azure.Documents.Client.ResourceResponse{T}"/> containing dynamic objects representing the items in the feed.
-        /// </returns>
-        /// <exception cref="ArgumentNullException">If <paramref name="documentsLink"/> is not set.</exception>
-        /// <exception cref="DocumentClientException">This exception can encapsulate many different types of errors. To determine the specific error always look at the StatusCode property. Some common codes you may get when creating a Document are:
-        /// <list type="table">
-        ///     <listheader>
-        ///         <term>StatusCode</term><description>Reason for exception</description>
-        ///     </listheader>
-        ///     <item>
-        ///         <term>404</term><description>NotFound - This means the resource feed you tried to read did not exist. Check the parent rids are correct.</description>
-        ///     </item>
-        ///     <item>
-        ///         <term>429</term><description>TooManyRequests - This means you have exceeded the number of request units per second. Consult the DocumentClientException.RetryAfter value to see how long you should wait before retrying this operation.</description>
-        ///     </item>
-        /// </list>
-        /// </exception>
-        /// <example>
-        /// <code language="c#">
-        /// <![CDATA[
-        /// int count = 0;
-        /// string continuation = string.Empty;
-        /// do
-        /// {
-        ///     // Read the feed 10 items at a time until there are no more items to read
-        ///     DoucmentFeedResponse<dynamic> response = await client.ReadDocumentFeedAsync("/dbs/db_rid/colls/coll_rid/docs/",
-        ///                                                     new FeedOptions
-        ///                                                     {
-        ///                                                         MaxItemCount = 10,
-        ///                                                         RequestContinuation = continuation
-        ///                                                     });
-        ///
-        ///     // Append the item count
-        ///     count += response.Count;
-        ///
-        ///     // Get the continuation so that we know when to stop.
-        ///      continuation = response.ResponseContinuation;
-        /// } while (!string.IsNullOrEmpty(continuation));
-        /// ]]>
-        /// </code>
-        /// </example>
-        /// <remarks>
-        /// Instead of DoucmentFeedResponse{Document} this method takes advantage of dynamic objects in .NET. This way a single feed result can contain any kind of Document, or POCO object.
-        /// This is important becuse a DocumentCollection can contain different kinds of documents.
-        /// </remarks>
-        /// <seealso cref="Microsoft.Azure.Documents.Client.RequestOptions"/>
-        /// <seealso cref="Microsoft.Azure.Documents.Client.ResourceResponse{T}"/>
-        /// <seealso cref="System.Threading.Tasks.Task"/>
-        public Task<DocumentFeedResponse<dynamic>> ReadDocumentFeedAsync(string documentsLink, FeedOptions options = null, CancellationToken cancellationToken = default(CancellationToken))
-        {
-            return TaskHelper.InlineIfPossible(() => this.ReadDocumentFeedInlineAsync(documentsLink, options, cancellationToken), null, cancellationToken);
-        }
-
-        private async Task<DocumentFeedResponse<dynamic>> ReadDocumentFeedInlineAsync(string documentsLink, FeedOptions options, CancellationToken cancellationToken)
-        {
-            await this.EnsureValidClientAsync();
-
-            if (string.IsNullOrEmpty(documentsLink))
-            {
-                throw new ArgumentNullException("documentsLink");
-            }
-
-            DocumentFeedResponse<Document> response = await this.CreateDocumentFeedReader(documentsLink, options).ExecuteNextAsync(cancellationToken);
-            return new DocumentFeedResponse<dynamic>(
-                response.Cast<dynamic>(),
-                response.Count,
-                response.Headers,
-                response.UseETagAsContinuation,
-                response.QueryMetrics,
-                response.RequestStatistics,
-                responseLengthBytes: response.ResponseLengthBytes);
-        }
-
-        /// <summary>
-        /// Reads the feed (sequence) of <see cref="Microsoft.Azure.Documents.Conflict"/> for a collection from the Azure Cosmos DB service as an asynchronous operation.
-        /// </summary>
-        /// <param name="conflictsLink">The SelfLink of the resources to be read. E.g. /dbs/db_rid/colls/coll_rid/conflicts/ </param>
-        /// <param name="options">(Optional) The request options for the request.</param>
-        /// <returns>
-        /// A <see cref="System.Threading.Tasks"/> containing a <see cref="Microsoft.Azure.Documents.Client.ResourceResponse{T}"/> which wraps a <see cref="Microsoft.Azure.Documents.Conflict"/> containing the read resource record.
-        /// </returns>
-        /// <exception cref="ArgumentNullException">If <paramref name="conflictsLink"/> is not set.</exception>
-        /// <exception cref="DocumentClientException">This exception can encapsulate many different types of errors. To determine the specific error always look at the StatusCode property. Some common codes you may get when creating a Document are:
-        /// <list type="table">
-        ///     <listheader>
-        ///         <term>StatusCode</term><description>Reason for exception</description>
-        ///     </listheader>
-        ///     <item>
-        ///         <term>404</term><description>NotFound - This means the resource feed you tried to read did not exist. Check the parent rids are correct.</description>
-        ///     </item>
-        ///     <item>
-        ///         <term>429</term><description>TooManyRequests - This means you have exceeded the number of request units per second. Consult the DocumentClientException.RetryAfter value to see how long you should wait before retrying this operation.</description>
-        ///     </item>
-        /// </list>
-        /// </exception>
-        /// <example>
-        /// <code language="c#">
-        /// <![CDATA[
-        /// int count = 0;
-        /// string continuation = string.Empty;
-        /// do
-        /// {
-        ///     // Read the feed 10 items at a time until there are no more items to read
-        ///     DoucmentFeedResponse<Conflict> response = await client.ReadConflictAsync("/dbs/db_rid/colls/coll_rid/conflicts/",
-        ///                                                     new FeedOptions
-        ///                                                     {
-        ///                                                         MaxItemCount = 10,
-        ///                                                         RequestContinuation = continuation
-        ///                                                     });
-        ///
-        ///     // Append the item count
-        ///     count += response.Count;
-        ///
-        ///     // Get the continuation so that we know when to stop.
-        ///      continuation = response.ResponseContinuation;
-        /// } while (!string.IsNullOrEmpty(continuation));
-        /// ]]>
-        /// </code>
-        /// </example>
-        /// <seealso cref="Microsoft.Azure.Documents.Conflict"/>
-        /// <seealso cref="Microsoft.Azure.Documents.Client.RequestOptions"/>
-        /// <seealso cref="Microsoft.Azure.Documents.Client.ResourceResponse{T}"/>
-        /// <seealso cref="System.Threading.Tasks.Task"/>
-        public Task<DocumentFeedResponse<Conflict>> ReadConflictFeedAsync(string conflictsLink, FeedOptions options = null)
-        {
-            return TaskHelper.InlineIfPossible(() => this.ReadConflictFeedInlineAsync(conflictsLink, options), null);
-        }
-
-        private async Task<DocumentFeedResponse<Conflict>> ReadConflictFeedInlineAsync(string conflictsLink, FeedOptions options)
-        {
-            await this.EnsureValidClientAsync();
-
-            if (string.IsNullOrEmpty(conflictsLink))
-            {
-                throw new ArgumentNullException("conflictsLink");
-            }
-
-            return await this.CreateConflictFeedReader(conflictsLink, options).ExecuteNextAsync();
-        }
-
-        /// <summary>
-        /// Reads the feed (sequence) of <see cref="Microsoft.Azure.Documents.Offer"/> for a database account from the Azure Cosmos DB service
-        /// as an asynchronous operation.
-        /// </summary>
-        /// <param name="options">(Optional) The request options for the request.</param>
-        /// <returns>
-        /// A <see cref="System.Threading.Tasks"/> containing a <see cref="Microsoft.Azure.Documents.Client.ResourceResponse{T}"/> which wraps a <see cref="Microsoft.Azure.Documents.Offer"/> containing the read resource record.
-        /// </returns>
-        /// <exception cref="DocumentClientException">This exception can encapsulate many different types of errors. To determine the specific error always look at the StatusCode property. Some common codes you may get when creating a Document are:
-        /// <list type="table">
-        ///     <listheader>
-        ///         <term>StatusCode</term><description>Reason for exception</description>
-        ///     </listheader>
-        ///     <item>
-        ///         <term>429</term><description>TooManyRequests - This means you have exceeded the number of request units per second. Consult the DocumentClientException.RetryAfter value to see how long you should wait before retrying this operation.</description>
-        ///     </item>
-        /// </list>
-        /// </exception>
-        /// <example>
-        /// <code language="c#">
-        /// <![CDATA[
-        /// int count = 0;
-        /// string continuation = string.Empty;
-        /// do
-        /// {
-        ///     // Read the feed 10 items at a time until there are no more items to read
-        ///     DoucmentFeedResponse<Offer> response = await client.ReadOfferAsync(new FeedOptions
-        ///                                                                 {
-        ///                                                                     MaxItemCount = 10,
-        ///                                                                     RequestContinuation = continuation
-        ///                                                                 });
-        ///
-        ///     // Append the item count
-        ///     count += response.Count;
-        ///
-        ///     // Get the continuation so that we know when to stop.
-        ///      continuation = response.ResponseContinuation;
-        /// } while (!string.IsNullOrEmpty(continuation));
-        /// ]]>
-        /// </code>
-        /// </example>
-        /// <seealso cref="Microsoft.Azure.Documents.Offer"/>
-        /// <seealso cref="Microsoft.Azure.Documents.Client.RequestOptions"/>
-        /// <seealso cref="Microsoft.Azure.Documents.Client.ResourceResponse{T}"/>
-        /// <seealso cref="System.Threading.Tasks.Task"/>
-        public Task<DocumentFeedResponse<Offer>> ReadOffersFeedAsync(FeedOptions options = null)
-        {
-            IDocumentClientRetryPolicy retryPolicyInstance = this.ResetSessionTokenRetryPolicy.GetRequestPolicy();
-            return TaskHelper.InlineIfPossible(
-                () => this.ReadOfferFeedPrivateAsync(options, retryPolicyInstance), retryPolicyInstance);
-        }
-
-        private async Task<DocumentFeedResponse<Offer>> ReadOfferFeedPrivateAsync(FeedOptions options, IDocumentClientRetryPolicy retryPolicyInstance)
-        {
-            await this.EnsureValidClientAsync();
-
-            return await this.CreateOfferFeedReader(options).ExecuteNextAsync();
-        }
-
-        /// <summary>
-        /// Reads the feed (sequence) of <see cref="Microsoft.Azure.Documents.Schema"/> for a collection as an asynchronous operation.
-        /// </summary>
-        /// <param name="documentCollectionSchemaLink">The SelfLink of the resources to be read. E.g. /dbs/db_rid/colls/coll_rid/schemas </param>
-        /// <param name="options">(Optional) The request options for the request.</param>
-        /// <returns>
-        /// A <see cref="System.Threading.Tasks"/> containing a <see cref="Microsoft.Azure.Documents.Client.ResourceResponse{T}"/> which wraps a <see cref="Microsoft.Azure.Documents.Schema"/> containing the read resource record.
-        /// </returns>
-        /// <exception cref="DocumentClientException">This exception can encapsulate many different types of errors. To determine the specific error always look at the StatusCode property. Some common codes you may get when creating a Document are:
-        /// <list type="table">
-        ///     <listheader>
-        ///         <term>StatusCode</term><description>Reason for exception</description>
-        ///     </listheader>
-        ///     <item>
-        ///         <term>404</term><description>NotFound - This means the resource feed you tried to read did not exist. Check the parent rids are correct.</description>
-        ///     </item>
-        ///     <item>
-        ///         <term>429</term><description>TooManyRequests - This means you have exceeded the number of request units per second. Consult the DocumentClientException.RetryAfter value to see how long you should wait before retrying this operation.</description>
-        ///     </item>
-        /// </list>
-        /// </exception>
-        /// <example>
-        /// <code language="c#">
-        /// <![CDATA[
-        /// int count = 0;
-        /// string continuation = string.Empty;
-        /// do
-        /// {
-        ///     // Read the feed 10 items at a time until there are no more items to read
-        ///     DoucmentFeedResponse<User> response = await client.ReadUserFeedAsync("/dbs/db_rid/colls/coll_rid/schemas",
-        ///                                                     new FeedOptions
-        ///                                                     {
-        ///                                                         MaxItemCount = 10,
-        ///                                                         RequestContinuation = continuation
-        ///                                                     });
-        ///
-        ///     // Append the item count
-        ///     count += response.Count;
-        ///
-        ///     // Get the continuation so that we know when to stop.
-        ///      continuation = response.ResponseContinuation;
-        /// } while (!string.IsNullOrEmpty(continuation));
-        /// ]]>
-        /// </code>
-        /// </example>
-        /// <seealso cref="Microsoft.Azure.Documents.Schema"/>
-        /// <seealso cref="Microsoft.Azure.Documents.Client.RequestOptions"/>
-        /// <seealso cref="Microsoft.Azure.Documents.Client.ResourceResponse{T}"/>
-        /// <seealso cref="System.Threading.Tasks.Task"/>
-        internal Task<DocumentFeedResponse<Schema>> ReadSchemaFeedAsync(string documentCollectionSchemaLink, FeedOptions options = null)
-        {
-            IDocumentClientRetryPolicy retryPolicyInstance = this.ResetSessionTokenRetryPolicy.GetRequestPolicy();
-            return TaskHelper.InlineIfPossible(() => this.ReadSchemaFeedPrivateAsync(documentCollectionSchemaLink, options, retryPolicyInstance), retryPolicyInstance);
-        }
-
-        private async Task<DocumentFeedResponse<Schema>> ReadSchemaFeedPrivateAsync(string documentCollectionSchemaLink, FeedOptions options, IDocumentClientRetryPolicy retryPolicyInstance)
-        {
-            await this.EnsureValidClientAsync();
-
-            if (string.IsNullOrEmpty(documentCollectionSchemaLink))
-            {
-                throw new ArgumentNullException("documentCollectionSchemaLink");
-            }
-
-            return await this.CreateSchemaFeedReader(documentCollectionSchemaLink, options).ExecuteNextAsync();
-        }
-
-        /// <summary>
-        /// Reads the feed (sequence) of <see cref="Microsoft.Azure.Documents.UserDefinedType"/> for a database from the Azure Cosmos DB service as an asynchronous operation.
-        /// </summary>
-        /// <param name="userDefinedTypesLink">The SelfLink of the resources to be read. E.g. /dbs/db_rid/udts/ </param>
-        /// <param name="options">(Optional) The request options for the request.</param>
-        /// <returns>
-        /// A <see cref="System.Threading.Tasks"/> containing a <see cref="Microsoft.Azure.Documents.Client.ResourceResponse{T}"/> which wraps a <see cref="Microsoft.Azure.Documents.UserDefinedType"/> containing the read resource record.
-        /// </returns>
-        /// <exception cref="ArgumentNullException">If <paramref name="userDefinedTypesLink"/> is not set.</exception>
-        /// <exception cref="DocumentClientException">This exception can encapsulate many different types of errors. To determine the specific error always look at the StatusCode property. Some common codes you may get when creating a UserDefinedType are:
-        /// <list type="table">
-        ///     <listheader>
-        ///         <term>StatusCode</term><description>Reason for exception</description>
-        ///     </listheader>
-        ///     <item>
-        ///         <term>404</term><description>NotFound - This means the resource feed you tried to read did not exist. Check the parent rids are correct.</description>
-        ///     </item>
-        ///     <item>
-        ///         <term>429</term><description>TooManyRequests - This means you have exceeded the number of request units per second. Consult the DocumentClientException.RetryAfter value to see how long you should wait before retrying this operation.</description>
-        ///     </item>
-        /// </list>
-        /// </exception>
-        /// <example>
-        /// <code language="c#">
-        /// <![CDATA[
-        /// int count = 0;
-        /// string continuation = string.Empty;
-        /// do
-        /// {
-        ///     // Read the feed 10 items at a time until there are no more items to read
-        ///     DoucmentFeedResponse<UserDefinedType> response = await client.ReadUserDefinedTypeFeedAsync("/dbs/db_rid/udts/",
-        ///                                                     new FeedOptions
-        ///                                                     {
-        ///                                                         MaxItemCount = 10,
-        ///                                                         RequestContinuation = continuation
-        ///                                                     });
-        ///
-        ///     // Append the item count
-        ///     count += response.Count;
-        ///
-        ///     // Get the continuation so that we know when to stop.
-        ///      continuation = response.ResponseContinuation;
-        /// } while (!string.IsNullOrEmpty(continuation));
-        /// ]]>
-        /// </code>
-        /// </example>
-        /// <seealso cref="Microsoft.Azure.Documents.UserDefinedType"/>
-        /// <seealso cref="Microsoft.Azure.Documents.Client.RequestOptions"/>
-        /// <seealso cref="Microsoft.Azure.Documents.Client.ResourceResponse{T}"/>
-        /// <seealso cref="System.Threading.Tasks.Task"/>
-        internal Task<DocumentFeedResponse<UserDefinedType>> ReadUserDefinedTypeFeedAsync(string userDefinedTypesLink, FeedOptions options = null)
-        {
-            IDocumentClientRetryPolicy retryPolicyInstance = this.ResetSessionTokenRetryPolicy.GetRequestPolicy();
-            return TaskHelper.InlineIfPossible(
-                () => this.ReadUserDefinedTypeFeedPrivateAsync(userDefinedTypesLink, options, retryPolicyInstance), retryPolicyInstance);
-        }
-
-        private async Task<DocumentFeedResponse<UserDefinedType>> ReadUserDefinedTypeFeedPrivateAsync(string userDefinedTypesLink, FeedOptions options, IDocumentClientRetryPolicy retryPolicyInstance)
-        {
-            await this.EnsureValidClientAsync();
-
-            if (string.IsNullOrEmpty(userDefinedTypesLink))
-            {
-                throw new ArgumentNullException("userDefinedTypesLink");
-            }
-
-            return await this.CreateUserDefinedTypeFeedReader(userDefinedTypesLink, options).ExecuteNextAsync();
-        }
-
-        /// <summary>
-        /// Reads the feed (sequence) of <see cref="Microsoft.Azure.Documents.Snapshot"/> for a database account from the Azure Cosmos DB service as an asynchronous operation.
-        /// </summary>
-        /// <param name="options">(Optional) The request options for the request.</param>
-        /// <returns>
-        /// A <see cref="System.Threading.Tasks"/> containing a <see cref="Microsoft.Azure.Cosmos.DocumentFeedResponse{T}"/> which wraps a set of <see cref="Microsoft.Azure.Documents.Snapshot"/> containing the read resource record.
-        /// </returns>
-        /// <exception cref="DocumentClientException">This exception can encapsulate many different types of errors. To determine the specific error always look at the StatusCode property. Some common codes you may get when creating a Document are:
-        /// <list type="table">
-        ///     <listheader>
-        ///         <term>StatusCode</term><description>Reason for exception</description>
-        ///     </listheader>
-        ///     <item>
-        ///         <term>429</term><description>TooManyRequests - This means you have exceeded the number of request units per second. Consult the DocumentClientException.RetryAfter value to see how long you should wait before retrying this operation.</description>
-        ///     </item>
-        /// </list>
-        /// </exception>
-        /// <example>
-        /// <code language="c#">
-        /// <![CDATA[
-        /// int count = 0;
-        /// string continuation = string.Empty;
-        /// do
-        /// {
-        ///     // Read the feed 10 items at a time until there are no more items to read
-        ///     DocumentFeedResponse<Snapshot> response = await client.ReadSnapshotFeedAsync(new FeedOptions
-        ///                                                                 {
-        ///                                                                     MaxItemCount = 10,
-        ///                                                                     RequestContinuation = continuation
-        ///                                                                 });
-        ///
-        ///     // Append the item count
-        ///     count += response.Count;
-        ///
-        ///     // Get the continuation so that we know when to stop.
-        ///      continuation = response.ResponseContinuation;
-        /// } while (!string.IsNullOrEmpty(continuation));
-        /// ]]>
-        /// </code>
-        /// </example>
-        /// <seealso cref="Microsoft.Azure.Documents.Snapshot"/>
-        /// <seealso cref="Microsoft.Azure.Documents.Client.RequestOptions"/>
-        /// <seealso cref="Microsoft.Azure.Documents.Client.ResourceResponse{T}"/>
-        /// <seealso cref="System.Threading.Tasks.Task"/>
-        internal Task<DocumentFeedResponse<Snapshot>> ReadSnapshotFeedAsync(FeedOptions options = null)
-        {
-            IDocumentClientRetryPolicy retryPolicyInstance = this.ResetSessionTokenRetryPolicy.GetRequestPolicy();
-            return TaskHelper.InlineIfPossible(
-                () => this.ReadSnapshotFeedPrivateAsync(options, retryPolicyInstance), retryPolicyInstance);
-        }
-
-        private async Task<DocumentFeedResponse<Snapshot>> ReadSnapshotFeedPrivateAsync(FeedOptions options, IDocumentClientRetryPolicy retryPolicyInstance)
-        {
-            await this.EnsureValidClientAsync();
-
-            return await this.CreateSnapshotFeedReader(options).ExecuteNextAsync();
-        }
-
-        #endregion
-
-        #region Stored procs
-        /// <summary>
-        /// Executes a stored procedure against a collection as an asynchronous operation in the Azure Cosmos DB service.
-        /// </summary>
-        /// <typeparam name="TValue">The type of the stored procedure's return value.</typeparam>
-        /// <param name="storedProcedureLink">The link to the stored procedure to execute.</param>
-        /// <param name="procedureParams">(Optional) An array of dynamic objects representing the parameters for the stored procedure.</param>
-        /// <exception cref="ArgumentNullException">If <paramref name="storedProcedureLink"/> is not set.</exception>
-        /// <returns>The task object representing the service response for the asynchronous operation which would contain any response set in the stored procedure.</returns>
-        /// <example>
-        /// <code language="c#">
-        /// <![CDATA[
-        /// //Execute a StoredProcedure with ResourceId of "sproc_rid" that takes two "Player" documents, does some stuff, and returns a bool
-        /// StoredProcedureResponse<bool> sprocResponse = await client.ExecuteStoredProcedureAsync<bool>(
-        ///                                                         "/dbs/db_rid/colls/col_rid/sprocs/sproc_rid/",
-        ///                                                         new Player { id="1", name="joe" } ,
-        ///                                                         new Player { id="2", name="john" }
-        ///                                                     );
-        ///
-        /// if (sprocResponse.Response) Console.WriteLine("Congrats, the stored procedure did some stuff");
-        /// ]]>
-        /// </code>
-        /// </example>
-        /// <seealso cref="Microsoft.Azure.Documents.StoredProcedure"/>
-        /// <seealso cref="Microsoft.Azure.Cosmos.StoredProcedureResponse{TValue}"/>
-        /// <seealso cref="System.Threading.Tasks.Task"/>
-        public Task<StoredProcedureResponse<TValue>> ExecuteStoredProcedureAsync<TValue>(string storedProcedureLink, params dynamic[] procedureParams)
-        {
-            return this.ExecuteStoredProcedureAsync<TValue>(storedProcedureLink, null, default(CancellationToken), procedureParams);
-        }
-
-        /// <summary>
-        /// Executes a stored procedure against a partitioned collection in the Azure Cosmos DB service as an asynchronous operation, specifiying a target partition.
-        /// </summary>
-        /// <typeparam name="TValue">The type of the stored procedure's return value.</typeparam>
-        /// <param name="storedProcedureLink">The link to the stored procedure to execute.</param>
-        /// <param name="options">(Optional) The request options for the request.</param>
-        /// <param name="procedureParams">(Optional) An array of dynamic objects representing the parameters for the stored procedure.</param>
-        /// <exception cref="ArgumentNullException">If <paramref name="storedProcedureLink"/> is not set.</exception>
-        /// <returns>The task object representing the service response for the asynchronous operation which would contain any response set in the stored procedure.</returns>
-        /// <example>
-        /// <code language="c#">
-        /// <![CDATA[
-        /// //Execute a StoredProcedure with ResourceId of "sproc_rid" that takes two "Player" documents, does some stuff, and returns a bool
-        /// StoredProcedureResponse<bool> sprocResponse = await client.ExecuteStoredProcedureAsync<bool>(
-        ///                                                         "/dbs/db_rid/colls/col_rid/sprocs/sproc_rid/",
-        ///                                                         new RequestOptions { PartitionKey = new PartitionKey(1) },
-        ///                                                         new Player { id="1", name="joe" } ,
-        ///                                                         new Player { id="2", name="john" }
-        ///                                                     );
-        ///
-        /// if (sprocResponse.Response) Console.WriteLine("Congrats, the stored procedure did some stuff");
-        /// ]]>
-        /// </code>
-        /// </example>
-        /// <seealso cref="Microsoft.Azure.Documents.StoredProcedure"/>
-        /// <seealso cref="Microsoft.Azure.Documents.Client.RequestOptions"/>
-        /// <seealso cref="Microsoft.Azure.Cosmos.StoredProcedureResponse{TValue}"/>
-        /// <seealso cref="System.Threading.Tasks.Task"/>
-        public Task<StoredProcedureResponse<TValue>> ExecuteStoredProcedureAsync<TValue>(string storedProcedureLink, Documents.Client.RequestOptions options, params dynamic[] procedureParams)
-        {
-            IDocumentClientRetryPolicy retryPolicyInstance = this.ResetSessionTokenRetryPolicy.GetRequestPolicy();
-            return TaskHelper.InlineIfPossible(
-                () => this.ExecuteStoredProcedurePrivateAsync<TValue>(
-                    storedProcedureLink,
-                    options,
-                    retryPolicyInstance,
-                    default(CancellationToken),
-                    procedureParams),
-                retryPolicyInstance);
-        }
-
-        /// <summary>
-        /// Executes a stored procedure against a partitioned collection in the Azure Cosmos DB service as an asynchronous operation, specifiying a target partition.
-        /// </summary>
-        /// <typeparam name="TValue">The type of the stored procedure's return value.</typeparam>
-        /// <param name="storedProcedureLink">The link to the stored procedure to execute.</param>
-        /// <param name="options">(Optional) The request options for the request.</param>
-        /// <param name="cancellationToken">(Optional) A <see cref="CancellationToken"/> that can be used by other objects or threads to receive notice of cancellation.</param>
-        /// <param name="procedureParams">(Optional) An array of dynamic objects representing the parameters for the stored procedure.</param>
-        /// <exception cref="ArgumentNullException">If <paramref name="storedProcedureLink"/> is not set.</exception>
-        /// <returns>The task object representing the service response for the asynchronous operation which would contain any response set in the stored procedure.</returns>
-        /// <example>
-        /// <code language="c#">
-        /// <![CDATA[
-        /// //Execute a StoredProcedure with ResourceId of "sproc_rid" that takes two "Player" documents, does some stuff, and returns a bool
-        /// StoredProcedureResponse<bool> sprocResponse = await client.ExecuteStoredProcedureAsync<bool>(
-        ///                                                         "/dbs/db_rid/colls/col_rid/sprocs/sproc_rid/",
-        ///                                                         new RequestOptions { PartitionKey = new PartitionKey(1) },
-        ///                                                         new Player { id="1", name="joe" } ,
-        ///                                                         new Player { id="2", name="john" }
-        ///                                                     );
-        ///
-        /// if (sprocResponse.Response) Console.WriteLine("Congrats, the stored procedure did some stuff");
-        /// ]]>
-        /// </code>
-        /// </example>
-        /// <seealso cref="Microsoft.Azure.Documents.StoredProcedure"/>
-        /// <seealso cref="Microsoft.Azure.Documents.Client.RequestOptions"/>
-        /// <seealso cref="Microsoft.Azure.Cosmos.StoredProcedureResponse{TValue}"/>
-        /// <seealso cref="System.Threading.Tasks.Task"/>
-        public Task<StoredProcedureResponse<TValue>> ExecuteStoredProcedureAsync<TValue>(string storedProcedureLink, Documents.Client.RequestOptions options, CancellationToken cancellationToken, params dynamic[] procedureParams)
-        {
-            IDocumentClientRetryPolicy retryPolicyInstance = this.ResetSessionTokenRetryPolicy.GetRequestPolicy();
-            return TaskHelper.InlineIfPossible(
-                () => this.ExecuteStoredProcedurePrivateAsync<TValue>(
-                    storedProcedureLink,
-                    options,
-                    retryPolicyInstance,
-                    cancellationToken,
-                    procedureParams),
-                retryPolicyInstance,
-                cancellationToken);
-        }
-
-        private async Task<StoredProcedureResponse<TValue>> ExecuteStoredProcedurePrivateAsync<TValue>(
-            string storedProcedureLink,
-            Documents.Client.RequestOptions options,
-            IDocumentClientRetryPolicy retryPolicyInstance,
-            CancellationToken cancellationToken,
-            params dynamic[] procedureParams)
-        {
-            await this.EnsureValidClientAsync();
-
-            if (string.IsNullOrEmpty(storedProcedureLink))
-            {
-                throw new ArgumentNullException("storedProcedureLink");
-            }
-
-            JsonSerializerSettings serializerSettings = this.GetSerializerSettingsForRequest(options);
-            string storedProcedureInput = serializerSettings == null ?
-                JsonConvert.SerializeObject(procedureParams) :
-                JsonConvert.SerializeObject(procedureParams, serializerSettings);
-            using (MemoryStream storedProcedureInputStream = new MemoryStream())
-            {
-                using (StreamWriter writer = new StreamWriter(storedProcedureInputStream))
-                {
-                    await writer.WriteAsync(storedProcedureInput);
-                    await writer.FlushAsync();
-                    storedProcedureInputStream.Position = 0;
-
-                    INameValueCollection headers = this.GetRequestHeaders(options);
-                    using (DocumentServiceRequest request = DocumentServiceRequest.Create(
-                        OperationType.ExecuteJavaScript,
-                        ResourceType.StoredProcedure,
-                        storedProcedureLink,
-                        storedProcedureInputStream,
-                        AuthorizationTokenType.PrimaryMasterKey,
-                        headers))
-                    {
-                        request.Headers[HttpConstants.HttpHeaders.XDate] = DateTime.UtcNow.ToString("r");
-                        if (options == null || options.PartitionKeyRangeId == null)
-                        {
-                            await this.AddPartitionKeyInformationAsync(
-                                request,
-                                options);
-                        }
-
-                        if (retryPolicyInstance != null)
-                        {
-                            retryPolicyInstance.OnBeforeSendRequest(request);
-                        }
-
-                        request.SerializerSettings = this.GetSerializerSettingsForRequest(options);
-                        return new StoredProcedureResponse<TValue>(await this.ExecuteProcedureAsync(
-                            request,
-                            retryPolicyInstance,
-                            cancellationToken),
-                            this.GetSerializerSettingsForRequest(options));
-                    }
-                }
-            }
-        }
-
-        #endregion
-
-        #region Upsert Impl
-        /// <summary>
-        /// Upserts a database resource as an asychronous operation in the Azure Cosmos DB service.
-        /// </summary>
-        /// <param name="database">The specification for the <see cref="Database"/> to upsert.</param>
-        /// <param name="options">(Optional) The <see cref="Documents.Client.RequestOptions"/> for the request.</param>
-        /// <returns>The <see cref="Database"/> that was upserted within a task object representing the service response for the asynchronous operation.</returns>
-        /// <exception cref="ArgumentNullException">If <paramref name="database"/> is not set</exception>
-        /// <exception cref="System.AggregateException">Represents a consolidation of failures that occured during async processing. Look within InnerExceptions to find the actual exception(s)</exception>
-        /// <exception cref="DocumentClientException">This exception can encapsulate many different types of errors. To determine the specific error always look at the StatusCode property. Some common codes you may get when creating a Database are:
-        /// <list type="table">
-        ///     <listheader>
-        ///         <term>StatusCode</term><description>Reason for exception</description>
-        ///     </listheader>
-        ///     <item>
-        ///         <term>400</term><description>BadRequest - This means something was wrong with the database object supplied. It is likely that an id was not supplied for the new Database.</description>
-        ///     </item>
-        ///     <item>
-        ///         <term>409</term><description>Conflict - This means a <see cref="Database"/> with an id matching the id field of <paramref name="database"/> already existed</description>
-        ///     </item>
-        /// </list>
-        /// </exception>
-        /// <example>
-        /// The example below upserts a new <see cref="Database"/> with an Id property of 'MyDatabase'
-        /// This code snippet is intended to be used from within an Asynchronous method as it uses the await keyword
-        /// <code language="c#">
-        /// <![CDATA[
-        /// using (IDocumentClient client = new DocumentClient(new Uri("service endpoint"), "auth key"))
-        /// {
-        ///     Database db = await client.UpsertDatabaseAsync(new Database { Id = "MyDatabase" });
-        /// }
-        /// ]]>
-        /// </code>
-        ///
-        /// </example>
-        /// <seealso cref="Microsoft.Azure.Documents.Database"/>
-        /// <seealso cref="Microsoft.Azure.Documents.Client.RequestOptions"/>
-        /// <seealso cref="Microsoft.Azure.Documents.Client.ResourceResponse{T}"/>
-        /// <seealso cref="System.Threading.Tasks.Task"/>
-        internal Task<ResourceResponse<Documents.Database>> UpsertDatabaseAsync(Documents.Database database, Documents.Client.RequestOptions options = null)
-        {
-            IDocumentClientRetryPolicy retryPolicyInstance = this.ResetSessionTokenRetryPolicy.GetRequestPolicy();
-            return TaskHelper.InlineIfPossible(() => this.UpsertDatabasePrivateAsync(database, options, retryPolicyInstance), retryPolicyInstance);
-        }
-
-        private async Task<ResourceResponse<Documents.Database>> UpsertDatabasePrivateAsync(Documents.Database database, Documents.Client.RequestOptions options, IDocumentClientRetryPolicy retryPolicyInstance)
-        {
-            await this.EnsureValidClientAsync();
-
-            if (database == null)
-            {
-                throw new ArgumentNullException("database");
-            }
-
-            this.ValidateResource(database);
-
-            INameValueCollection headers = this.GetRequestHeaders(options);
-
-            using (DocumentServiceRequest request = DocumentServiceRequest.Create(
-                OperationType.Upsert,
-                Paths.Databases_Root,
-                database,
-                ResourceType.Database,
-                AuthorizationTokenType.PrimaryMasterKey,
-                headers,
-                SerializationFormattingPolicy.None))
-            {
-                return new ResourceResponse<Documents.Database>(await this.UpsertAsync(request, retryPolicyInstance));
-            }
-        }
-
-        /// <summary>
-        /// Upserts a Document as an asychronous operation in the Azure Cosmos DB service.
-        /// </summary>
-        /// <param name="documentsFeedOrDatabaseLink">The link of the <see cref="DocumentCollection"/> to upsert the document in. E.g. dbs/db_rid/colls/coll_rid/ </param>
-        /// <param name="document">The document object to upsert.</param>
-        /// <param name="options">(Optional) Any request options you wish to set. E.g. Specifying a Trigger to execute when creating the document. <see cref="Documents.Client.RequestOptions"/></param>
-        /// <param name="disableAutomaticIdGeneration">(Optional) Disables the automatic id generation, If this is True the system will throw an exception if the id property is missing from the Document.</param>
-        /// <param name="cancellationToken">(Optional) A <see cref="CancellationToken"/> that can be used by other objects or threads to receive notice of cancellation.</param>
-        /// <returns>The <see cref="Document"/> that was upserted contained within a <see cref="System.Threading.Tasks.Task"/> object representing the service response for the asynchronous operation.</returns>
-        /// <exception cref="ArgumentNullException">If either <paramref name="documentsFeedOrDatabaseLink"/> or <paramref name="document"/> is not set.</exception>
-        /// <exception cref="System.AggregateException">Represents a consolidation of failures that occured during async processing. Look within InnerExceptions to find the actual exception(s)</exception>
-        /// <exception cref="DocumentClientException">This exception can encapsulate many different types of errors. To determine the specific error always look at the StatusCode property. Some common codes you may get when creating a Document are:
-        /// <list type="table">
-        ///     <listheader>
-        ///         <term>StatusCode</term><description>Reason for exception</description>
-        ///     </listheader>
-        ///     <item>
-        ///         <term>400</term><description>BadRequest - This means something was wrong with the document supplied. It is likely that <paramref name="disableAutomaticIdGeneration"/> was true and an id was not supplied</description>
-        ///     </item>
-        ///     <item>
-        ///         <term>403</term><description>Forbidden - This likely means the collection in to which you were trying to upsert the document is full.</description>
-        ///     </item>
-        ///     <item>
-        ///         <term>409</term><description>Conflict - This means a <see cref="Document"/> with an id matching the id field of <paramref name="document"/> already existed</description>
-        ///     </item>
-        ///     <item>
-        ///         <term>413</term><description>RequestEntityTooLarge - This means the <see cref="Document"/> exceeds the current max entity size. Consult documentation for limits and quotas.</description>
-        ///     </item>
-        ///     <item>
-        ///         <term>429</term><description>TooManyRequests - This means you have exceeded the number of request units per second. Consult the DocumentClientException.RetryAfter value to see how long you should wait before retrying this operation.</description>
-        ///     </item>
-        /// </list>
-        /// </exception>
-        /// <example>
-        /// Azure Cosmos DB supports a number of different ways to work with documents. A document can extend <see cref="Resource"/>
-        /// <code language="c#">
-        /// <![CDATA[
-        /// public class MyObject : Resource
-        /// {
-        ///     public string MyProperty {get; set;}
-        /// }
-        ///
-        /// using (IDocumentClient client = new DocumentClient(new Uri("service endpoint"), "auth key"))
-        /// {
-        ///     Document doc = await client.UpsertDocumentAsync("dbs/db_rid/colls/coll_rid/", new MyObject { MyProperty = "A Value" });
-        /// }
-        /// ]]>
-        /// </code>
-        /// </example>
-        /// <example>
-        /// A document can be any POCO object that can be serialized to JSON, even if it doesn't extend from <see cref="Resource"/>
-        /// <code language="c#">
-        /// <![CDATA[
-        /// public class MyPOCO
-        /// {
-        ///     public string MyProperty {get; set;}
-        /// }
-        ///
-        /// using (IDocumentClient client = new DocumentClient(new Uri("service endpoint"), "auth key"))
-        /// {
-        ///     Document doc = await client.UpsertDocumentAsync("dbs/db_rid/colls/coll_rid/", new MyPOCO { MyProperty = "A Value" });
-        /// }
-        /// ]]>
-        /// </code>
-        /// </example>
-        /// <example>
-        /// A Document can also be a dynamic object
-        /// <code language="c#">
-        /// <![CDATA[
-        /// using (IDocumentClient client = new DocumentClient(new Uri("service endpoint"), "auth key"))
-        /// {
-        ///     Document doc = await client.UpsertDocumentAsync("dbs/db_rid/colls/coll_rid/", new { SomeProperty = "A Value" } );
-        /// }
-        /// ]]>
-        /// </code>
-        /// </example>
-        /// <example>
-        /// Upsert a Document and execute a Pre and Post Trigger
-        /// <code language="c#">
-        /// <![CDATA[
-        /// using (IDocumentClient client = new DocumentClient(new Uri("service endpoint"), "auth key"))
-        /// {
-        ///     Document doc = await client.UpsertDocumentAsync(
-        ///         "dbs/db_rid/colls/coll_rid/",
-        ///         new { id = "DOC123213443" },
-        ///         new RequestOptions
-        ///         {
-        ///             PreTriggerInclude = new List<string> { "MyPreTrigger" },
-        ///             PostTriggerInclude = new List<string> { "MyPostTrigger" }
-        ///         });
-        /// }
-        /// ]]>
-        /// </code>
-        /// </example>
-        /// <seealso cref="Microsoft.Azure.Documents.Document"/>
-        /// <seealso cref="Microsoft.Azure.Documents.Client.RequestOptions"/>
-        /// <seealso cref="Microsoft.Azure.Documents.Client.ResourceResponse{T}"/>
-        /// <seealso cref="System.Threading.Tasks.Task"/>
-        public Task<ResourceResponse<Document>> UpsertDocumentAsync(string documentsFeedOrDatabaseLink, object document, Documents.Client.RequestOptions options = null, bool disableAutomaticIdGeneration = false, CancellationToken cancellationToken = default(CancellationToken))
-        {
-            // This call is to just run UpsertDocumentInlineAsync in a SynchronizationContext aware environment
-            return TaskHelper.InlineIfPossible(() => this.UpsertDocumentInlineAsync(documentsFeedOrDatabaseLink, document, options, disableAutomaticIdGeneration, cancellationToken), null, cancellationToken);
-        }
-
-        private async Task<ResourceResponse<Document>> UpsertDocumentInlineAsync(string documentsFeedOrDatabaseLink, object document, Documents.Client.RequestOptions options, bool disableAutomaticIdGeneration, CancellationToken cancellationToken)
-        {
-            IDocumentClientRetryPolicy requestRetryPolicy = this.ResetSessionTokenRetryPolicy.GetRequestPolicy();
-            if (options == null || options.PartitionKey == null)
-            {
-                requestRetryPolicy = new PartitionKeyMismatchRetryPolicy(await this.GetCollectionCacheAsync(), requestRetryPolicy);
-            }
-
-            return await TaskHelper.InlineIfPossible(() => this.UpsertDocumentPrivateAsync(
-                documentsFeedOrDatabaseLink,
-                document,
-                options,
-                disableAutomaticIdGeneration,
-                requestRetryPolicy,
-                cancellationToken), requestRetryPolicy, cancellationToken);
-        }
-
-        private async Task<ResourceResponse<Document>> UpsertDocumentPrivateAsync(
-            string documentCollectionLink,
-            object document,
-            Documents.Client.RequestOptions options,
-            bool disableAutomaticIdGeneration,
-            IDocumentClientRetryPolicy retryPolicyInstance,
-            CancellationToken cancellationToken)
-        {
-            await this.EnsureValidClientAsync();
-
-            if (string.IsNullOrEmpty(documentCollectionLink))
-            {
-                throw new ArgumentNullException("documentCollectionLink");
-            }
-
-            if (document == null)
-            {
-                throw new ArgumentNullException("document");
-            }
-
-            INameValueCollection headers = this.GetRequestHeaders(options);
-            Document typedDocument = Document.FromObject(document, this.GetSerializerSettingsForRequest(options));
-            this.ValidateResource(typedDocument);
-
-            if (string.IsNullOrEmpty(typedDocument.Id) && !disableAutomaticIdGeneration)
-            {
-                typedDocument.Id = Guid.NewGuid().ToString();
-            }
-
-            using (DocumentServiceRequest request = DocumentServiceRequest.Create(
-                OperationType.Upsert,
-                documentCollectionLink,
-                typedDocument,
-                ResourceType.Document,
-                AuthorizationTokenType.PrimaryMasterKey,
-                headers,
-                SerializationFormattingPolicy.None,
-                this.GetSerializerSettingsForRequest(options)))
-            {
-                await this.AddPartitionKeyInformationAsync(request, typedDocument, options);
-
-                return new ResourceResponse<Document>(await this.UpsertAsync(request, retryPolicyInstance, cancellationToken));
-            }
-        }
-
-        /// <summary>
-        /// Upserts a collection as an asychronous operation in the Azure Cosmos DB service.
-        /// </summary>
-        /// <param name="databaseLink">The link of the database to upsert the collection in. E.g. dbs/db_rid/</param>
-        /// <param name="documentCollection">The <see cref="Microsoft.Azure.Documents.DocumentCollection"/> object.</param>
-        /// <param name="options">(Optional) Any <see cref="Microsoft.Azure.Documents.Client.RequestOptions"/> you wish to provide when creating a Collection. E.g. RequestOptions.OfferThroughput = 400. </param>
-        /// <returns>The <see cref="Microsoft.Azure.Documents.DocumentCollection"/> that was upserted contained within a <see cref="System.Threading.Tasks.Task"/> object representing the service response for the asynchronous operation.</returns>
-        /// <exception cref="ArgumentNullException">If either <paramref name="databaseLink"/> or <paramref name="documentCollection"/> is not set.</exception>
-        /// <exception cref="System.AggregateException">Represents a consolidation of failures that occured during async processing. Look within InnerExceptions to find the actual exception(s)</exception>
-        /// <exception cref="DocumentClientException">This exception can encapsulate many different types of errors. To determine the specific error always look at the StatusCode property. Some common codes you may get when creating a Document are:
-        /// <list type="table">
-        ///     <listheader>
-        ///         <term>StatusCode</term><description>Reason for exception</description>
-        ///     </listheader>
-        ///     <item>
-        ///         <term>400</term><description>BadRequest - This means something was wrong with the request supplied. It is likely that an id was not supplied for the new collection.</description>
-        ///     </item>
-        ///     <item>
-        ///         <term>403</term><description>Forbidden - This means you attempted to exceed your quota for collections. Contact support to have this quota increased.</description>
-        ///     </item>
-        ///     <item>
-        ///         <term>409</term><description>Conflict - This means a <see cref="Microsoft.Azure.Documents.DocumentCollection"/> with an id matching the id you supplied already existed.</description>
-        ///     </item>
-        /// </list>
-        /// </exception>
-        /// <example>
-        ///
-        /// <code language="c#">
-        /// <![CDATA[
-        /// using (IDocumentClient client = new DocumentClient(new Uri("service endpoint"), "auth key"))
-        /// {
-        ///     //Upsert a new collection with an OfferThroughput set to 10000
-        ///     //Not passing in RequestOptions.OfferThroughput will result in a collection with the default OfferThroughput set.
-        ///     DocumentCollection coll = await client.UpsertDocumentCollectionAsync(databaseLink,
-        ///         new DocumentCollection { Id = "My Collection" },
-        ///         new RequestOptions { OfferThroughput = 10000} );
-        /// }
-        /// ]]>
-        /// </code>
-        /// </example>
-        /// <seealso cref="Microsoft.Azure.Documents.DocumentCollection"/>
-        /// <seealso cref="Microsoft.Azure.Documents.Offer"/>
-        /// <seealso cref="Microsoft.Azure.Documents.Client.RequestOptions"/>
-        /// <seealso cref="Microsoft.Azure.Documents.Client.ResourceResponse{T}"/>
-        /// <seealso cref="System.Threading.Tasks.Task"/>
-        internal Task<ResourceResponse<DocumentCollection>> UpsertDocumentCollectionAsync(string databaseLink, DocumentCollection documentCollection, Documents.Client.RequestOptions options = null)
-        {
-            // To be implemented.
-            throw new NotImplementedException();
-        }
-
-        /// <summary>
-        /// Upserts a stored procedure as an asychronous operation in the Azure Cosmos DB service.
-        /// </summary>
-        /// <param name="collectionLink">The link of the collection to upsert the stored procedure in. E.g. dbs/db_rid/colls/col_rid/</param>
-        /// <param name="storedProcedure">The <see cref="Microsoft.Azure.Documents.StoredProcedure"/> object to upsert.</param>
-        /// <param name="options">(Optional) Any <see cref="Microsoft.Azure.Documents.Client.RequestOptions"/>for this request.</param>
-        /// <returns>The <see cref="Microsoft.Azure.Documents.StoredProcedure"/> that was upserted contained within a <see cref="System.Threading.Tasks.Task"/> object representing the service response for the asynchronous operation.</returns>
-        /// <exception cref="ArgumentNullException">If either <paramref name="collectionLink"/> or <paramref name="storedProcedure"/> is not set.</exception>
-        /// <exception cref="System.AggregateException">Represents a consolidation of failures that occured during async processing. Look within InnerExceptions to find the actual exception(s)</exception>
-        /// <exception cref="DocumentClientException">This exception can encapsulate many different types of errors. To determine the specific error always look at the StatusCode property. Some common codes you may get when creating a Document are:
-        /// <list type="table">
-        ///     <listheader>
-        ///         <term>StatusCode</term><description>Reason for exception</description>
-        ///     </listheader>
-        ///     <item>
-        ///         <term>400</term><description>BadRequest - This means something was wrong with the request supplied. It is likely that an Id was not supplied for the stored procedure or the Body was malformed.</description>
-        ///     </item>
-        ///     <item>
-        ///         <term>403</term><description>Forbidden - You have reached your quota of stored procedures for the collection supplied. Contact support to have this quota increased.</description>
-        ///     </item>
-        ///     <item>
-        ///         <term>409</term><description>Conflict - This means a <see cref="Microsoft.Azure.Documents.StoredProcedure"/> with an id matching the id you supplied already existed.</description>
-        ///     </item>
-        ///     <item>
-        ///         <term>413</term><description>RequestEntityTooLarge - This means the body of the <see cref="Microsoft.Azure.Documents.StoredProcedure"/> you tried to upsert was too large.</description>
-        ///     </item>
-        /// </list>
-        /// </exception>
-        /// <example>
-        ///
-        /// <code language="c#">
-        /// <![CDATA[
-        /// //Upsert a new stored procedure called "HelloWorldSproc" that takes in a single param called "name".
-        /// StoredProcedure sproc = await client.UpsertStoredProcedureAsync(collectionLink, new StoredProcedure
-        /// {
-        ///    Id = "HelloWorldSproc",
-        ///    Body = @"function (name){
-        ///                var response = getContext().getResponse();
-        ///                response.setBody('Hello ' + name);
-        ///             }"
-        /// });
-        /// ]]>
-        /// </code>
-        /// </example>
-        /// <seealso cref="Microsoft.Azure.Documents.StoredProcedure"/>
-        /// <seealso cref="Microsoft.Azure.Documents.Client.RequestOptions"/>
-        /// <seealso cref="Microsoft.Azure.Documents.Client.ResourceResponse{T}"/>
-        /// <seealso cref="System.Threading.Tasks.Task"/>
-        public Task<ResourceResponse<StoredProcedure>> UpsertStoredProcedureAsync(string collectionLink, StoredProcedure storedProcedure, Documents.Client.RequestOptions options = null)
-        {
-            IDocumentClientRetryPolicy retryPolicyInstance = this.ResetSessionTokenRetryPolicy.GetRequestPolicy();
-            return TaskHelper.InlineIfPossible(() => this.UpsertStoredProcedurePrivateAsync(collectionLink, storedProcedure, options, retryPolicyInstance), retryPolicyInstance);
-        }
-
-        private async Task<ResourceResponse<StoredProcedure>> UpsertStoredProcedurePrivateAsync(
-            string collectionLink,
-            StoredProcedure storedProcedure,
-            Documents.Client.RequestOptions options,
-            IDocumentClientRetryPolicy retryPolicyInstance)
-        {
-            await this.EnsureValidClientAsync();
-
-            if (string.IsNullOrEmpty(collectionLink))
-            {
-                throw new ArgumentNullException("collectionLink");
-            }
-
-            if (storedProcedure == null)
-            {
-                throw new ArgumentNullException("storedProcedure");
-            }
-
-            this.ValidateResource(storedProcedure);
-
-            INameValueCollection headers = this.GetRequestHeaders(options);
-            using (DocumentServiceRequest request = DocumentServiceRequest.Create(
-                OperationType.Upsert,
-                collectionLink,
-                storedProcedure,
-                ResourceType.StoredProcedure,
-                AuthorizationTokenType.PrimaryMasterKey,
-                headers,
-                SerializationFormattingPolicy.None))
-            {
-                return new ResourceResponse<StoredProcedure>(await this.UpsertAsync(request, retryPolicyInstance));
-            }
-        }
-
-        /// <summary>
-        /// Upserts a trigger as an asychronous operation in the Azure Cosmos DB service.
-        /// </summary>
-        /// <param name="collectionLink">The link of the <see cref="Microsoft.Azure.Documents.DocumentCollection"/> to upsert the trigger in. E.g. dbs/db_rid/colls/col_rid/ </param>
-        /// <param name="trigger">The <see cref="Microsoft.Azure.Documents.Trigger"/> object to upsert.</param>
-        /// <param name="options">(Optional) Any <see cref="Microsoft.Azure.Documents.Client.RequestOptions"/>for this request.</param>
-        /// <returns>A task object representing the service response for the asynchronous operation.</returns>
-        /// <exception cref="ArgumentNullException">If either <paramref name="collectionLink"/> or <paramref name="trigger"/> is not set.</exception>
-        /// <exception cref="System.AggregateException">Represents a consolidation of failures that occured during async processing. Look within InnerExceptions to find the actual exception(s)</exception>
-        /// <exception cref="DocumentClientException">This exception can encapsulate many different types of errors. To determine the specific error always look at the StatusCode property. Some common codes you may get when creating a Document are:
-        /// <list type="table">
-        ///     <listheader>
-        ///         <term>StatusCode</term><description>Reason for exception</description>
-        ///     </listheader>
-        ///     <item>
-        ///         <term>400</term><description>BadRequest - This means something was wrong with the request supplied. It is likely that an Id was not supplied for the new trigger or that the Body was malformed.</description>
-        ///     </item>
-        ///     <item>
-        ///         <term>403</term><description>Forbidden - You have reached your quota of triggers for the collection supplied. Contact support to have this quota increased.</description>
-        ///     </item>
-        ///     <item>
-        ///         <term>409</term><description>Conflict - This means a <see cref="Microsoft.Azure.Documents.Trigger"/> with an id matching the id you supplied already existed.</description>
-        ///     </item>
-        ///     <item>
-        ///         <term>413</term><description>RequestEntityTooLarge - This means the body of the <see cref="Microsoft.Azure.Documents.Trigger"/> you tried to upsert was too large.</description>
-        ///     </item>
-        /// </list>
-        /// </exception>
-        /// <example>
-        ///
-        /// <code language="c#">
-        /// <![CDATA[
-        /// //Upsert a trigger that validates the contents of a document as it is created and adds a 'timestamp' property if one was not found.
-        /// Trigger trig = await client.UpsertTriggerAsync(collectionLink, new Trigger
-        /// {
-        ///     Id = "ValidateDocuments",
-        ///     Body = @"function validate() {
-        ///                         var context = getContext();
-        ///                         var request = context.getRequest();                                                             
-        ///                         var documentToCreate = request.getBody();
-        ///                         
-        ///                         // validate properties
-        ///                         if (!('timestamp' in documentToCreate)) {
-        ///                             var ts = new Date();
-        ///                             documentToCreate['timestamp'] = ts.getTime();
-        ///                         }
-        ///                         
-        ///                         // update the document that will be created
-        ///                         request.setBody(documentToCreate);
-        ///                       }",
-        ///     TriggerType = TriggerType.Pre,
-        ///     TriggerOperation = TriggerOperation.Create
-        /// });
-        /// ]]>
-        /// </code>
-        /// </example>
-        /// <seealso cref="Microsoft.Azure.Documents.Trigger"/>
-        /// <seealso cref="Microsoft.Azure.Documents.Client.RequestOptions"/>
-        /// <seealso cref="Microsoft.Azure.Documents.Client.ResourceResponse{T}"/>
-        /// <seealso cref="System.Threading.Tasks.Task"/>
-        public Task<ResourceResponse<Trigger>> UpsertTriggerAsync(string collectionLink, Trigger trigger, Documents.Client.RequestOptions options = null)
-        {
-            IDocumentClientRetryPolicy retryPolicyInstance = this.ResetSessionTokenRetryPolicy.GetRequestPolicy();
-            return TaskHelper.InlineIfPossible(() => this.UpsertTriggerPrivateAsync(collectionLink, trigger, options, retryPolicyInstance), retryPolicyInstance);
-        }
-
-        private async Task<ResourceResponse<Trigger>> UpsertTriggerPrivateAsync(string collectionLink, Trigger trigger, Documents.Client.RequestOptions options, IDocumentClientRetryPolicy retryPolicyInstance)
-        {
-            await this.EnsureValidClientAsync();
-
-            if (string.IsNullOrEmpty(collectionLink))
-            {
-                throw new ArgumentNullException("collectionLink");
-            }
-
-            if (trigger == null)
-            {
-                throw new ArgumentNullException("trigger");
-            }
-
-            this.ValidateResource(trigger);
-            INameValueCollection headers = this.GetRequestHeaders(options);
-            using (DocumentServiceRequest request = DocumentServiceRequest.Create(
-                OperationType.Upsert,
-                collectionLink,
-                trigger,
-                ResourceType.Trigger,
-                AuthorizationTokenType.PrimaryMasterKey,
-                headers,
-                SerializationFormattingPolicy.None))
-            {
-                return new ResourceResponse<Trigger>(await this.UpsertAsync(request, retryPolicyInstance));
-            }
-        }
-
-        /// <summary>
-        /// Upserts a user defined function as an asychronous operation in the Azure Cosmos DB service.
-        /// </summary>
-        /// <param name="collectionLink">The link of the <see cref="Microsoft.Azure.Documents.DocumentCollection"/> to upsert the user defined function in. E.g. dbs/db_rid/colls/col_rid/ </param>
-        /// <param name="function">The <see cref="Microsoft.Azure.Documents.UserDefinedFunction"/> object to upsert.</param>
-        /// <param name="options">(Optional) Any <see cref="Microsoft.Azure.Documents.Client.RequestOptions"/>for this request.</param>
-        /// <returns>A task object representing the service response for the asynchronous operation.</returns>
-        /// <exception cref="ArgumentNullException">If either <paramref name="collectionLink"/> or <paramref name="function"/> is not set.</exception>
-        /// <exception cref="System.AggregateException">Represents a consolidation of failures that occured during async processing. Look within InnerExceptions to find the actual exception(s)</exception>
-        /// <exception cref="DocumentClientException">This exception can encapsulate many different types of errors. To determine the specific error always look at the StatusCode property. Some common codes you may get when creating a Document are:
-        /// <list type="table">
-        ///     <listheader>
-        ///         <term>StatusCode</term><description>Reason for exception</description>
-        ///     </listheader>
-        ///     <item>
-        ///         <term>400</term><description>BadRequest - This means something was wrong with the request supplied. It is likely that an Id was not supplied for the new user defined function or that the Body was malformed.</description>
-        ///     </item>
-        ///     <item>
-        ///         <term>403</term><description>Forbidden - You have reached your quota of user defined functions for the collection supplied. Contact support to have this quota increased.</description>
-        ///     </item>
-        ///     <item>
-        ///         <term>409</term><description>Conflict - This means a <see cref="Microsoft.Azure.Documents.UserDefinedFunction"/> with an id matching the id you supplied already existed.</description>
-        ///     </item>
-        ///     <item>
-        ///         <term>413</term><description>RequestEntityTooLarge - This means the body of the <see cref="Microsoft.Azure.Documents.UserDefinedFunction"/> you tried to upsert was too large.</description>
-        ///     </item>
-        /// </list>
-        /// </exception>
-        /// <example>
-        ///
-        /// <code language="c#">
-        /// <![CDATA[
-        /// //Upsert a user defined function that converts a string to upper case
-        /// UserDefinedFunction udf = client.UpsertUserDefinedFunctionAsync(collectionLink, new UserDefinedFunction
-        /// {
-        ///    Id = "ToUpper",
-        ///    Body = @"function toUpper(input) {
-        ///                        return input.toUpperCase();
-        ///                     }",
-        /// });
-        /// ]]>
-        /// </code>
-        /// </example>
-        /// <seealso cref="Microsoft.Azure.Documents.UserDefinedFunction"/>
-        /// <seealso cref="Microsoft.Azure.Documents.Client.RequestOptions"/>
-        /// <seealso cref="Microsoft.Azure.Documents.Client.ResourceResponse{T}"/>
-        /// <seealso cref="System.Threading.Tasks.Task"/>
-        public Task<ResourceResponse<UserDefinedFunction>> UpsertUserDefinedFunctionAsync(string collectionLink, UserDefinedFunction function, Documents.Client.RequestOptions options = null)
-        {
-            IDocumentClientRetryPolicy retryPolicyInstance = this.ResetSessionTokenRetryPolicy.GetRequestPolicy();
-            return TaskHelper.InlineIfPossible(() => this.UpsertUserDefinedFunctionPrivateAsync(collectionLink, function, options, retryPolicyInstance), retryPolicyInstance);
-        }
-
-        private async Task<ResourceResponse<UserDefinedFunction>> UpsertUserDefinedFunctionPrivateAsync(
-            string collectionLink,
-            UserDefinedFunction function,
-            Documents.Client.RequestOptions options,
-            IDocumentClientRetryPolicy retryPolicyInstance)
-        {
-            await this.EnsureValidClientAsync();
-
-            if (string.IsNullOrEmpty(collectionLink))
-            {
-                throw new ArgumentNullException("collectionLink");
-            }
-
-            if (function == null)
-            {
-                throw new ArgumentNullException("function");
-            }
-
-            this.ValidateResource(function);
-            INameValueCollection headers = this.GetRequestHeaders(options);
-            using (DocumentServiceRequest request = DocumentServiceRequest.Create(
-                OperationType.Upsert,
-                collectionLink,
-                function,
-                ResourceType.UserDefinedFunction,
-                AuthorizationTokenType.PrimaryMasterKey,
-                headers,
-                SerializationFormattingPolicy.None))
-            {
-                return new ResourceResponse<UserDefinedFunction>(await this.UpsertAsync(request, retryPolicyInstance));
-            }
-        }
-
-        /// <summary>
-        /// Upserts a user defined type object in the Azure Cosmos DB service as an asychronous operation.
-        /// </summary>
-        /// <param name="databaseLink">The link of the database to upsert the user defined type in. E.g. dbs/db_rid/ </param>
-        /// <param name="userDefinedType">The <see cref="Microsoft.Azure.Documents.UserDefinedType"/> object to upsert.</param>
-        /// <param name="options">(Optional) The request options for the request.</param>
-        /// <returns>A task object representing the service response for the asynchronous operation which contains the upserted <see cref="Microsoft.Azure.Documents.UserDefinedType"/> object.</returns>
-        /// <exception cref="ArgumentNullException">If either <paramref name="databaseLink"/> or <paramref name="userDefinedType"/> is not set.</exception>
-        /// <exception cref="System.AggregateException">Represents a consolidation of failures that occured during async processing. Look within InnerExceptions to find the actual exception(s)</exception>
-        /// <exception cref="DocumentClientException">This exception can encapsulate many different types of errors. To determine the specific error always look at the StatusCode property. Some common codes you may get when creating a Document are:
-        /// <list type="table">
-        ///     <listheader>
-        ///         <term>StatusCode</term><description>Reason for exception</description>
-        ///     </listheader>
-        ///     <item>
-        ///         <term>400</term><description>BadRequest - This means something was wrong with the request supplied.</description>
-        ///     </item>
-        ///     <item>
-        ///         <term>403</term><description>Forbidden - You have reached your quota of user defined type objects for this database. Contact support to have this quota increased.</description>
-        ///     </item>
-        ///     <item>
-        ///         <term>409</term><description>Conflict - This means a <see cref="Microsoft.Azure.Documents.UserDefinedType"/> with an id matching the id you supplied already existed.</description>
-        ///     </item>
-        /// </list>
-        /// </exception>
-        /// <example>
-        ///
-        /// <code language="c#">
-        /// <![CDATA[
-        /// //Upsert a new user defined type in the specified database
-        /// UserDefinedType userDefinedType = await client.UpsertUserDefinedTypeAsync(databaseLink, new UserDefinedType { Id = "userDefinedTypeId5" });
-        /// ]]>
-        /// </code>
-        /// </example>
-        /// <seealso cref="Microsoft.Azure.Documents.UserDefinedType"/>
-        /// <seealso cref="Microsoft.Azure.Documents.Client.RequestOptions"/>
-        /// <seealso cref="Microsoft.Azure.Documents.Client.ResourceResponse{T}"/>
-        /// <seealso cref="System.Threading.Tasks.Task"/>
-        internal Task<ResourceResponse<UserDefinedType>> UpsertUserDefinedTypeAsync(string databaseLink, UserDefinedType userDefinedType, Documents.Client.RequestOptions options = null)
-        {
-            IDocumentClientRetryPolicy retryPolicyInstance = this.ResetSessionTokenRetryPolicy.GetRequestPolicy();
-            return TaskHelper.InlineIfPossible(() => this.UpsertUserDefinedTypePrivateAsync(databaseLink, userDefinedType, options, retryPolicyInstance), retryPolicyInstance);
-        }
-
-        private async Task<ResourceResponse<UserDefinedType>> UpsertUserDefinedTypePrivateAsync(string databaseLink, UserDefinedType userDefinedType, Documents.Client.RequestOptions options, IDocumentClientRetryPolicy retryPolicyInstance)
-        {
-            await this.EnsureValidClientAsync();
-
-            if (string.IsNullOrEmpty(databaseLink))
-            {
-                throw new ArgumentNullException("databaseLink");
-            }
-
-            if (userDefinedType == null)
-            {
-                throw new ArgumentNullException("userDefinedType");
-            }
-
-            this.ValidateResource(userDefinedType);
-            INameValueCollection headers = this.GetRequestHeaders(options);
-            using (DocumentServiceRequest request = DocumentServiceRequest.Create(
-                OperationType.Upsert,
-                databaseLink,
-                userDefinedType,
-                ResourceType.UserDefinedType,
-                AuthorizationTokenType.PrimaryMasterKey,
-                headers,
-                SerializationFormattingPolicy.None))
-            {
-                return new ResourceResponse<UserDefinedType>(await this.UpsertAsync(request, retryPolicyInstance));
-            }
-        }
-        #endregion
-
-        #region IAuthorizationTokenProvider
-
-        private bool TryGetResourceToken(string resourceAddress, PartitionKeyInternal partitionKey, out string resourceToken)
-        {
-            resourceToken = null;
-            List<PartitionKeyAndResourceTokenPair> partitionKeyTokenPairs;
-            bool isPartitionKeyAndTokenPairListAvailable = this.resourceTokens.TryGetValue(resourceAddress, out partitionKeyTokenPairs);
-            if (isPartitionKeyAndTokenPairListAvailable)
-            {
-                PartitionKeyAndResourceTokenPair partitionKeyTokenPair = partitionKeyTokenPairs.FirstOrDefault(pair => pair.PartitionKey.Contains(partitionKey));
-                if (partitionKeyTokenPair != null)
-                {
-                    resourceToken = partitionKeyTokenPair.ResourceToken;
-                    return true;
-                }
-            }
-
-            return false;
-        }
-
-        string IAuthorizationTokenProvider.GetUserAuthorizationToken(
-            string resourceAddress,
-            string resourceType,
-            string requestVerb,
-            INameValueCollection headers,
-            AuthorizationTokenType tokenType,
-            out string payload) // unused, use token based upon what is passed in constructor 
-        {
-            payload = null;
-
-            if (this.hasAuthKeyResourceToken && this.resourceTokens == null)
-            {
-                // If the input auth token is a resource token, then use it as a bearer-token.
-                return HttpUtility.UrlEncode(this.authKeyResourceToken);
-            }
-
-            if (this.authKeyHashFunction != null)
-            {
-                // this is masterkey authZ
-                headers[HttpConstants.HttpHeaders.XDate] = DateTime.UtcNow.ToString("r", CultureInfo.InvariantCulture);
-
-                return AuthorizationHelper.GenerateKeyAuthorizationSignature(
-                        requestVerb, resourceAddress, resourceType, headers, this.authKeyHashFunction, out payload);
-            }
-            else
-            {
-                PartitionKeyInternal partitionKey = PartitionKeyInternal.Empty;
-                string partitionKeyString = headers[HttpConstants.HttpHeaders.PartitionKey];
-                if (partitionKeyString != null)
-                {
-                    partitionKey = PartitionKeyInternal.FromJsonString(partitionKeyString);
-                }
-
-                if (PathsHelper.IsNameBased(resourceAddress))
-                {
-                    string resourceToken = null;
-                    bool isTokenAvailable = false;
-
-                    for (int index = 2; index < ResourceId.MaxPathFragment; index = index + 2)
-                    {
-                        string resourceParent = PathsHelper.GetParentByIndex(resourceAddress, index);
-                        if (resourceParent == null)
-                            break;
-
-                        isTokenAvailable = this.TryGetResourceToken(resourceParent, partitionKey, out resourceToken);
-                        if (isTokenAvailable)
-                            break;
-                    }
-
-                    // Get or Head for collection can be done with any child token
-                    if (!isTokenAvailable && PathsHelper.GetCollectionPath(resourceAddress) == resourceAddress
-                        && (requestVerb == HttpConstants.HttpMethods.Get
-                            || requestVerb == HttpConstants.HttpMethods.Head))
-                    {
-                        string resourceAddressWithSlash = resourceAddress.EndsWith("/", StringComparison.Ordinal)
-                                                              ? resourceAddress
-                                                              : resourceAddress + "/";
-                        foreach (KeyValuePair<string, List<PartitionKeyAndResourceTokenPair>> pair in this.resourceTokens)
-                        {
-                            if (pair.Key.StartsWith(resourceAddressWithSlash, StringComparison.Ordinal))
-                            {
-                                resourceToken = pair.Value[0].ResourceToken;
-                                isTokenAvailable = true;
-                                break;
-                            }
-                        }
-                    }
-
-                    if (!isTokenAvailable)
-                    {
-                        throw new UnauthorizedException(string.Format(
-                           CultureInfo.InvariantCulture, ClientResources.AuthTokenNotFound, resourceAddress));
-                    }
-
-                    return HttpUtility.UrlEncode(resourceToken);
-                }
-                else
-                {
-                    string resourceToken = null;
-
-                    // In case there is no directly matching token, look for parent's token.
-                    ResourceId resourceId = ResourceId.Parse(resourceAddress);
-
-                    bool isTokenAvailable = false;
-                    if (resourceId.Attachment != 0 || resourceId.Permission != 0 || resourceId.StoredProcedure != 0
-                        || resourceId.Trigger != 0 || resourceId.UserDefinedFunction != 0)
-                    {
-                        // Use the leaf ID - attachment/permission/sproc/trigger/udf
-                        isTokenAvailable = this.TryGetResourceToken(resourceAddress, partitionKey, out resourceToken);
-                    }
-
-                    if (!isTokenAvailable &&
-                        (resourceId.Attachment != 0 || resourceId.Document != 0))
-                    {
-                        // Use DocumentID for attachment/document
-                        isTokenAvailable = this.TryGetResourceToken(resourceId.DocumentId.ToString(), partitionKey, out resourceToken);
-                    }
-
-                    if (!isTokenAvailable &&
-                        (resourceId.Attachment != 0 || resourceId.Document != 0 || resourceId.StoredProcedure != 0 || resourceId.Trigger != 0
-                        || resourceId.UserDefinedFunction != 0 || resourceId.DocumentCollection != 0))
-                    {
-                        // Use CollectionID for attachment/document/sproc/trigger/udf/collection
-                        isTokenAvailable = this.TryGetResourceToken(resourceId.DocumentCollectionId.ToString(), partitionKey, out resourceToken);
-                    }
-
-                    if (!isTokenAvailable &&
-                        (resourceId.Permission != 0 || resourceId.User != 0))
-                    {
-                        // Use UserID for permission/user
-                        isTokenAvailable = this.TryGetResourceToken(resourceId.UserId.ToString(), partitionKey, out resourceToken);
-                    }
-
-                    if (!isTokenAvailable)
-                    {
-                        // Use DatabaseId if all else fail
-                        isTokenAvailable = this.TryGetResourceToken(resourceId.DatabaseId.ToString(), partitionKey, out resourceToken);
-                    }
-
-                    // Get or Head for collection can be done with any child token
-                    if (!isTokenAvailable && resourceId.DocumentCollection != 0
-                        && (requestVerb == HttpConstants.HttpMethods.Get
-                            || requestVerb == HttpConstants.HttpMethods.Head))
-                    {
-                        foreach (KeyValuePair<string, List<PartitionKeyAndResourceTokenPair>> pair in this.resourceTokens)
-                        {
-                            ResourceId tokenRid;
-                            if (!PathsHelper.IsNameBased(pair.Key) &&
-                                ResourceId.TryParse(pair.Key, out tokenRid) &&
-                                tokenRid.DocumentCollectionId.Equals(resourceId))
-                            {
-                                resourceToken = pair.Value[0].ResourceToken;
-                                isTokenAvailable = true;
-                                break;
-                            }
-                        }
-                    }
-
-                    if (!isTokenAvailable)
-                    {
-                        throw new UnauthorizedException(string.Format(
-                            CultureInfo.InvariantCulture, ClientResources.AuthTokenNotFound, resourceAddress));
-                    }
-
-                    return HttpUtility.UrlEncode(resourceToken);
-                }
-            }
-        }
-
-        Task IAuthorizationTokenProvider.AddSystemAuthorizationHeaderAsync(
-            DocumentServiceRequest request,
-            string federationId,
-            string verb,
-            string resourceId)
-        {
-            request.Headers[HttpConstants.HttpHeaders.XDate] = DateTime.UtcNow.ToString("r", CultureInfo.InvariantCulture);
-
-            request.Headers[HttpConstants.HttpHeaders.Authorization] = ((IAuthorizationTokenProvider)this).GetUserAuthorizationToken(
-                resourceId ?? request.ResourceAddress,
-                PathsHelper.GetResourcePath(request.ResourceType),
-                verb,
-                request.Headers,
-                request.RequestAuthorizationTokenType,
-                payload: out _);
-
-            return Task.FromResult(0);
-        }
-
-        #endregion
-
-        #region Core Implementation
-        internal Task<DocumentServiceResponse> CreateAsync(
-            DocumentServiceRequest request,
-            IDocumentClientRetryPolicy retryPolicy,
-            CancellationToken cancellationToken = default(CancellationToken))
-        {
-            if (request == null)
-            {
-                throw new ArgumentNullException("request");
-            }
-
-            return this.ProcessRequestAsync(HttpConstants.HttpMethods.Post, request, retryPolicy, cancellationToken);
-        }
-
-        internal Task<DocumentServiceResponse> UpdateAsync(
-            DocumentServiceRequest request,
-            IDocumentClientRetryPolicy retryPolicy,
-            CancellationToken cancellationToken = default(CancellationToken))
-        {
-            if (request == null)
-            {
-                throw new ArgumentNullException("request");
-            }
-
-            return this.ProcessRequestAsync(HttpConstants.HttpMethods.Put, request, retryPolicy, cancellationToken);
-        }
-
-        internal Task<DocumentServiceResponse> ReadAsync(
-            DocumentServiceRequest request,
-            IDocumentClientRetryPolicy retryPolicy,
-            CancellationToken cancellationToken = default(CancellationToken))
-        {
-            if (request == null)
-            {
-                throw new ArgumentNullException("request");
-            }
-
-            return this.ProcessRequestAsync(HttpConstants.HttpMethods.Get, request, retryPolicy, cancellationToken);
-        }
-
-        internal Task<DocumentServiceResponse> ReadFeedAsync(
-            DocumentServiceRequest request,
-            IDocumentClientRetryPolicy retryPolicy,
-            CancellationToken cancellationToken = default(CancellationToken))
-        {
-            if (request == null)
-            {
-                throw new ArgumentNullException("request");
-            }
-
-            return this.ProcessRequestAsync(HttpConstants.HttpMethods.Get, request, retryPolicy, cancellationToken);
-        }
-
-        internal Task<DocumentServiceResponse> DeleteAsync(
-            DocumentServiceRequest request,
-            IDocumentClientRetryPolicy retryPolicy,
-            CancellationToken cancellationToken = default(CancellationToken))
-        {
-            if (request == null)
-            {
-                throw new ArgumentNullException("request");
-            }
-
-            return this.ProcessRequestAsync(HttpConstants.HttpMethods.Delete, request, retryPolicy, cancellationToken);
-        }
-
-        internal Task<DocumentServiceResponse> ExecuteProcedureAsync(
-            DocumentServiceRequest request,
-            IDocumentClientRetryPolicy retryPolicy,
-            CancellationToken cancellationToken = default(CancellationToken))
-        {
-            if (request == null)
-            {
-                throw new ArgumentNullException("request");
-            }
-
-            return this.ProcessRequestAsync(HttpConstants.HttpMethods.Post, request, retryPolicy, cancellationToken);
-        }
-
-        internal Task<DocumentServiceResponse> ExecuteQueryAsync(
-            DocumentServiceRequest request,
-            IDocumentClientRetryPolicy retryPolicy,
-            CancellationToken cancellationToken = default(CancellationToken))
-        {
-            if (request == null)
-            {
-                throw new ArgumentNullException("request");
-            }
-
-            return this.ProcessRequestAsync(HttpConstants.HttpMethods.Post, request, retryPolicy, cancellationToken);
-        }
-
-        internal Task<DocumentServiceResponse> UpsertAsync(
-            DocumentServiceRequest request,
-            IDocumentClientRetryPolicy retryPolicy,
-            CancellationToken cancellationToken = default(CancellationToken))
-        {
-            if (request == null)
-            {
-                throw new ArgumentNullException("request");
-            }
-
-            request.Headers[HttpConstants.HttpHeaders.IsUpsert] = bool.TrueString;
-            return this.ProcessRequestAsync(HttpConstants.HttpMethods.Post, request, retryPolicy, cancellationToken);
-        }
-        #endregion
-
-        /// <summary>
-        /// Read the <see cref="AccountProperties"/> from the Azure Cosmos DB service as an asynchronous operation.
-        /// </summary>
-        /// <returns>
-        /// A <see cref="AccountProperties"/> wrapped in a <see cref="System.Threading.Tasks.Task"/> object.
-        /// </returns>
-        public Task<AccountProperties> GetDatabaseAccountAsync()
-        {
-            return TaskHelper.InlineIfPossible(() => this.GetDatabaseAccountPrivateAsync(this.ReadEndpoint), this.ResetSessionTokenRetryPolicy.GetRequestPolicy());
-        }
-
-        /// <summary>
-        /// Read the <see cref="AccountProperties"/> as an asynchronous operation
-        /// given a specific reginal endpoint url.
-        /// </summary>
-        /// <param name="serviceEndpoint">The reginal url of the serice endpoint.</param>
-        /// <param name="cancellationToken">The CancellationToken</param>
-        /// <returns>
-        /// A <see cref="AccountProperties"/> wrapped in a <see cref="System.Threading.Tasks.Task"/> object.
-        /// </returns>
-        Task<AccountProperties> IDocumentClientInternal.GetDatabaseAccountInternalAsync(Uri serviceEndpoint, CancellationToken cancellationToken)
-        {
-            return this.GetDatabaseAccountPrivateAsync(serviceEndpoint, cancellationToken);
-        }
-
-        private async Task<AccountProperties> GetDatabaseAccountPrivateAsync(Uri serviceEndpoint, CancellationToken cancellationToken = default(CancellationToken))
-        {
-            await this.EnsureValidClientAsync();
-            GatewayStoreModel gatewayModel = this.GatewayStoreModel as GatewayStoreModel;
-            if (gatewayModel != null)
-            {
-                using (HttpRequestMessage request = new HttpRequestMessage())
-                {
-                    INameValueCollection headersCollection = new DictionaryNameValueCollection();
-                    string xDate = DateTime.UtcNow.ToString("r");
-                    headersCollection.Add(HttpConstants.HttpHeaders.XDate, xDate);
-                    request.Headers.Add(HttpConstants.HttpHeaders.XDate, xDate);
-
-                    // Retrieve the CosmosAccountSettings from the gateway.
-                    string authorizationToken;
-
-                    if (this.hasAuthKeyResourceToken)
-                    {
-                        authorizationToken = HttpUtility.UrlEncode(this.authKeyResourceToken);
-                    }
-                    else
-                    {
-                        authorizationToken = AuthorizationHelper.GenerateKeyAuthorizationSignature(
-                            HttpConstants.HttpMethods.Get,
-                            serviceEndpoint,
-                            headersCollection,
-                            this.authKeyHashFunction);
-                    }
-
-                    request.Headers.Add(HttpConstants.HttpHeaders.Authorization, authorizationToken);
-
-                    request.Method = HttpMethod.Get;
-                    request.RequestUri = serviceEndpoint;
-
-                    AccountProperties databaseAccount = await gatewayModel.GetDatabaseAccountAsync(request);
-
-                    this.UseMultipleWriteLocations = this.ConnectionPolicy.UseMultipleWriteLocations && databaseAccount.EnableMultipleWriteLocations;
-
-                    return databaseAccount;
-                }
-            }
-
-            return null;
-        }
-
-        #region Private Impl
-
-        /// <summary>
-        /// Certain requests must be routed through gateway even when the client connectivity mode is direct.
-        /// For e.g., DocumentCollection creation. This method returns the <see cref="IStoreModel"/> based
-        /// on the input <paramref name="request"/>.
-        /// </summary>
-        /// <returns>Returns <see cref="IStoreModel"/> to which the request must be sent</returns>
-        internal IStoreModel GetStoreProxy(DocumentServiceRequest request)
-        {
-            // If a request is configured to always use Gateway mode(in some cases when targeting .NET Core)
-            // we return the Gateway store model
-            if (request.UseGatewayMode)
-            {
-                return this.GatewayStoreModel;
-            }
-
-            ResourceType resourceType = request.ResourceType;
-            OperationType operationType = request.OperationType;
-
-            if (resourceType == ResourceType.Offer ||
-                (resourceType.IsScript() && operationType != OperationType.ExecuteJavaScript) ||
-                resourceType == ResourceType.PartitionKeyRange ||
-                resourceType == ResourceType.Snapshot)
             {
                 return this.GatewayStoreModel;
             }
@@ -14143,5 +7259,4 @@
 
         #endregion
     }
-}
->>>>>>> 36444e89
+}