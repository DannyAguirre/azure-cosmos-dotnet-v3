--- conflicted
+++ resolved
@@ -475,26 +475,6 @@
                 || operationType == OperationType.Patch);
         }
 
-<<<<<<< HEAD
-        private static HttpClientHandler CreateHttpClientHandler(CosmosClientOptions clientOptions)
-        {
-            if (clientOptions == null)
-            {
-                throw new ArgumentNullException(nameof(clientOptions));
-            }
-
-            // https://docs.microsoft.com/en-us/archive/blogs/timomta/controlling-the-number-of-outgoing-connections-from-httpclient-net-core-or-full-framework
-            HttpClientHandler httpClientHandler = new HttpClientHandler
-            {
-                Proxy = clientOptions.WebProxy,
-                MaxConnectionsPerServer = clientOptions.GatewayModeMaxConnectionLimit
-            };
-
-            return httpClientHandler;
-        }
-
-=======
->>>>>>> f4afcfb2
         private static CosmosClientOptions CreateOrCloneClientOptions(CosmosClientOptions clientOptions)
         {
             if (clientOptions == null)
