--- conflicted
+++ resolved
@@ -37,11 +37,8 @@
 
         internal abstract string UserAgent { get; }
 
-<<<<<<< HEAD
-=======
         internal abstract EncryptionProcessor EncryptionProcessor { get; }
 
->>>>>>> 448acdad
         internal abstract DekCache DekCache { get; }
 
         /// <summary>
