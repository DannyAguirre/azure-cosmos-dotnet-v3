--- conflicted
+++ resolved
@@ -303,20 +303,12 @@
             jsonWriter.WriteEndArray();
         }
 
-<<<<<<< HEAD
-        public void RecordRequest(DocumentServiceRequest request)
-        {
-        }
-
-        internal struct StoreResponseStatistics
-=======
         public void AppendToBuilder(StringBuilder stringBuilder)
         {
             throw new NotImplementedException();
         }
 
         internal readonly struct StoreResponseStatistics
->>>>>>> 457a2349
         {
             public readonly DateTime RequestResponseTime;
             public readonly StoreResult StoreResult;
