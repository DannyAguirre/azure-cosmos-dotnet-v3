--- conflicted
+++ resolved
@@ -25,32 +25,6 @@
         /// <summary>
         /// Converts a list of CosmosElements into a memory stream.
         /// </summary>
-<<<<<<< HEAD
-        /// <param name="stream">The stream response from Azure Cosmos</param>
-        /// <param name="resourceType">The resource type</param>
-        /// <param name="cosmosSerializationOptions">The custom serialization options. This allows custom serialization types like BSON, JSON, or other formats</param>
-        /// <returns>Returns a memory stream of cosmos elements. By default the memory stream will contain JSON.</returns>
-        internal static CosmosArray ToCosmosElements(
-            Stream stream,
-            ResourceType resourceType,
-            CosmosSerializationFormatOptions cosmosSerializationOptions = null)
-        {
-            if (!(stream is MemoryStream memoryStream))
-            {
-                memoryStream = new MemoryStream();
-                stream.CopyTo(memoryStream);
-            }
-
-            return CosmosElementSerializer.ToCosmosElements(
-                memoryStream,
-                resourceType,
-                cosmosSerializationOptions);
-        }
-        /// <summary>
-        /// Converts a list of CosmosElements into a memory stream.
-        /// </summary>
-=======
->>>>>>> 08dfe3ed
         /// <param name="memoryStream">The memory stream response from Azure Cosmos</param>
         /// <param name="resourceType">The resource type</param>
         /// <param name="cosmosSerializationOptions">The custom serialization options. This allows custom serialization types like BSON, JSON, or other formats</param>
