--- conflicted
+++ resolved
@@ -6,13 +6,10 @@
 {
     internal abstract class Page
     {
-<<<<<<< HEAD
-=======
         protected Page(State state)
         {
             this.State = state;
         }
->>>>>>> 2e1b8276
 
         public State State { get; }
     }
