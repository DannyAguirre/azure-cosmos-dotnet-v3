--- conflicted
+++ resolved
@@ -34,17 +34,7 @@
         /// Application opted Cosmos request context that flow through with the <see cref="RequestMessage" />.
         /// Context will be available through handlers.
         /// </summary>
-<<<<<<< HEAD
-#if PREVIEW
-        public
-#else
-        internal
-#endif
-        IReadOnlyDictionary<string, object> Properties
-        { get; set; }
-=======
         public IReadOnlyDictionary<string, object> Properties { get; set; }
->>>>>>> f4afcfb2
 
         /// <summary>
         /// Gets or sets the boolean to use effective partition key routing in the cosmos db request.
