--- conflicted
+++ resolved
@@ -88,279 +88,5 @@
                 return this.Source.IsDone || this.takeCount <= 0;
             }
         }
-<<<<<<< HEAD
-
-        public override async Task<QueryResponseCore> DrainAsync(int maxElements, CancellationToken token)
-        {
-            token.ThrowIfCancellationRequested();
-            QueryResponseCore results = await base.DrainAsync(maxElements, token);
-            if (!results.IsSuccess)
-            {
-                return results;
-            }
-
-            List<CosmosElement> takedDocuments = results.CosmosElements.Take(this.takeCount).ToList();
-            this.takeCount -= takedDocuments.Count;
-
-            string updatedContinuationToken = null;
-            if (results.DisallowContinuationTokenMessage == null)
-            {
-                if (!this.TryGetContinuationToken(out updatedContinuationToken))
-                {
-                    throw new InvalidOperationException($"Failed to get state for {nameof(TakeDocumentQueryExecutionComponent)}.");
-                }
-            }
-
-            return QueryResponseCore.CreateSuccess(
-                    result: takedDocuments,
-                    continuationToken: updatedContinuationToken,
-                    disallowContinuationTokenMessage: results.DisallowContinuationTokenMessage,
-                    activityId: results.ActivityId,
-                    requestCharge: results.RequestCharge,
-                    diagnostics: results.Diagnostics,
-                    responseLengthBytes: results.ResponseLengthBytes);
-        }
-
-        public override bool TryGetContinuationToken(out string state)
-        {
-            if (!this.IsDone)
-            {
-                if (this.Source.TryGetContinuationToken(out string sourceState))
-                {
-                    TakeContinuationToken takeContinuationToken;
-                    switch (this.takeEnum)
-                    {
-                        case TakeEnum.Limit:
-                            takeContinuationToken = new LimitContinuationToken(
-                                this.takeCount,
-                                sourceState);
-                            break;
-
-                        case TakeEnum.Top:
-                            takeContinuationToken = new TopContinuationToken(
-                                this.takeCount,
-                                sourceState);
-                            break;
-
-                        default:
-                            throw new ArgumentException($"Unknown {nameof(TakeEnum)}: {this.takeEnum}");
-                    }
-
-                    state = takeContinuationToken.ToString();
-                    return true;
-                }
-                else
-                {
-                    state = default;
-                    return false;
-                }
-            }
-            else
-            {
-                state = default;
-                return true;
-            }
-        }
-
-        public override bool TryGetFeedToken(out FeedToken feedToken)
-        {
-            if (this.IsDone)
-            {
-                feedToken = null;
-                return true;
-            }
-
-            if (!this.Source.TryGetFeedToken(out feedToken))
-            {
-                feedToken = null;
-                return false;
-            }
-
-            FeedTokenEPKRange feedTokenInternal = feedToken as FeedTokenEPKRange;
-            TakeContinuationToken takeContinuationToken;
-            switch (this.takeEnum)
-            {
-                case TakeEnum.Limit:
-                    takeContinuationToken = new LimitContinuationToken(
-                        this.takeCount,
-                        feedTokenInternal.GetContinuation());
-                    break;
-
-                case TakeEnum.Top:
-                    takeContinuationToken = new TopContinuationToken(
-                        this.takeCount,
-                        feedTokenInternal.GetContinuation());
-                    break;
-
-                default:
-                    throw new ArgumentException($"Unknown {nameof(TakeEnum)}: {this.takeEnum}");
-            }
-
-            feedToken = FeedTokenEPKRange.Copy(
-                    feedTokenInternal,
-                    takeContinuationToken.ToString());
-            return true;
-        }
-
-        private enum TakeEnum
-        {
-            Limit,
-            Top
-        }
-
-        private abstract class TakeContinuationToken
-        {
-        }
-
-        /// <summary>
-        /// A LimitContinuationToken is a composition of a source continuation token and how many items we have left to drain from that source.
-        /// </summary>
-        private sealed class LimitContinuationToken : TakeContinuationToken
-        {
-            /// <summary>
-            /// Initializes a new instance of the LimitContinuationToken struct.
-            /// </summary>
-            /// <param name="limit">The limit to the number of document drained for the remainder of the query.</param>
-            /// <param name="sourceToken">The continuation token for the source component of the query.</param>
-            public LimitContinuationToken(int limit, string sourceToken)
-            {
-                if (limit < 0)
-                {
-                    throw new ArgumentException($"{nameof(limit)} must be a non negative number.");
-                }
-
-                this.Limit = limit;
-                this.SourceToken = sourceToken;
-            }
-
-            /// <summary>
-            /// Gets the limit to the number of document drained for the remainder of the query.
-            /// </summary>
-            [JsonProperty("limit")]
-            public int Limit
-            {
-                get;
-            }
-
-            /// <summary>
-            /// Gets the continuation token for the source component of the query.
-            /// </summary>
-            [JsonProperty("sourceToken")]
-            public string SourceToken
-            {
-                get;
-            }
-
-            /// <summary>
-            /// Tries to parse out the LimitContinuationToken.
-            /// </summary>
-            /// <param name="value">The value to parse from.</param>
-            /// <param name="limitContinuationToken">The result of parsing out the token.</param>
-            /// <returns>Whether or not the LimitContinuationToken was successfully parsed out.</returns>
-            public static bool TryParse(string value, out LimitContinuationToken limitContinuationToken)
-            {
-                limitContinuationToken = default;
-                if (string.IsNullOrWhiteSpace(value))
-                {
-                    return false;
-                }
-
-                try
-                {
-                    limitContinuationToken = JsonConvert.DeserializeObject<LimitContinuationToken>(value);
-                    return true;
-                }
-                catch (JsonException)
-                {
-                    return false;
-                }
-            }
-
-            /// <summary>
-            /// Gets the string version of the continuation token that can be passed in a response header.
-            /// </summary>
-            /// <returns>The string version of the continuation token that can be passed in a response header.</returns>
-            public override string ToString()
-            {
-                return JsonConvert.SerializeObject(this);
-            }
-        }
-
-        /// <summary>
-        /// A TopContinuationToken is a composition of a source continuation token and how many items we have left to drain from that source.
-        /// </summary>
-        private sealed class TopContinuationToken : TakeContinuationToken
-        {
-            /// <summary>
-            /// Initializes a new instance of the TopContinuationToken struct.
-            /// </summary>
-            /// <param name="top">The limit to the number of document drained for the remainder of the query.</param>
-            /// <param name="sourceToken">The continuation token for the source component of the query.</param>
-            public TopContinuationToken(int top, string sourceToken)
-            {
-                this.Top = top;
-                this.SourceToken = sourceToken;
-            }
-
-            /// <summary>
-            /// Gets the limit to the number of document drained for the remainder of the query.
-            /// </summary>
-            [JsonProperty("top")]
-            public int Top
-            {
-                get;
-            }
-
-            /// <summary>
-            /// Gets the continuation token for the source component of the query.
-            /// </summary>
-            [JsonProperty("sourceToken")]
-            public string SourceToken
-            {
-                get;
-            }
-
-            /// <summary>
-            /// Tries to parse out the TopContinuationToken.
-            /// </summary>
-            /// <param name="value">The value to parse from.</param>
-            /// <param name="topContinuationToken">The result of parsing out the token.</param>
-            /// <returns>Whether or not the TopContinuationToken was successfully parsed out.</returns>
-            public static bool TryParse(string value, out TopContinuationToken topContinuationToken)
-            {
-                topContinuationToken = default;
-                if (string.IsNullOrWhiteSpace(value))
-                {
-                    return false;
-                }
-
-                try
-                {
-                    topContinuationToken = JsonConvert.DeserializeObject<TopContinuationToken>(value);
-                    return true;
-                }
-                catch (JsonException ex)
-                {
-                    DefaultTrace.TraceWarning(string.Format(
-                        CultureInfo.InvariantCulture,
-                        "{0} Invalid continuation token {1} for Top~Component: {2}",
-                        DateTime.UtcNow.ToString("o", CultureInfo.InvariantCulture),
-                        value,
-                        ex.Message));
-                    return false;
-                }
-            }
-
-            /// <summary>
-            /// Gets the string version of the continuation token that can be passed in a response header.
-            /// </summary>
-            /// <returns>The string version of the continuation token that can be passed in a response header.</returns>
-            public override string ToString()
-            {
-                return JsonConvert.SerializeObject(this);
-            }
-        }
-=======
->>>>>>> cc1884d4
     }
 }