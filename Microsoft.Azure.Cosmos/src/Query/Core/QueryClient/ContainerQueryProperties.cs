--- conflicted
+++ resolved
@@ -20,10 +20,6 @@
 
         public string ResourceId { get; }
         public string EffectivePartitionKeyString { get; }
-<<<<<<< HEAD
-        internal PartitionKeyDefinition PartitionKeyDefinition { get; }
-=======
         public PartitionKeyDefinition PartitionKeyDefinition { get; }
->>>>>>> 02b0780e
     }
 }