--- conflicted
+++ resolved
@@ -117,13 +117,8 @@
                 hasLogicalPartitionKey);
         }
 
-<<<<<<< HEAD
         public override async Task<TryCatch<QueryPage>> ExecuteItemQueryAsync(
             Uri resourceUri,
-=======
-        public override async Task<QueryResponseCore> ExecuteItemQueryAsync(
-            string resourceUri,
->>>>>>> c41d5c1c
             ResourceType resourceType,
             OperationType operationType,
             Guid clientQueryCorrelationId,
