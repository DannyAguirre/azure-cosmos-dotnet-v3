﻿//------------------------------------------------------------
// Copyright (c) Microsoft Corporation.  All rights reserved.
//------------------------------------------------------------

namespace Microsoft.Azure.Cosmos
{
    using System;
    using System.Collections.Generic;
    using System.Globalization;
    using System.IO;
    using System.Linq;
    using System.Threading;
    using System.Threading.Tasks;
    using Microsoft.Azure.Cosmos.Common;
    using Microsoft.Azure.Cosmos.CosmosElements;
    using Microsoft.Azure.Cosmos.Diagnostics;
    using Microsoft.Azure.Cosmos.Json;
    using Microsoft.Azure.Cosmos.Query.Core;
    using Microsoft.Azure.Cosmos.Query.Core.Monads;
    using Microsoft.Azure.Cosmos.Query.Core.QueryClient;
    using Microsoft.Azure.Cosmos.Query.Core.QueryPlan;
    using Microsoft.Azure.Cosmos.Routing;
    using Microsoft.Azure.Documents;
    using Microsoft.Azure.Documents.Routing;
    using static Microsoft.Azure.Documents.RuntimeConstants;

    internal class CosmosQueryClientCore : CosmosQueryClient
    {
        private readonly CosmosClientContext clientContext;
        private readonly ContainerInternal cosmosContainerCore;
        private readonly DocumentClient documentClient;
        private readonly SemaphoreSlim semaphore;
        private QueryPartitionProvider queryPartitionProvider;

        public CosmosQueryClientCore(
            CosmosClientContext clientContext,
            ContainerInternal cosmosContainerCore)
        {
            this.clientContext = clientContext ?? throw new ArgumentException(nameof(clientContext));
            this.cosmosContainerCore = cosmosContainerCore;
            this.documentClient = this.clientContext.DocumentClient;
            this.semaphore = new SemaphoreSlim(1, 1);
        }

        public override Action<IQueryable> OnExecuteScalarQueryCallback => this.documentClient.OnExecuteScalarQueryCallback;

        public override async Task<ContainerQueryProperties> GetCachedContainerQueryPropertiesAsync(
            Uri containerLink,
            PartitionKey? partitionKey,
            CancellationToken cancellationToken)
        {
            ContainerProperties containerProperties = await this.clientContext.GetCachedContainerPropertiesAsync(
                containerLink.OriginalString,
                cancellationToken);

            string effectivePartitionKeyString = null;
            if (partitionKey != null)
            {
                // Disambiguate the NonePK if used 
                Documents.Routing.PartitionKeyInternal partitionKeyInternal = null;
                if (partitionKey.Value.IsNone)
                {
                    partitionKeyInternal = containerProperties.GetNoneValue();
                }
                else
                {
                    partitionKeyInternal = partitionKey.Value.InternalKey;
                }
                effectivePartitionKeyString = partitionKeyInternal.GetEffectivePartitionKeyString(containerProperties.PartitionKey);
            }

            return new ContainerQueryProperties(
                containerProperties.ResourceId,
                effectivePartitionKeyString,
                containerProperties.PartitionKey);
        }

        public override async Task<TryCatch<PartitionedQueryExecutionInfo>> TryGetPartitionedQueryExecutionInfoAsync(
            SqlQuerySpec sqlQuerySpec,
            PartitionKeyDefinition partitionKeyDefinition,
            bool requireFormattableOrderByQuery,
            bool isContinuationExpected,
            bool allowNonValueAggregateQuery,
            bool hasLogicalPartitionKey,
            CancellationToken cancellationToken)
        {
            if (this.queryPartitionProvider == null)
            {
                try
                {
                    await this.semaphore.WaitAsync(cancellationToken);

                    if (this.queryPartitionProvider == null)
                    {
                        cancellationToken.ThrowIfCancellationRequested();
                        IDictionary<string, object> queryConfiguration = await this.documentClient.GetQueryEngineConfigurationAsync();
                        this.queryPartitionProvider = new QueryPartitionProvider(queryConfiguration);
                    }
                }
                finally
                {
                    this.semaphore.Release();
                }
            }

            return this.queryPartitionProvider.TryGetPartitionedQueryExecutionInfo(
                sqlQuerySpec,
                partitionKeyDefinition,
                requireFormattableOrderByQuery,
                isContinuationExpected,
                allowNonValueAggregateQuery,
                hasLogicalPartitionKey);
        }

        public override async Task<QueryResponseCore> ExecuteItemQueryAsync(
            Uri resourceUri,
            ResourceType resourceType,
            OperationType operationType,
            Guid clientQueryCorrelationId,
            QueryRequestOptions requestOptions,
            Action<QueryPageDiagnostics> queryPageDiagnostics,
            SqlQuerySpec sqlQuerySpec,
            string continuationToken,
            PartitionKeyRangeIdentity partitionKeyRange,
            bool isContinuationExpected,
            int pageSize,
            CancellationToken cancellationToken)
        {
            requestOptions.MaxItemCount = pageSize;

<<<<<<< HEAD
            using (CosmosDiagnosticsContext diagnosticsContext = this.clientContext.CreateDiagnosticContext(
                nameof(CosmosQueryClientCore),
                requestOptions))
            {
                ResponseMessage message = await this.clientContext.ProcessResourceOperationStreamAsync(
                    resourceUri: resourceUri,
                    resourceType: resourceType,
                    operationType: operationType,
                    requestOptions: requestOptions,
                    partitionKey: requestOptions.PartitionKey,
                    cosmosContainerCore: this.cosmosContainerCore,
                    streamPayload: this.clientContext.SerializerCore.ToStreamSqlQuerySpec(sqlQuerySpec, resourceType),
                    requestEnricher: (cosmosRequestMessage) =>
                    {
                        this.PopulatePartitionKeyRangeInfo(cosmosRequestMessage, partitionKeyRange);
                        cosmosRequestMessage.Headers.Add(
                            HttpConstants.HttpHeaders.IsContinuationExpected,
                            isContinuationExpected.ToString());
                        QueryRequestOptions.FillContinuationToken(
                            cosmosRequestMessage,
                            continuationToken);
                        cosmosRequestMessage.Headers.Add(HttpConstants.HttpHeaders.ContentType, MediaTypes.QueryJson);
                        cosmosRequestMessage.Headers.Add(HttpConstants.HttpHeaders.IsQuery, bool.TrueString);
                    },
                    diagnosticsContext: diagnosticsContext,
                    cancellationToken: cancellationToken);

                return this.GetCosmosElementResponse(
                    clientQueryCorrelationId,
                    requestOptions,
                    resourceType,
                    message,
                    partitionKeyRange,
                    queryPageDiagnostics);
            }
=======
            ResponseMessage message = await this.clientContext.ProcessResourceOperationStreamAsync(
                resourceUri: resourceUri,
                resourceType: resourceType,
                operationType: operationType,
                requestOptions: requestOptions,
                partitionKey: requestOptions.PartitionKey,
                cosmosContainerCore: this.cosmosContainerCore,
                streamPayload: this.clientContext.SerializerCore.ToStreamSqlQuerySpec(sqlQuerySpec, resourceType),
                requestEnricher: (cosmosRequestMessage) =>
                {
                    this.PopulatePartitionKeyRangeInfo(cosmosRequestMessage, partitionKeyRange);
                    cosmosRequestMessage.Headers.Add(
                        HttpConstants.HttpHeaders.IsContinuationExpected,
                        isContinuationExpected.ToString());
                    QueryRequestOptions.FillContinuationToken(
                        cosmosRequestMessage,
                        continuationToken);
                    cosmosRequestMessage.Headers.Add(HttpConstants.HttpHeaders.ContentType, MediaTypes.QueryJson);
                    cosmosRequestMessage.Headers.Add(HttpConstants.HttpHeaders.IsQuery, bool.TrueString);
                },
                diagnosticsContext: null,
                cancellationToken: cancellationToken);

            return CosmosQueryClientCore.GetCosmosElementResponse(
                clientQueryCorrelationId,
                requestOptions,
                resourceType,
                message,
                partitionKeyRange,
                queryPageDiagnostics);
>>>>>>> eacfd95b
        }

        public override async Task<PartitionedQueryExecutionInfo> ExecuteQueryPlanRequestAsync(
            Uri resourceUri,
            ResourceType resourceType,
            OperationType operationType,
            SqlQuerySpec sqlQuerySpec,
            PartitionKey? partitionKey,
            string supportedQueryFeatures,
            CosmosDiagnosticsContext diagnosticsContext,
            CancellationToken cancellationToken)
        {
            PartitionedQueryExecutionInfo partitionedQueryExecutionInfo;
            using (ResponseMessage message = await this.clientContext.ProcessResourceOperationStreamAsync(
                resourceUri: resourceUri,
                resourceType: resourceType,
                operationType: operationType,
                requestOptions: null,
                partitionKey: partitionKey,
                cosmosContainerCore: this.cosmosContainerCore,
                streamPayload: this.clientContext.SerializerCore.ToStreamSqlQuerySpec(sqlQuerySpec, resourceType),
                requestEnricher: (requestMessage) =>
                {
                    requestMessage.Headers.Add(HttpConstants.HttpHeaders.ContentType, RuntimeConstants.MediaTypes.QueryJson);
                    requestMessage.Headers.Add(HttpConstants.HttpHeaders.IsQueryPlanRequest, bool.TrueString);
                    requestMessage.Headers.Add(HttpConstants.HttpHeaders.SupportedQueryFeatures, supportedQueryFeatures);
                    requestMessage.Headers.Add(HttpConstants.HttpHeaders.QueryVersion, new Version(major: 1, minor: 0).ToString());
                    requestMessage.UseGatewayMode = true;
                },
                diagnosticsContext: diagnosticsContext,
                cancellationToken: cancellationToken))
            {
                // Syntax exception are argument exceptions and thrown to the user.
                message.EnsureSuccessStatusCode();
                partitionedQueryExecutionInfo = this.clientContext.SerializerCore.FromStream<PartitionedQueryExecutionInfo>(message.Content);
            }

            return partitionedQueryExecutionInfo;
        }

        public override Task<List<PartitionKeyRange>> GetTargetPartitionKeyRangesByEpkStringAsync(
            string resourceLink,
            string collectionResourceId,
            string effectivePartitionKeyString)
        {
            return this.GetTargetPartitionKeyRangesAsync(
                resourceLink,
                collectionResourceId,
                new List<Range<string>>
                {
                    Range<string>.GetPointRange(effectivePartitionKeyString)
                });
        }

        public override async Task<List<PartitionKeyRange>> GetTargetPartitionKeyRangeByFeedRangeAsync(
            string resourceLink,
            string collectionResourceId,
            PartitionKeyDefinition partitionKeyDefinition,
            FeedRangeInternal feedRangeInternal)
        {
            IRoutingMapProvider routingMapProvider = await this.GetRoutingMapProviderAsync();
            List<Range<string>> ranges = await feedRangeInternal.GetEffectiveRangesAsync(routingMapProvider, collectionResourceId, partitionKeyDefinition);

            return await this.GetTargetPartitionKeyRangesAsync(
                resourceLink,
                collectionResourceId,
                ranges);
        }

        public override async Task<List<PartitionKeyRange>> GetTargetPartitionKeyRangesAsync(
            string resourceLink,
            string collectionResourceId,
            List<Range<string>> providedRanges)
        {
            if (string.IsNullOrEmpty(collectionResourceId))
            {
                throw new ArgumentNullException(nameof(collectionResourceId));
            }

            if (providedRanges == null ||
                !providedRanges.Any() ||
                providedRanges.Any(x => x == null))
            {
                throw new ArgumentNullException(nameof(providedRanges));
            }

            IRoutingMapProvider routingMapProvider = await this.GetRoutingMapProviderAsync();

            List<PartitionKeyRange> ranges = await routingMapProvider.TryGetOverlappingRangesAsync(collectionResourceId, providedRanges);
            if (ranges == null && PathsHelper.IsNameBased(resourceLink))
            {
                // Refresh the cache and don't try to re-resolve collection as it is not clear what already
                // happened based on previously resolved collection rid.
                // Return NotFoundException this time. Next query will succeed.
                // This can only happen if collection is deleted/created with same name and client was not restarted
                // in between.
                CollectionCache collectionCache = await this.documentClient.GetCollectionCacheAsync();
                collectionCache.Refresh(resourceLink);
            }

            if (ranges == null)
            {
                throw new NotFoundException($"{DateTime.UtcNow.ToString("o", CultureInfo.InvariantCulture)}: GetTargetPartitionKeyRanges(collectionResourceId:{collectionResourceId}, providedRanges: {string.Join(",", providedRanges)} failed due to stale cache");
            }

            return ranges;
        }

        public override bool ByPassQueryParsing()
        {
            return CustomTypeExtensions.ByPassQueryParsing();
        }

        public override void ClearSessionTokenCache(string collectionFullName)
        {
            ISessionContainer sessionContainer = this.clientContext.DocumentClient.sessionContainer;
            sessionContainer.ClearTokenByCollectionFullname(collectionFullName);
        }

        private static QueryResponseCore GetCosmosElementResponse(
            Guid clientQueryCorrelationId,
            QueryRequestOptions requestOptions,
            ResourceType resourceType,
            ResponseMessage cosmosResponseMessage,
            PartitionKeyRangeIdentity partitionKeyRangeIdentity,
            Action<QueryPageDiagnostics> queryPageDiagnostics)
        {
            using (cosmosResponseMessage)
            {
                QueryPageDiagnostics queryPage = new QueryPageDiagnostics(
                    clientQueryCorrelationId: clientQueryCorrelationId,
                    partitionKeyRangeId: partitionKeyRangeIdentity.PartitionKeyRangeId,
                    queryMetricText: cosmosResponseMessage.Headers.QueryMetricsText,
                    indexUtilizationText: cosmosResponseMessage.Headers[HttpConstants.HttpHeaders.IndexUtilization],
                    diagnosticsContext: cosmosResponseMessage.DiagnosticsContext);
                queryPageDiagnostics(queryPage);

                if (!cosmosResponseMessage.IsSuccessStatusCode)
                {
                    return QueryResponseCore.CreateFailure(
                        statusCode: cosmosResponseMessage.StatusCode,
                        subStatusCodes: cosmosResponseMessage.Headers.SubStatusCode,
                        cosmosException: cosmosResponseMessage.CosmosException,
                        requestCharge: cosmosResponseMessage.Headers.RequestCharge,
                        activityId: cosmosResponseMessage.Headers.ActivityId);
                }

                if (!(cosmosResponseMessage.Content is MemoryStream memoryStream))
                {
                    memoryStream = new MemoryStream();
                    cosmosResponseMessage.Content.CopyTo(memoryStream);
                }

                long responseLengthBytes = memoryStream.Length;
                CosmosArray cosmosArray = CosmosQueryClientCore.ParseElementsFromRestStream(
                    memoryStream,
                    resourceType,
                    requestOptions.CosmosSerializationFormatOptions);

                int itemCount = cosmosArray.Count;
                return QueryResponseCore.CreateSuccess(
                    result: cosmosArray,
                    requestCharge: cosmosResponseMessage.Headers.RequestCharge,
                    activityId: cosmosResponseMessage.Headers.ActivityId,
                    responseLengthBytes: responseLengthBytes,
                    disallowContinuationTokenMessage: null,
                    continuationToken: cosmosResponseMessage.Headers.ContinuationToken);
            }
        }

        private void PopulatePartitionKeyRangeInfo(
            RequestMessage request,
            PartitionKeyRangeIdentity partitionKeyRangeIdentity)
        {
            if (request == null)
            {
                throw new ArgumentNullException(nameof(request));
            }

            if (request.ResourceType.IsPartitioned())
            {
                // If the request already has the logical partition key,
                // then we shouldn't add the physical partition key range id.

                bool hasPartitionKey = request.Headers.PartitionKey != null;
                if (!hasPartitionKey)
                {
                    request
                        .ToDocumentServiceRequest()
                        .RouteTo(partitionKeyRangeIdentity);
                }
            }
        }

        public override async Task ForceRefreshCollectionCacheAsync(string collectionLink, CancellationToken cancellationToken)
        {
            this.ClearSessionTokenCache(collectionLink);

            CollectionCache collectionCache = await this.documentClient.GetCollectionCacheAsync();
            using (Documents.DocumentServiceRequest request = Documents.DocumentServiceRequest.Create(
               Documents.OperationType.Query,
               Documents.ResourceType.Collection,
               collectionLink,
               Documents.AuthorizationTokenType.Invalid)) //this request doesn't actually go to server
            {
                request.ForceNameCacheRefresh = true;
                await collectionCache.ResolveCollectionAsync(request, cancellationToken);
            }
        }

        public override async Task<IReadOnlyList<PartitionKeyRange>> TryGetOverlappingRangesAsync(
            string collectionResourceId,
            Range<string> range,
            bool forceRefresh = false)
        {
            PartitionKeyRangeCache partitionKeyRangeCache = await this.GetRoutingMapProviderAsync();
            return await partitionKeyRangeCache.TryGetOverlappingRangesAsync(collectionResourceId, range, forceRefresh);
        }

        private Task<PartitionKeyRangeCache> GetRoutingMapProviderAsync()
        {
            return this.documentClient.GetPartitionKeyRangeCacheAsync();
        }

        /// <summary>
        /// Converts a list of CosmosElements into a memory stream.
        /// </summary>
        /// <param name="memoryStream">The memory stream response for the query REST response Azure Cosmos</param>
        /// <param name="resourceType">The resource type</param>
        /// <param name="cosmosSerializationOptions">The custom serialization options. This allows custom serialization types like BSON, JSON, or other formats</param>
        /// <returns>An array of CosmosElements parsed from the response body.</returns>
        private static CosmosArray ParseElementsFromRestStream(
            MemoryStream memoryStream,
            ResourceType resourceType,
            CosmosSerializationFormatOptions cosmosSerializationOptions)
        {
            if (!memoryStream.CanRead)
            {
                throw new InvalidDataException("Stream can not be read");
            }

            // Parse out the document from the REST response this:
            // {
            //    "_rid": "qHVdAImeKAQ=",
            //    "Documents": [{
            //        "id": "03230",
            //        "_rid": "qHVdAImeKAQBAAAAAAAAAA==",
            //        "_self": "dbs\/qHVdAA==\/colls\/qHVdAImeKAQ=\/docs\/qHVdAImeKAQBAAAAAAAAAA==\/",
            //        "_etag": "\"410000b0-0000-0000-0000-597916b00000\"",
            //        "_attachments": "attachments\/",
            //        "_ts": 1501107886
            //    }],
            //    "_count": 1
            // }
            // You want to create a CosmosElement for each document in "Documents".

            ReadOnlyMemory<byte> content;
            if (memoryStream.TryGetBuffer(out ArraySegment<byte> buffer))
            {
                content = buffer;
            }
            else
            {
                content = memoryStream.ToArray();
            }

            IJsonNavigator jsonNavigator;
            if (cosmosSerializationOptions != null)
            {
                // Use the users custom navigator
                jsonNavigator = cosmosSerializationOptions.CreateCustomNavigatorCallback(content);
                if (jsonNavigator == null)
                {
                    throw new InvalidOperationException("The CosmosSerializationOptions did not return a JSON navigator.");
                }
            }
            else
            {
                jsonNavigator = JsonNavigator.Create(content);
            }

            string resourceName = resourceType switch
            {
                ResourceType.Collection => "DocumentCollections",
                _ => resourceType.ToResourceTypeString() + "s",
            };

            CosmosArray documents;
            if ((jsonNavigator.SerializationFormat == JsonSerializationFormat.Binary) && jsonNavigator.TryGetObjectProperty(
                jsonNavigator.GetRootNode(),
                "stringDictionary",
                out ObjectProperty stringDictionaryProperty))
            {
                // Payload is string dictionary encode so we have to decode using the string dictionary.
                IJsonNavigatorNode stringDictionaryNode = stringDictionaryProperty.ValueNode;
                JsonStringDictionary jsonStringDictionary = JsonStringDictionary.CreateFromStringArray(
                    jsonNavigator
                        .GetArrayItems(stringDictionaryNode)
                        .Select(item => jsonNavigator.GetStringValue(item))
                        .ToList());

                if (!jsonNavigator.TryGetObjectProperty(
                    jsonNavigator.GetRootNode(),
                    resourceName,
                    out ObjectProperty resourceProperty))
                {
                    throw new InvalidOperationException($"Response Body Contract was violated. QueryResponse did not have property: {resourceName}");
                }

                IJsonNavigatorNode resources = resourceProperty.ValueNode;
                if (!jsonNavigator.TryGetBufferedBinaryValue(resources, out ReadOnlyMemory<byte> resourceBinary))
                {
                    resourceBinary = jsonNavigator.GetBinaryValue(resources);
                }

                IJsonNavigator navigatorWithStringDictionary = JsonNavigator.Create(resourceBinary, jsonStringDictionary);

                if (!(CosmosElement.Dispatch(
                    navigatorWithStringDictionary,
                    navigatorWithStringDictionary.GetRootNode()) is CosmosArray cosmosArray))
                {
                    throw new InvalidOperationException($"QueryResponse did not have an array of : {resourceName}");
                }

                documents = cosmosArray;
            }
            else
            {
                // Payload is not string dictionary encoded so we can just do for the documents as is.
                if (!jsonNavigator.TryGetObjectProperty(
                    jsonNavigator.GetRootNode(),
                    resourceName,
                    out ObjectProperty objectProperty))
                {
                    throw new InvalidOperationException($"Response Body Contract was violated. QueryResponse did not have property: {resourceName}");
                }

                if (!(CosmosElement.Dispatch(
                    jsonNavigator,
                    objectProperty.ValueNode) is CosmosArray cosmosArray))
                {
                    throw new InvalidOperationException($"QueryResponse did not have an array of : {resourceName}");
                }

                documents = cosmosArray;
            }

            return documents;
        }
    }
}<|MERGE_RESOLUTION|>--- conflicted
+++ resolved
@@ -128,7 +128,6 @@
         {
             requestOptions.MaxItemCount = pageSize;
 
-<<<<<<< HEAD
             using (CosmosDiagnosticsContext diagnosticsContext = this.clientContext.CreateDiagnosticContext(
                 nameof(CosmosQueryClientCore),
                 requestOptions))
@@ -156,7 +155,7 @@
                     diagnosticsContext: diagnosticsContext,
                     cancellationToken: cancellationToken);
 
-                return this.GetCosmosElementResponse(
+                return CosmosQueryClientCore.GetCosmosElementResponse(
                     clientQueryCorrelationId,
                     requestOptions,
                     resourceType,
@@ -164,38 +163,6 @@
                     partitionKeyRange,
                     queryPageDiagnostics);
             }
-=======
-            ResponseMessage message = await this.clientContext.ProcessResourceOperationStreamAsync(
-                resourceUri: resourceUri,
-                resourceType: resourceType,
-                operationType: operationType,
-                requestOptions: requestOptions,
-                partitionKey: requestOptions.PartitionKey,
-                cosmosContainerCore: this.cosmosContainerCore,
-                streamPayload: this.clientContext.SerializerCore.ToStreamSqlQuerySpec(sqlQuerySpec, resourceType),
-                requestEnricher: (cosmosRequestMessage) =>
-                {
-                    this.PopulatePartitionKeyRangeInfo(cosmosRequestMessage, partitionKeyRange);
-                    cosmosRequestMessage.Headers.Add(
-                        HttpConstants.HttpHeaders.IsContinuationExpected,
-                        isContinuationExpected.ToString());
-                    QueryRequestOptions.FillContinuationToken(
-                        cosmosRequestMessage,
-                        continuationToken);
-                    cosmosRequestMessage.Headers.Add(HttpConstants.HttpHeaders.ContentType, MediaTypes.QueryJson);
-                    cosmosRequestMessage.Headers.Add(HttpConstants.HttpHeaders.IsQuery, bool.TrueString);
-                },
-                diagnosticsContext: null,
-                cancellationToken: cancellationToken);
-
-            return CosmosQueryClientCore.GetCosmosElementResponse(
-                clientQueryCorrelationId,
-                requestOptions,
-                resourceType,
-                message,
-                partitionKeyRange,
-                queryPageDiagnostics);
->>>>>>> eacfd95b
         }
 
         public override async Task<PartitionedQueryExecutionInfo> ExecuteQueryPlanRequestAsync(
