//------------------------------------------------------------
// Copyright (c) Microsoft Corporation.  All rights reserved.
//------------------------------------------------------------
namespace Microsoft.Azure.Cosmos
{
    using System;
    using System.Collections.Generic;
    using System.IO;
    using System.Linq;
    using System.Net;
    using Microsoft.Azure.Cosmos.CosmosElements;
    using Microsoft.Azure.Cosmos.Query;
    using Microsoft.Azure.Documents;

    /// <summary>
    /// Represents the template class used by feed methods (enumeration operations) for the Azure Cosmos DB service.
    /// </summary>
<<<<<<< HEAD
    internal sealed class QueryResponse : ResponseMessage
=======
#if INTERNAL
#pragma warning disable CS1591 // Missing XML comment for publicly visible type or member
#pragma warning disable SA1601 // Partial elements should be documented
    public
#else
    internal
#endif
    class QueryResponse : ResponseMessage
>>>>>>> 9e5994a1
    {
        private readonly Lazy<MemoryStream> memoryStream;

        /// <summary>
        /// Used for unit testing only
        /// </summary>
        internal QueryResponse()
        {
        }

        private QueryResponse(
            IReadOnlyList<CosmosElement> result,
            int count,
            long responseLengthBytes,
            CosmosQueryResponseMessageHeaders responseHeaders,
            HttpStatusCode statusCode,
            RequestMessage requestMessage,
            CosmosDiagnostics diagnostics,
            string errorMessage,
            Error error,
            Lazy<MemoryStream> memoryStream,
            CosmosSerializationFormatOptions serializationOptions)
            : base(
                statusCode: statusCode,
                requestMessage: requestMessage,
                errorMessage: errorMessage,
                error: error,
                headers: responseHeaders,
                diagnostics: diagnostics)
        {
            this.CosmosElements = result;
            this.Count = count;
            this.ResponseLengthBytes = responseLengthBytes;
            this.memoryStream = memoryStream;
            this.CosmosSerializationOptions = serializationOptions;
        }

        public int Count { get; }

        public override Stream Content
        {
            get
            {
                return this.memoryStream?.Value;
            }
        }

        internal virtual IReadOnlyList<CosmosElement> CosmosElements { get; }

        internal virtual CosmosQueryResponseMessageHeaders QueryHeaders => (CosmosQueryResponseMessageHeaders)this.Headers;

        /// <summary>
        /// Gets the response length in bytes
        /// </summary>
        /// <remarks>
        /// This value is only set for Direct mode.
        /// </remarks>
        internal long ResponseLengthBytes { get; }

        internal virtual CosmosSerializationFormatOptions CosmosSerializationOptions { get; }

        internal bool GetHasMoreResults()
        {
            return !string.IsNullOrEmpty(this.Headers.ContinuationToken);
        }

        internal static QueryResponse CreateSuccess(
            IReadOnlyList<CosmosElement> result,
            int count,
            long responseLengthBytes,
            CosmosQueryResponseMessageHeaders responseHeaders,
            CosmosDiagnostics diagnostics,
            CosmosSerializationFormatOptions serializationOptions)
        {
            if (count < 0)
            {
                throw new ArgumentOutOfRangeException("count must be positive");
            }

            if (responseLengthBytes < 0)
            {
                throw new ArgumentOutOfRangeException("responseLengthBytes must be positive");
            }

            Lazy<MemoryStream> memoryStream = new Lazy<MemoryStream>(() => CosmosElementSerializer.ToStream(
                       responseHeaders.ContainerRid,
                       result,
                       responseHeaders.ResourceType,
                       serializationOptions));

            QueryResponse cosmosQueryResponse = new QueryResponse(
               result: result,
               count: count,
               responseLengthBytes: responseLengthBytes,
               responseHeaders: responseHeaders,
               diagnostics: diagnostics,
               statusCode: HttpStatusCode.OK,
               errorMessage: null,
               error: null,
               requestMessage: null,
               memoryStream: memoryStream,
               serializationOptions: serializationOptions);

            return cosmosQueryResponse;
        }

        internal static QueryResponse CreateFailure(
            CosmosQueryResponseMessageHeaders responseHeaders,
            HttpStatusCode statusCode,
            RequestMessage requestMessage,
            string errorMessage,
            Error error,
            CosmosDiagnostics diagnostics)
        {
            QueryResponse cosmosQueryResponse = new QueryResponse(
                    result: new List<CosmosElement>(),
                    count: 0,
                    responseLengthBytes: 0,
                    responseHeaders: responseHeaders,
                    diagnostics: diagnostics,
                    statusCode: statusCode,
                    errorMessage: errorMessage,
                    error: error,
                    requestMessage: requestMessage,
                    memoryStream: null,
                    serializationOptions: null);

            return cosmosQueryResponse;
        }
#if INTERNAL
#pragma warning restore SA1601 // Partial elements should be documented
#pragma warning restore CS1591 // Missing XML comment for publicly visible type or member
#endif
    }

    /// <summary>
    /// The cosmos query response
    /// </summary>
    /// <typeparam name="T">The type for the query response.</typeparam>
#if INTERNAL
#pragma warning disable CS1591 // Missing XML comment for publicly visible type or member
#pragma warning disable SA1601 // Partial elements should be documented
    public
#else
    internal
#endif
    class QueryResponse<T> : FeedResponse<T>
    {
        private readonly CosmosSerializerCore serializerCore;
        private readonly CosmosSerializationFormatOptions serializationOptions;

        private QueryResponse(
            HttpStatusCode httpStatusCode,
            IReadOnlyList<CosmosElement> cosmosElements,
            CosmosQueryResponseMessageHeaders responseMessageHeaders,
            CosmosDiagnostics diagnostics,
            CosmosSerializerCore serializerCore,
            CosmosSerializationFormatOptions serializationOptions)
        {
            this.QueryHeaders = responseMessageHeaders;
            this.Diagnostics = diagnostics;
            this.serializerCore = serializerCore;
            this.serializationOptions = serializationOptions;
            this.StatusCode = httpStatusCode;
            this.Count = cosmosElements.Count;
            this.Resource = CosmosElementSerializer.GetResources<T>(
                cosmosArray: cosmosElements,
                serializerCore: serializerCore);
        }

        public override string ContinuationToken => this.Headers.ContinuationToken;

        public override double RequestCharge => this.Headers.RequestCharge;

        public override Headers Headers => this.QueryHeaders;

        public override HttpStatusCode StatusCode { get; }

        public override CosmosDiagnostics Diagnostics { get; }

        public override int Count { get; }

        internal CosmosQueryResponseMessageHeaders QueryHeaders { get; }

        public override IEnumerator<T> GetEnumerator()
        {
            return this.Resource.GetEnumerator();
        }

        public override IEnumerable<T> Resource { get; }

        internal static QueryResponse<TInput> CreateResponse<TInput>(
            QueryResponse cosmosQueryResponse,
            CosmosSerializerCore serializerCore)
        {
            QueryResponse<TInput> queryResponse;
            using (cosmosQueryResponse)
            {
                cosmosQueryResponse.EnsureSuccessStatusCode();

                queryResponse = new QueryResponse<TInput>(
                    httpStatusCode: cosmosQueryResponse.StatusCode,
                    cosmosElements: cosmosQueryResponse.CosmosElements,
                    responseMessageHeaders: cosmosQueryResponse.QueryHeaders,
                    diagnostics: cosmosQueryResponse.Diagnostics,
                    serializerCore: serializerCore,
                    serializationOptions: cosmosQueryResponse.CosmosSerializationOptions);
            }
            return queryResponse;
        }
#if INTERNAL
#pragma warning restore SA1601 // Partial elements should be documented
#pragma warning restore CS1591 // Missing XML comment for publicly visible type or member
#endif
    }
}<|MERGE_RESOLUTION|>--- conflicted
+++ resolved
@@ -15,9 +15,6 @@
     /// <summary>
     /// Represents the template class used by feed methods (enumeration operations) for the Azure Cosmos DB service.
     /// </summary>
-<<<<<<< HEAD
-    internal sealed class QueryResponse : ResponseMessage
-=======
 #if INTERNAL
 #pragma warning disable CS1591 // Missing XML comment for publicly visible type or member
 #pragma warning disable SA1601 // Partial elements should be documented
@@ -25,8 +22,7 @@
 #else
     internal
 #endif
-    class QueryResponse : ResponseMessage
->>>>>>> 9e5994a1
+    sealed class QueryResponse : ResponseMessage
     {
         private readonly Lazy<MemoryStream> memoryStream;
 
